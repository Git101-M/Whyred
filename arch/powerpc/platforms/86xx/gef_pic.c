--- conflicted
+++ resolved
@@ -95,11 +95,7 @@
 
 void gef_pic_cascade(unsigned int irq, struct irq_desc *desc)
 {
-<<<<<<< HEAD
-	struct irq_chip *chip = get_irq_desc_chip(desc);
-=======
 	struct irq_chip *chip = irq_desc_get_chip(desc);
->>>>>>> 00b317a4
 	unsigned int cascade_irq;
 
 	/*

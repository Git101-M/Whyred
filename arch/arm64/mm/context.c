--- conflicted
+++ resolved
@@ -213,12 +213,8 @@
 
 static int asids_init(void)
 {
-<<<<<<< HEAD
-	int fld = cpuid_feature_extract_field(read_cpuid(SYS_ID_AA64MMFR0_EL1), 4);
-=======
-	int fld = cpuid_feature_extract_unsigned_field(read_cpuid(ID_AA64MMFR0_EL1),
+	int fld = cpuid_feature_extract_unsigned_field(read_cpuid(SYS_ID_AA64MMFR0_EL1),
 						       ID_AA64MMFR0_ASID_SHIFT);
->>>>>>> 04858540
 
 	switch (fld) {
 	default:

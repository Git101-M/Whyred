/*
 * Based on arch/arm/mm/mmu.c
 *
 * Copyright (C) 1995-2005 Russell King
 * Copyright (C) 2012 ARM Ltd.
 *
 * This program is free software; you can redistribute it and/or modify
 * it under the terms of the GNU General Public License version 2 as
 * published by the Free Software Foundation.
 *
 * This program is distributed in the hope that it will be useful,
 * but WITHOUT ANY WARRANTY; without even the implied warranty of
 * MERCHANTABILITY or FITNESS FOR A PARTICULAR PURPOSE.  See the
 * GNU General Public License for more details.
 *
 * You should have received a copy of the GNU General Public License
 * along with this program.  If not, see <http://www.gnu.org/licenses/>.
 */

#include <linux/export.h>
#include <linux/kernel.h>
#include <linux/errno.h>
#include <linux/init.h>
#include <linux/libfdt.h>
#include <linux/mman.h>
#include <linux/nodemask.h>
#include <linux/memblock.h>
#include <linux/fs.h>
#include <linux/io.h>
#include <linux/slab.h>
#include <linux/stop_machine.h>
#include <linux/dma-contiguous.h>
#include <linux/cma.h>
#include <linux/mm.h>

#include <asm/barrier.h>
#include <asm/cputype.h>
#include <asm/fixmap.h>
#include <asm/kasan.h>
#include <asm/kernel-pgtable.h>
#include <asm/sections.h>
#include <asm/setup.h>
#include <asm/sizes.h>
#include <asm/tlb.h>
#include <asm/memblock.h>
#include <asm/mmu_context.h>

#include "mm.h"

u64 idmap_t0sz = TCR_T0SZ(VA_BITS);

u64 kimage_voffset __read_mostly;
EXPORT_SYMBOL(kimage_voffset);

/*
 * Empty_zero_page is a special page that is used for zero-initialized data
 * and COW.
 */
unsigned long empty_zero_page[PAGE_SIZE / sizeof(unsigned long)] __page_aligned_bss;
EXPORT_SYMBOL(empty_zero_page);

static pte_t bm_pte[PTRS_PER_PTE] __page_aligned_bss;
static pmd_t bm_pmd[PTRS_PER_PMD] __page_aligned_bss __maybe_unused;
static pud_t bm_pud[PTRS_PER_PUD] __page_aligned_bss __maybe_unused;

static bool dma_overlap(phys_addr_t start, phys_addr_t end);

pgprot_t phys_mem_access_prot(struct file *file, unsigned long pfn,
			      unsigned long size, pgprot_t vma_prot)
{
	if (!pfn_valid(pfn))
		return pgprot_noncached(vma_prot);
	else if (file->f_flags & O_SYNC)
		return pgprot_writecombine(vma_prot);
	return vma_prot;
}
EXPORT_SYMBOL(phys_mem_access_prot);

static phys_addr_t __init early_pgtable_alloc(void)
{
	phys_addr_t phys;
	void *ptr;

	phys = memblock_alloc(PAGE_SIZE, PAGE_SIZE);
	BUG_ON(!phys);

	/*
	 * The FIX_{PGD,PUD,PMD} slots may be in active use, but the FIX_PTE
	 * slot will be free, so we can (ab)use the FIX_PTE slot to initialise
	 * any level of table.
	 */
	ptr = pte_set_fixmap(phys);

	memset(ptr, 0, PAGE_SIZE);

	/*
	 * Implicit barriers also ensure the zeroed page is visible to the page
	 * table walker
	 */
	pte_clear_fixmap();

	return phys;
}

/*
 * remap a PMD into pages
 */
static void split_pmd(pmd_t *pmd, pte_t *pte)
{
	unsigned long pfn = pmd_pfn(*pmd);
	int i = 0;

	do {
		/*
		 * Need to have the least restrictive permissions available
		 * permissions will be fixed up later
		 */
		set_pte(pte, pfn_pte(pfn, PAGE_KERNEL_EXEC));
		pfn++;
	} while (pte++, i++, i < PTRS_PER_PTE);
}

static void alloc_init_pte(pmd_t *pmd, unsigned long addr,
				  unsigned long end, unsigned long pfn,
				  pgprot_t prot,
				  phys_addr_t (*pgtable_alloc)(void))
{
	pte_t *pte;

	if (pmd_none(*pmd) || pmd_sect(*pmd)) {
		phys_addr_t pte_phys;
		BUG_ON(!pgtable_alloc);
		pte_phys = pgtable_alloc();
		pte = pte_set_fixmap(pte_phys);
		if (pmd_sect(*pmd))
			split_pmd(pmd, pte);
		__pmd_populate(pmd, pte_phys, PMD_TYPE_TABLE);
		flush_tlb_all();
		pte_clear_fixmap();
	}
	BUG_ON(pmd_bad(*pmd));

	pte = pte_set_fixmap_offset(pmd, addr);
	do {
		set_pte(pte, pfn_pte(pfn, prot));
		pfn++;
	} while (pte++, addr += PAGE_SIZE, addr != end);

	pte_clear_fixmap();
}

static void split_pud(pud_t *old_pud, pmd_t *pmd)
{
	unsigned long addr = pud_pfn(*old_pud) << PAGE_SHIFT;
	pgprot_t prot = __pgprot(pud_val(*old_pud) ^ addr);
	int i = 0;

	do {
		set_pmd(pmd, __pmd(addr | pgprot_val(prot)));
		addr += PMD_SIZE;
	} while (pmd++, i++, i < PTRS_PER_PMD);
}

#ifdef CONFIG_DEBUG_PAGEALLOC
static bool block_mappings_allowed(phys_addr_t (*pgtable_alloc)(void))
{

	/*
	 * If debug_page_alloc is enabled we must map the linear map
	 * using pages. However, other mappings created by
	 * create_mapping_noalloc must use sections in some cases. Allow
	 * sections to be used in those cases, where no pgtable_alloc
	 * function is provided.
	 */
	return !pgtable_alloc || !debug_pagealloc_enabled();
}
#else
static bool block_mappings_allowed(phys_addr_t (*pgtable_alloc)(void))
{
	return true;
}
#endif

static void alloc_init_pmd(pud_t *pud, unsigned long addr, unsigned long end,
				  phys_addr_t phys, pgprot_t prot,
				  phys_addr_t (*pgtable_alloc)(void))
{
	pmd_t *pmd;
	unsigned long next;

	/*
	 * Check for initial section mappings in the pgd/pud and remove them.
	 */
	if (pud_none(*pud) || pud_sect(*pud)) {
		phys_addr_t pmd_phys;
		BUG_ON(!pgtable_alloc);
		pmd_phys = pgtable_alloc();
		pmd = pmd_set_fixmap(pmd_phys);
		if (pud_sect(*pud)) {
			/*
			 * need to have the 1G of mappings continue to be
			 * present
			 */
			split_pud(pud, pmd);
		}
		__pud_populate(pud, pmd_phys, PUD_TYPE_TABLE);
		flush_tlb_all();
		pmd_clear_fixmap();
	}
	BUG_ON(pud_bad(*pud));

	pmd = pmd_set_fixmap_offset(pud, addr);
	do {
		next = pmd_addr_end(addr, end);
		/* try section mapping first */
		if (((addr | next | phys) & ~SECTION_MASK) == 0 &&
		      block_mappings_allowed(pgtable_alloc) &&
		      !dma_overlap(phys, phys + next - addr)) {
			pmd_t old_pmd =*pmd;
			pmd_set_huge(pmd, phys, prot);
			/*
			 * Check for previous table entries created during
			 * boot (__create_page_tables) and flush them.
			 */
			if (!pmd_none(old_pmd)) {
				flush_tlb_all();
				if (pmd_table(old_pmd)) {
					phys_addr_t table = pmd_page_paddr(old_pmd);
					if (!WARN_ON_ONCE(slab_is_available()))
						memblock_free(table, PAGE_SIZE);
				}
			}
		} else {
			alloc_init_pte(pmd, addr, next, __phys_to_pfn(phys),
				       prot, pgtable_alloc);
		}
		phys += next - addr;
	} while (pmd++, addr = next, addr != end);

	pmd_clear_fixmap();
}

static inline bool use_1G_block(unsigned long addr, unsigned long next,
			unsigned long phys)
{
	if (PAGE_SHIFT != 12)
		return false;

	if (((addr | next | phys) & ~PUD_MASK) != 0)
		return false;

	return true;
}

static void alloc_init_pud(pgd_t *pgd, unsigned long addr, unsigned long end,
				  phys_addr_t phys, pgprot_t prot,
				  phys_addr_t (*pgtable_alloc)(void))
{
	pud_t *pud;
	unsigned long next;

	if (pgd_none(*pgd)) {
		phys_addr_t pud_phys;
		BUG_ON(!pgtable_alloc);
		pud_phys = pgtable_alloc();
		__pgd_populate(pgd, pud_phys, PUD_TYPE_TABLE);
	}
	BUG_ON(pgd_bad(*pgd));

	pud = pud_set_fixmap_offset(pgd, addr);
	do {
		next = pud_addr_end(addr, end);

		/*
		 * For 4K granule only, attempt to put down a 1GB block
		 */
		if (use_1G_block(addr, next, phys) &&
		    block_mappings_allowed(pgtable_alloc) &&
		    !dma_overlap(phys, phys + next - addr)) {
			pud_t old_pud = *pud;
			pud_set_huge(pud, phys, prot);

			/*
			 * If we have an old value for a pud, it will
			 * be pointing to a pmd table that we no longer
			 * need (from swapper_pg_dir).
			 *
			 * Look up the old pmd table and free it.
			 */
			if (!pud_none(old_pud)) {
				flush_tlb_all();
				if (pud_table(old_pud)) {
					phys_addr_t table = pud_page_paddr(old_pud);
					if (!WARN_ON_ONCE(slab_is_available()))
						memblock_free(table, PAGE_SIZE);
				}
			}
		} else {
			alloc_init_pmd(pud, addr, next, phys, prot,
				       pgtable_alloc);
		}
		phys += next - addr;
	} while (pud++, addr = next, addr != end);

	pud_clear_fixmap();
}

/*
 * Create the page directory entries and any necessary page tables for the
 * mapping specified by 'md'.
 */
static void init_pgd(pgd_t *pgd, phys_addr_t phys, unsigned long virt,
				    phys_addr_t size, pgprot_t prot,
				    phys_addr_t (*pgtable_alloc)(void))
{
	unsigned long addr, length, end, next;

	/*
	 * If the virtual and physical address don't have the same offset
	 * within a page, we cannot map the region as the caller expects.
	 */
	if (WARN_ON((phys ^ virt) & ~PAGE_MASK))
		return;

	phys &= PAGE_MASK;
	addr = virt & PAGE_MASK;
	length = PAGE_ALIGN(size + (virt & ~PAGE_MASK));

	end = addr + length;
	do {
		next = pgd_addr_end(addr, end);
		alloc_init_pud(pgd, addr, next, phys, prot, pgtable_alloc);
		phys += next - addr;
	} while (pgd++, addr = next, addr != end);
}

static phys_addr_t late_pgtable_alloc(void)
{
	void *ptr = (void *)__get_free_page(PGALLOC_GFP);
	BUG_ON(!ptr);

	/* Ensure the zeroed page is visible to the page table walker */
	dsb(ishst);
	return __pa(ptr);
}

static void __create_pgd_mapping(pgd_t *pgdir, phys_addr_t phys,
				 unsigned long virt, phys_addr_t size,
				 pgprot_t prot,
				 phys_addr_t (*alloc)(void))
{
	init_pgd(pgd_offset_raw(pgdir, virt), phys, virt, size, prot, alloc);
}

/*
 * This function can only be used to modify existing table entries,
 * without allocating new levels of table. Note that this permits the
 * creation of new section or page entries.
 */
static void __init create_mapping_noalloc(phys_addr_t phys, unsigned long virt,
				  phys_addr_t size, pgprot_t prot)
{
	if (virt < VMALLOC_START) {
		pr_warn("BUG: not creating mapping for %pa at 0x%016lx - outside kernel range\n",
			&phys, virt);
		return;
	}
	__create_pgd_mapping(init_mm.pgd, phys, virt, size, prot,
			     NULL);
}

void __init create_pgd_mapping(struct mm_struct *mm, phys_addr_t phys,
			       unsigned long virt, phys_addr_t size,
			       pgprot_t prot)
{
	__create_pgd_mapping(mm->pgd, phys, virt, size, prot,
			     late_pgtable_alloc);
}

static void create_mapping_late(phys_addr_t phys, unsigned long virt,
				  phys_addr_t size, pgprot_t prot)
{
	if (virt < VMALLOC_START) {
		pr_warn("BUG: not creating mapping for %pa at 0x%016lx - outside kernel range\n",
			&phys, virt);
		return;
	}

	__create_pgd_mapping(init_mm.pgd, phys, virt, size, prot,
			     late_pgtable_alloc);
}

static void __init __map_memblock(pgd_t *pgd, phys_addr_t start, phys_addr_t end)
{
	unsigned long kernel_start = __pa_symbol(_text);
	unsigned long kernel_end = __pa_symbol(__init_begin);

	/*
	 * Take care not to create a writable alias for the
	 * read-only text and rodata sections of the kernel image.
	 */

	/* No overlap with the kernel text/rodata */
	if (end < kernel_start || start >= kernel_end) {
		__create_pgd_mapping(pgd, start, __phys_to_virt(start),
				     end - start, PAGE_KERNEL,
				     early_pgtable_alloc);
		return;
	}

	/*
	 * This block overlaps the kernel text/rodata mappings.
	 * Map the portion(s) which don't overlap.
	 */
	if (start < kernel_start)
		__create_pgd_mapping(pgd, start,
				     __phys_to_virt(start),
				     kernel_start - start, PAGE_KERNEL,
				     early_pgtable_alloc);
	if (kernel_end < end)
		__create_pgd_mapping(pgd, kernel_end,
				     __phys_to_virt(kernel_end),
				     end - kernel_end, PAGE_KERNEL,
				     early_pgtable_alloc);

	/*
	 * Map the linear alias of the [_text, __init_begin) interval as
	 * read-only/non-executable. This makes the contents of the
	 * region accessible to subsystems such as hibernate, but
	 * protects it from inadvertent modification or execution.
	 */
	__create_pgd_mapping(pgd, kernel_start, __phys_to_virt(kernel_start),
			     kernel_end - kernel_start, PAGE_KERNEL_RO,
			     early_pgtable_alloc);
}

static void __init map_mem(pgd_t *pgd)
{
	struct memblock_region *reg;

	/* map all the memory banks */
	for_each_memblock(memory, reg) {
		phys_addr_t start = reg->base;
		phys_addr_t end = start + reg->size;

		if (start >= end)
			break;
		if (memblock_is_nomap(reg))
			continue;

		__map_memblock(pgd, start, end);
	}
}

void mark_rodata_ro(void)
{
	unsigned long section_size;

	section_size = (unsigned long)_etext - (unsigned long)_text;
	create_mapping_late(__pa_symbol(_text), (unsigned long)_text,
			    section_size, PAGE_KERNEL_ROX);
	/*
	 * mark .rodata as read only. Use __init_begin rather than __end_rodata
	 * to cover NOTES and EXCEPTION_TABLE.
	 */
	section_size = (unsigned long)__init_begin - (unsigned long)__start_rodata;
	create_mapping_late(__pa_symbol(__start_rodata),
			    (unsigned long)__start_rodata,
			    section_size, PAGE_KERNEL_RO);
}

void fixup_init(void)
{
	/*
	 * Unmap the __init region but leave the VM area in place. This
	 * prevents the region from being reused for kernel modules, which
	 * is not supported by kallsyms.
	 */
	unmap_kernel_range((u64)__init_begin, (u64)(__init_end - __init_begin));
}

static void __init map_kernel_segment(pgd_t *pgd, void *va_start, void *va_end,
				      pgprot_t prot, struct vm_struct *vma)
{
	phys_addr_t pa_start = __pa_symbol(va_start);
	unsigned long size = va_end - va_start;

	BUG_ON(!PAGE_ALIGNED(pa_start));
	BUG_ON(!PAGE_ALIGNED(size));

	__create_pgd_mapping(pgd, pa_start, (unsigned long)va_start, size, prot,
			     early_pgtable_alloc);

	vma->addr	= va_start;
	vma->phys_addr	= pa_start;
	vma->size	= size;
	vma->flags	= VM_MAP;
	vma->caller	= __builtin_return_address(0);

	vm_area_add_early(vma);
}

#ifdef CONFIG_UNMAP_KERNEL_AT_EL0
static int __init map_entry_trampoline(void)
{
	extern char __entry_tramp_text_start[];

<<<<<<< HEAD
	pgprot_t prot = PAGE_KERNEL_EXEC;
=======
	pgprot_t prot = PAGE_KERNEL_ROX;
>>>>>>> a44aaea4
	phys_addr_t pa_start = __pa_symbol(__entry_tramp_text_start);

	/* The trampoline is always mapped and can therefore be global */
	pgprot_val(prot) &= ~PTE_NG;

	/* Map only the text into the trampoline page table */
	memset(tramp_pg_dir, 0, PGD_SIZE);
	__create_pgd_mapping(tramp_pg_dir, pa_start, TRAMP_VALIAS, PAGE_SIZE,
			     prot, late_pgtable_alloc);

	/* Map both the text and data into the kernel page table */
	__set_fixmap(FIX_ENTRY_TRAMP_TEXT, pa_start, prot);
	if (IS_ENABLED(CONFIG_RANDOMIZE_BASE)) {
		extern char __entry_tramp_data_start[];

		__set_fixmap(FIX_ENTRY_TRAMP_DATA,
			     __pa_symbol(__entry_tramp_data_start),
			     PAGE_KERNEL_RO);
	}

	return 0;
}
core_initcall(map_entry_trampoline);
#endif

/*
 * Create fine-grained mappings for the kernel.
 */
static void __init map_kernel(pgd_t *pgd)
{
	static struct vm_struct vmlinux_text, vmlinux_rodata, vmlinux_init, vmlinux_data;

	map_kernel_segment(pgd, _text, _etext, PAGE_KERNEL_EXEC, &vmlinux_text);
	map_kernel_segment(pgd, __start_rodata, __init_begin, PAGE_KERNEL, &vmlinux_rodata);
	map_kernel_segment(pgd, __init_begin, __init_end, PAGE_KERNEL_EXEC,
			   &vmlinux_init);
	map_kernel_segment(pgd, _data, _end, PAGE_KERNEL, &vmlinux_data);

	if (!pgd_val(*pgd_offset_raw(pgd, FIXADDR_START))) {
		/*
		 * The fixmap falls in a separate pgd to the kernel, and doesn't
		 * live in the carveout for the swapper_pg_dir. We can simply
		 * re-use the existing dir for the fixmap.
		 */
		set_pgd(pgd_offset_raw(pgd, FIXADDR_START),
			*pgd_offset_k(FIXADDR_START));
	} else if (CONFIG_PGTABLE_LEVELS > 3) {
		/*
		 * The fixmap shares its top level pgd entry with the kernel
		 * mapping. This can really only occur when we are running
		 * with 16k/4 levels, so we can simply reuse the pud level
		 * entry instead.
		 */
		BUG_ON(!IS_ENABLED(CONFIG_ARM64_16K_PAGES));
		set_pud(pud_set_fixmap_offset(pgd, FIXADDR_START),
			__pud(__pa_symbol(bm_pmd) | PUD_TYPE_TABLE));
		pud_clear_fixmap();
	} else {
		BUG();
	}

	kasan_copy_shadow(pgd);
}

struct dma_contig_early_reserve {
	phys_addr_t base;
	unsigned long size;
};

static struct dma_contig_early_reserve dma_mmu_remap[MAX_CMA_AREAS];

static int dma_mmu_remap_num;

void __init dma_contiguous_early_fixup(phys_addr_t base, unsigned long size)
{
	dma_mmu_remap[dma_mmu_remap_num].base = base;
	dma_mmu_remap[dma_mmu_remap_num].size = size;
	dma_mmu_remap_num++;
}

static bool dma_overlap(phys_addr_t start, phys_addr_t end)
{
	int i;

	for (i = 0; i < dma_mmu_remap_num; i++) {
		phys_addr_t dma_base = dma_mmu_remap[i].base;
		phys_addr_t dma_end = dma_mmu_remap[i].base +
			dma_mmu_remap[i].size;

		if ((dma_base < end) && (dma_end > start))
			return true;
	}
	return false;
}

/*
 * paging_init() sets up the page tables, initialises the zone memory
 * maps and sets up the zero page.
 */
void __init paging_init(void)
{
	phys_addr_t pgd_phys = early_pgtable_alloc();
	pgd_t *pgd = pgd_set_fixmap(pgd_phys);

	map_kernel(pgd);
	map_mem(pgd);

	/*
	 * We want to reuse the original swapper_pg_dir so we don't have to
	 * communicate the new address to non-coherent secondaries in
	 * secondary_entry, and so cpu_switch_mm can generate the address with
	 * adrp+add rather than a load from some global variable.
	 *
	 * To do this we need to go via a temporary pgd.
	 */
	cpu_replace_ttbr1(__va(pgd_phys));
	memcpy(swapper_pg_dir, pgd, PAGE_SIZE);
	cpu_replace_ttbr1(lm_alias(swapper_pg_dir));

	pgd_clear_fixmap();
	memblock_free(pgd_phys, PAGE_SIZE);

	/*
	 * We only reuse the PGD from the swapper_pg_dir, not the pud + pmd
	 * allocated with it.
	 */
	memblock_free(__pa_symbol(swapper_pg_dir) + PAGE_SIZE,
		      SWAPPER_DIR_SIZE - PAGE_SIZE);

	bootmem_init();
}

#ifdef CONFIG_MEMORY_HOTPLUG
static phys_addr_t pgd_pgtable_alloc(void)
{
        void *ptr = (void *)__get_free_page(PGALLOC_GFP);
        if (!ptr || !pgtable_page_ctor(virt_to_page(ptr)))
                BUG();

        /* Ensure the zeroed page is visible to the page table walker */
        dsb(ishst);
        return __pa(ptr);
}

/*
 * hotplug_paging() is used by memory hotplug to build new page tables
 * for hot added memory.
 */
void hotplug_paging(phys_addr_t start, phys_addr_t size)
{
	struct page *pg;
	phys_addr_t pgd_phys;
	pgd_t *pgd;
	int cpu;

	for_each_possible_cpu(cpu)
		if (current->cpu != cpu)
			sched_isolate_cpu(cpu);
	pgd_phys = pgd_pgtable_alloc();
	pgd = pgd_set_fixmap(pgd_phys);

	memcpy(pgd, swapper_pg_dir, PAGE_SIZE);

	__create_pgd_mapping(pgd, start, __phys_to_virt(start), size,
		PAGE_KERNEL, pgd_pgtable_alloc);

	cpu_replace_ttbr1(__va(pgd_phys));
	memcpy(swapper_pg_dir, pgd, PAGE_SIZE);
	cpu_replace_ttbr1(swapper_pg_dir);

	pgd_clear_fixmap();

	pg = phys_to_page(pgd_phys);
	pgtable_page_dtor(pg);
	__free_pages(pg, 0);
	for_each_possible_cpu(cpu)
		if (current->cpu != cpu)
			sched_unisolate_cpu_unlocked(cpu);
}

#ifdef CONFIG_MEMORY_HOTREMOVE
#define PAGE_INUSE 0xFD

static void  free_pagetable(struct page *page, int order, bool direct)
{
	unsigned long magic;
	unsigned int nr_pages = 1 << order;

	/* bootmem page has reserved flag */
	if (PageReserved(page)) {
		__ClearPageReserved(page);

		magic = (unsigned long)page->lru.next;
		if (magic == SECTION_INFO || magic == MIX_SECTION_INFO) {
			while (nr_pages--)
				put_page_bootmem(page++);
		} else {
			while (nr_pages--)
				free_reserved_page(page++);
		}
	} else {
		/*
		 * Only direct pagetable allocation (those allocated via
		 * hotplug) call the pgtable_page_ctor; vmemmap pgtable
		 * allocations don't.
		 */
		if (direct)
			pgtable_page_dtor(page);

		free_pages((unsigned long)page_address(page), order);
	}
}

static void free_pte_table(pmd_t *pmd, bool direct)
{
	pte_t *pte_start, *pte;
	struct page *page;
	int i;

	pte_start =  (pte_t *) pmd_page_vaddr(*pmd);
	/* Check if there is no valid entry in the PMD */
	for (i = 0; i < PTRS_PER_PTE; i++) {
		pte = pte_start + i;
		if (!pte_none(*pte))
			return;
	}

	page = pmd_page(*pmd);

	free_pagetable(page, 0, direct);

	/*
	 * This spin lock could be only taken in _pte_aloc_kernel
	 * in mm/memory.c and nowhere else (for arm64). Not sure if
	 * the function above can be called concurrently. In doubt,
	 * I am living it here for now, but it probably can be removed
	 */
	spin_lock(&init_mm.page_table_lock);
	pmd_clear(pmd);
	spin_unlock(&init_mm.page_table_lock);
}

static void free_pmd_table(pud_t *pud, bool direct)
{
	pmd_t *pmd_start, *pmd;
	struct page *page;
	int i;

	pmd_start = (pmd_t *) pud_page_vaddr(*pud);
	/* Check if there is no valid entry in the PMD */
	for (i = 0; i < PTRS_PER_PMD; i++) {
		pmd = pmd_start + i;
		if (!pmd_none(*pmd))
			return;
	}

	page = pud_page(*pud);

	free_pagetable(page, 0, direct);

	/*
	 * This spin lock could be only taken in _pte_aloc_kernel
	 * in mm/memory.c and nowhere else (for arm64). Not sure if
	 * the function above can be called concurrently. In doubt,
	 * I am living it here for now, but it probably can be removed
	 */
	spin_lock(&init_mm.page_table_lock);
	pud_clear(pud);
	spin_unlock(&init_mm.page_table_lock);
}

/*
 * When the PUD is folded on the PGD (three levels of paging),
 * there's no need to free PUDs
 */
#if CONFIG_PGTABLE_LEVELS > 3
static void free_pud_table(pgd_t *pgd, bool direct)
{
	pud_t *pud_start, *pud;
	struct page *page;
	int i;

	pud_start = (pud_t *) pgd_page_vaddr(*pgd);
	/* Check if there is no valid entry in the PUD */
	for (i = 0; i < PTRS_PER_PUD; i++) {
		pud = pud_start + i;
		if (!pud_none(*pud))
			return;
	}

	page = pgd_page(*pgd);

	free_pagetable(page, 0, direct);

	/*
	 * This spin lock could be only
	 * taken in _pte_aloc_kernel in
	 * mm/memory.c and nowhere else
	 * (for arm64). Not sure if the
	 * function above can be called
	 * concurrently. In doubt,
	 * I am living it here for now,
	 * but it probably can be removed.
	 */
	spin_lock(&init_mm.page_table_lock);
	pgd_clear(pgd);
	spin_unlock(&init_mm.page_table_lock);
}
#endif

static void remove_pte_table(pte_t *pte, unsigned long addr,
	unsigned long end, bool direct)
{
	unsigned long next;
	void *page_addr;

	for (; addr < end; addr = next, pte++) {
		next = (addr + PAGE_SIZE) & PAGE_MASK;
		if (next > end)
			next = end;

		if (!pte_present(*pte))
			continue;

		if (PAGE_ALIGNED(addr) && PAGE_ALIGNED(next)) {
			/*
			 * Do not free direct mapping pages since they were
			 * freed when offlining, or simplely not in use.
			 */
			if (!direct)
				free_pagetable(pte_page(*pte), 0, direct);

			/*
			 * This spin lock could be only
			 * taken in _pte_aloc_kernel in
			 * mm/memory.c and nowhere else
			 * (for arm64). Not sure if the
			 * function above can be called
			 * concurrently. In doubt,
			 * I am living it here for now,
			 * but it probably can be removed.
			 */
			spin_lock(&init_mm.page_table_lock);
			pte_clear(&init_mm, addr, pte);
			spin_unlock(&init_mm.page_table_lock);
		} else {
			/*
			 * If we are here, we are freeing vmemmap pages since
			 * direct mapped memory ranges to be freed are aligned.
			 *
			 * If we are not removing the whole page, it means
			 * other page structs in this page are being used and
			 * we canot remove them. So fill the unused page_structs
			 * with 0xFD, and remove the page when it is wholly
			 * filled with 0xFD.
			 */
			memset((void *)addr, PAGE_INUSE, next - addr);

			page_addr = page_address(pte_page(*pte));
			if (!memchr_inv(page_addr, PAGE_INUSE, PAGE_SIZE)) {
				free_pagetable(pte_page(*pte), 0, direct);

				/*
				 * This spin lock could be only
				 * taken in _pte_aloc_kernel in
				 * mm/memory.c and nowhere else
				 * (for arm64). Not sure if the
				 * function above can be called
				 * concurrently. In doubt,
				 * I am living it here for now,
				 * but it probably can be removed.
				 */
				spin_lock(&init_mm.page_table_lock);
				pte_clear(&init_mm, addr, pte);
				spin_unlock(&init_mm.page_table_lock);
			}
		}
	}

	// I am adding this flush here in simmetry to the x86 code.
	// Why do I need to call it here and not in remove_p[mu]d
	flush_tlb_all();
}

static void remove_pmd_table(pmd_t *pmd, unsigned long addr,
	unsigned long end, bool direct)
{
	unsigned long next;
	void *page_addr;
	pte_t *pte;

	for (; addr < end; addr = next, pmd++) {
		next = pmd_addr_end(addr, end);

		if (!pmd_present(*pmd))
			continue;

		// check if we are using 2MB section mappings
		if (pmd_sect(*pmd)) {
			if (PAGE_ALIGNED(addr) && PAGE_ALIGNED(next)) {
				if (!direct) {
					free_pagetable(pmd_page(*pmd),
						get_order(PMD_SIZE), direct);
				}
				/*
				 * This spin lock could be only
				 * taken in _pte_aloc_kernel in
				 * mm/memory.c and nowhere else
				 * (for arm64). Not sure if the
				 * function above can be called
				 * concurrently. In doubt,
				 * I am living it here for now,
				 * but it probably can be removed.
				 */
				spin_lock(&init_mm.page_table_lock);
				pmd_clear(pmd);
				spin_unlock(&init_mm.page_table_lock);
			} else {
				/* If here, we are freeing vmemmap pages. */
				memset((void *)addr, PAGE_INUSE, next - addr);

				page_addr = page_address(pmd_page(*pmd));
				if (!memchr_inv(page_addr, PAGE_INUSE,
						PMD_SIZE)) {
					free_pagetable(pmd_page(*pmd),
						get_order(PMD_SIZE), direct);

					/*
					 * This spin lock could be only
					 * taken in _pte_aloc_kernel in
					 * mm/memory.c and nowhere else
					 * (for arm64). Not sure if the
					 * function above can be called
					 * concurrently. In doubt,
					 * I am living it here for now,
					 * but it probably can be removed.
					 */
					spin_lock(&init_mm.page_table_lock);
					pmd_clear(pmd);
					spin_unlock(&init_mm.page_table_lock);
				}
			}
			continue;
		}

		BUG_ON(!pmd_table(*pmd));

		pte = pte_offset_map(pmd, addr);
		remove_pte_table(pte, addr, next, direct);
		free_pte_table(pmd, direct);
	}
}

static void remove_pud_table(pud_t *pud, unsigned long addr,
	unsigned long end, bool direct)
{
	unsigned long next;
	pmd_t *pmd;
	void *page_addr;

	for (; addr < end; addr = next, pud++) {
		next = pud_addr_end(addr, end);
		if (!pud_present(*pud))
			continue;
		/*
		 * If we are using 4K granules, check if we are using
		 * 1GB section mapping.
		 */
		if (pud_sect(*pud)) {
			if (PAGE_ALIGNED(addr) && PAGE_ALIGNED(next)) {
				if (!direct) {
					free_pagetable(pud_page(*pud),
						get_order(PUD_SIZE), direct);
				}

				/*
				 * This spin lock could be only
				 * taken in _pte_aloc_kernel in
				 * mm/memory.c and nowhere else
				 * (for arm64). Not sure if the
				 * function above can be called
				 * concurrently. In doubt,
				 * I am living it here for now,
				 * but it probably can be removed.
				 */
				spin_lock(&init_mm.page_table_lock);
				pud_clear(pud);
				spin_unlock(&init_mm.page_table_lock);
			} else {
				/* If here, we are freeing vmemmap pages. */
				memset((void *)addr, PAGE_INUSE, next - addr);

				page_addr = page_address(pud_page(*pud));
				if (!memchr_inv(page_addr, PAGE_INUSE,
						PUD_SIZE)) {

					free_pagetable(pud_page(*pud),
						get_order(PUD_SIZE), direct);

					/*
					 * This spin lock could be only
					 * taken in _pte_aloc_kernel in
					 * mm/memory.c and nowhere else
					 * (for arm64). Not sure if the
					 * function above can be called
					 * concurrently. In doubt,
					 * I am living it here for now,
					 * but it probably can be removed.
					 */
					spin_lock(&init_mm.page_table_lock);
					pud_clear(pud);
					spin_unlock(&init_mm.page_table_lock);
				}
			}
			continue;
		}

		BUG_ON(!pud_table(*pud));

		pmd = pmd_offset(pud, addr);
		remove_pmd_table(pmd, addr, next, direct);
		free_pmd_table(pud, direct);
	}
}

void remove_pagetable(unsigned long start, unsigned long end, bool direct)
{
	unsigned long next;
	unsigned long addr;
	pgd_t *pgd;
	pud_t *pud;
	int cpu;

	for_each_possible_cpu(cpu)
		if (current->cpu != cpu)
			sched_isolate_cpu(cpu);
	for (addr = start; addr < end; addr = next) {
		next = pgd_addr_end(addr, end);

		pgd = pgd_offset_k(addr);
		if (pgd_none(*pgd))
			continue;

		pud = pud_offset(pgd, addr);
		remove_pud_table(pud, addr, next, direct);
		/*
		 * When the PUD is folded on the PGD (three levels of paging),
		 * I did already clear the PMD page in free_pmd_table,
		 * and reset the corresponding PGD==PUD entry.
		 */
#if CONFIG_PGTABLE_LEVELS > 3
		free_pud_table(pgd, direct);
#endif
	}

	flush_tlb_all();
	for_each_possible_cpu(cpu)
		if (current->cpu != cpu)
			sched_unisolate_cpu_unlocked(cpu);
}


#endif /* CONFIG_MEMORY_HOTREMOVE */
#endif /* CONFIG_MEMORY_HOTPLUG */

/*
 * Check whether a kernel address is valid (derived from arch/x86/).
 */
int kern_addr_valid(unsigned long addr)
{
	pgd_t *pgd;
	pud_t *pud;
	pmd_t *pmd;
	pte_t *pte;

	if ((((long)addr) >> VA_BITS) != -1UL)
		return 0;

	pgd = pgd_offset_k(addr);
	if (pgd_none(*pgd))
		return 0;

	pud = pud_offset(pgd, addr);
	if (pud_none(*pud))
		return 0;

	if (pud_sect(*pud))
		return pfn_valid(pud_pfn(*pud));

	pmd = pmd_offset(pud, addr);
	if (pmd_none(*pmd))
		return 0;

	if (pmd_sect(*pmd))
		return pfn_valid(pmd_pfn(*pmd));

	pte = pte_offset_kernel(pmd, addr);
	if (pte_none(*pte))
		return 0;

	return pfn_valid(pte_pfn(*pte));
}
#ifdef CONFIG_SPARSEMEM_VMEMMAP
#if !ARM64_SWAPPER_USES_SECTION_MAPS
int __meminit vmemmap_populate(unsigned long start, unsigned long end, int node)
{
	return vmemmap_populate_basepages(start, end, node);
}
#else	/* !ARM64_SWAPPER_USES_SECTION_MAPS */
int __meminit vmemmap_populate(unsigned long start, unsigned long end, int node)
{
	unsigned long addr = start;
	unsigned long next;
	pgd_t *pgd;
	pud_t *pud;
	pmd_t *pmd;
	int ret = 0;

	do {
		next = pmd_addr_end(addr, end);

		pgd = vmemmap_pgd_populate(addr, node);
		if (!pgd)
			return -ENOMEM;

		pud = vmemmap_pud_populate(pgd, addr, node);
		if (!pud)
			return -ENOMEM;

		pmd = pmd_offset(pud, addr);
		if (pmd_none(*pmd)) {
			void *p = NULL;

			p = vmemmap_alloc_block_buf(PMD_SIZE, node);
			if (!p) {
#ifdef CONFIG_MEMORY_HOTPLUG
				vmemmap_free(start, end);
#endif
				ret = -ENOMEM;
				break;
			}

			set_pmd(pmd, __pmd(__pa(p) | PROT_SECT_NORMAL));
		} else
			vmemmap_verify((pte_t *)pmd, node, addr, next);
	} while (addr = next, addr != end);

	if (ret)
		return vmemmap_populate_basepages(start, end, node);
	else
		return ret;
}
#endif	/* CONFIG_ARM64_64K_PAGES */
void vmemmap_free(unsigned long start, unsigned long end)
{
#ifdef CONFIG_MEMORY_HOTREMOVE
	remove_pagetable(start, end, false);
#endif
}
#endif	/* CONFIG_SPARSEMEM_VMEMMAP */

static inline pud_t * fixmap_pud(unsigned long addr)
{
	pgd_t *pgd = pgd_offset_k(addr);

	BUG_ON(pgd_none(*pgd) || pgd_bad(*pgd));

	return pud_offset_kimg(pgd, addr);
}

static inline pmd_t * fixmap_pmd(unsigned long addr)
{
	pud_t *pud = fixmap_pud(addr);

	BUG_ON(pud_none(*pud) || pud_bad(*pud));

	return pmd_offset_kimg(pud, addr);
}

static inline pte_t * fixmap_pte(unsigned long addr)
{
	return &bm_pte[pte_index(addr)];
}

/*
 * The p*d_populate functions call virt_to_phys implicitly so they can't be used
 * directly on kernel symbols (bm_p*d). This function is called too early to use
 * lm_alias so __p*d_populate functions must be used to populate with the
 * physical address from __pa_symbol.
 */
void __init early_fixmap_init(void)
{
	pgd_t *pgd;
	pud_t *pud;
	pmd_t *pmd;
	unsigned long addr = FIXADDR_START;

	pgd = pgd_offset_k(addr);
	if (CONFIG_PGTABLE_LEVELS > 3 &&
	    !(pgd_none(*pgd) || pgd_page_paddr(*pgd) == __pa_symbol(bm_pud))) {
		/*
		 * We only end up here if the kernel mapping and the fixmap
		 * share the top level pgd entry, which should only happen on
		 * 16k/4 levels configurations.
		 */
		BUG_ON(!IS_ENABLED(CONFIG_ARM64_16K_PAGES));
		pud = pud_offset_kimg(pgd, addr);
	} else {
		if (pgd_none(*pgd))
			__pgd_populate(pgd, __pa_symbol(bm_pud),
				       PUD_TYPE_TABLE);
		pud = fixmap_pud(addr);
	}
	if (pud_none(*pud))
		__pud_populate(pud, __pa_symbol(bm_pmd), PMD_TYPE_TABLE);
	pmd = fixmap_pmd(addr);
	__pmd_populate(pmd, __pa_symbol(bm_pte), PMD_TYPE_TABLE);

	/*
	 * The boot-ioremap range spans multiple pmds, for which
	 * we are not prepared:
	 */
	BUILD_BUG_ON((__fix_to_virt(FIX_BTMAP_BEGIN) >> PMD_SHIFT)
		     != (__fix_to_virt(FIX_BTMAP_END) >> PMD_SHIFT));

	if ((pmd != fixmap_pmd(fix_to_virt(FIX_BTMAP_BEGIN)))
	     || pmd != fixmap_pmd(fix_to_virt(FIX_BTMAP_END))) {
		WARN_ON(1);
		pr_warn("pmd %p != %p, %p\n",
			pmd, fixmap_pmd(fix_to_virt(FIX_BTMAP_BEGIN)),
			fixmap_pmd(fix_to_virt(FIX_BTMAP_END)));
		pr_warn("fix_to_virt(FIX_BTMAP_BEGIN): %08lx\n",
			fix_to_virt(FIX_BTMAP_BEGIN));
		pr_warn("fix_to_virt(FIX_BTMAP_END):   %08lx\n",
			fix_to_virt(FIX_BTMAP_END));

		pr_warn("FIX_BTMAP_END:       %d\n", FIX_BTMAP_END);
		pr_warn("FIX_BTMAP_BEGIN:     %d\n", FIX_BTMAP_BEGIN);
	}
}

void __set_fixmap(enum fixed_addresses idx,
			       phys_addr_t phys, pgprot_t flags)
{
	unsigned long addr = __fix_to_virt(idx);
	pte_t *pte;

	BUG_ON(idx <= FIX_HOLE || idx >= __end_of_fixed_addresses);

	pte = fixmap_pte(addr);

	if (pgprot_val(flags)) {
		set_pte(pte, pfn_pte(phys >> PAGE_SHIFT, flags));
	} else {
		pte_clear(&init_mm, addr, pte);
		flush_tlb_kernel_range(addr, addr+PAGE_SIZE);
	}
}

void *__init __fixmap_remap_fdt(phys_addr_t dt_phys, int *size, pgprot_t prot)
{
	const u64 dt_virt_base = __fix_to_virt(FIX_FDT);
	int offset;
	void *dt_virt;

	/*
	 * Check whether the physical FDT address is set and meets the minimum
	 * alignment requirement. Since we are relying on MIN_FDT_ALIGN to be
	 * at least 8 bytes so that we can always access the magic and size
	 * fields of the FDT header after mapping the first chunk, double check
	 * here if that is indeed the case.
	 */
	BUILD_BUG_ON(MIN_FDT_ALIGN < 8);
	if (!dt_phys || dt_phys % MIN_FDT_ALIGN)
		return NULL;

	/*
	 * Make sure that the FDT region can be mapped without the need to
	 * allocate additional translation table pages, so that it is safe
	 * to call create_mapping_noalloc() this early.
	 *
	 * On 64k pages, the FDT will be mapped using PTEs, so we need to
	 * be in the same PMD as the rest of the fixmap.
	 * On 4k pages, we'll use section mappings for the FDT so we only
	 * have to be in the same PUD.
	 */
	BUILD_BUG_ON(dt_virt_base % SZ_2M);

	BUILD_BUG_ON(__fix_to_virt(FIX_FDT_END) >> SWAPPER_TABLE_SHIFT !=
		     __fix_to_virt(FIX_BTMAP_BEGIN) >> SWAPPER_TABLE_SHIFT);

	offset = dt_phys % SWAPPER_BLOCK_SIZE;
	dt_virt = (void *)dt_virt_base + offset;

	/* map the first chunk so we can read the size from the header */
	create_mapping_noalloc(round_down(dt_phys, SWAPPER_BLOCK_SIZE),
			dt_virt_base, SWAPPER_BLOCK_SIZE, prot);

	if (fdt_magic(dt_virt) != FDT_MAGIC)
		return NULL;

	*size = fdt_totalsize(dt_virt);
	if (*size > MAX_FDT_SIZE)
		return NULL;

	if (offset + *size > SWAPPER_BLOCK_SIZE)
		create_mapping_noalloc(round_down(dt_phys, SWAPPER_BLOCK_SIZE), dt_virt_base,
			       round_up(offset + *size, SWAPPER_BLOCK_SIZE), prot);

	return dt_virt;
}

void *__init fixmap_remap_fdt(phys_addr_t dt_phys)
{
	void *dt_virt;
	int size;

	dt_virt = __fixmap_remap_fdt(dt_phys, &size, PAGE_KERNEL_RO);
	if (!dt_virt)
		return NULL;

	memblock_reserve(dt_phys, size);
	return dt_virt;
}

int __init arch_ioremap_pud_supported(void)
{
	/* only 4k granule supports level 1 block mappings */
	return IS_ENABLED(CONFIG_ARM64_4K_PAGES);
}

int __init arch_ioremap_pmd_supported(void)
{
	return 1;
}

int pud_set_huge(pud_t *pud, phys_addr_t phys, pgprot_t prot)
{
	BUG_ON(phys & ~PUD_MASK);
	set_pud(pud, __pud(phys | PUD_TYPE_SECT | pgprot_val(mk_sect_prot(prot))));
	return 1;
}

int pmd_set_huge(pmd_t *pmd, phys_addr_t phys, pgprot_t prot)
{
	BUG_ON(phys & ~PMD_MASK);
	set_pmd(pmd, __pmd(phys | PMD_TYPE_SECT | pgprot_val(mk_sect_prot(prot))));
	return 1;
}

int pud_clear_huge(pud_t *pud)
{
	if (!pud_sect(*pud))
		return 0;
	pud_clear(pud);
	return 1;
}

int pmd_clear_huge(pmd_t *pmd)
{
	if (!pmd_sect(*pmd))
		return 0;
	pmd_clear(pmd);
	return 1;
}

#ifdef CONFIG_HAVE_ARCH_HUGE_VMAP
int pud_free_pmd_page(pud_t *pud, unsigned long addr)
{
	return pud_none(*pud);
}

int pmd_free_pte_page(pmd_t *pmd, unsigned long addr)
{
	return pmd_none(*pmd);
}
#endif<|MERGE_RESOLUTION|>--- conflicted
+++ resolved
@@ -505,11 +505,7 @@
 {
 	extern char __entry_tramp_text_start[];
 
-<<<<<<< HEAD
-	pgprot_t prot = PAGE_KERNEL_EXEC;
-=======
 	pgprot_t prot = PAGE_KERNEL_ROX;
->>>>>>> a44aaea4
 	phys_addr_t pa_start = __pa_symbol(__entry_tramp_text_start);
 
 	/* The trampoline is always mapped and can therefore be global */

/*
 * Completely Fair Scheduling (CFS) Class (SCHED_NORMAL/SCHED_BATCH)
 *
 *  Copyright (C) 2007 Red Hat, Inc., Ingo Molnar <mingo@redhat.com>
 *
 *  Interactivity improvements by Mike Galbraith
 *  (C) 2007 Mike Galbraith <efault@gmx.de>
 *
 *  Various enhancements by Dmitry Adamushko.
 *  (C) 2007 Dmitry Adamushko <dmitry.adamushko@gmail.com>
 *
 *  Group scheduling enhancements by Srivatsa Vaddagiri
 *  Copyright IBM Corporation, 2007
 *  Author: Srivatsa Vaddagiri <vatsa@linux.vnet.ibm.com>
 *
 *  Scaled math optimizations by Thomas Gleixner
 *  Copyright (C) 2007, Thomas Gleixner <tglx@linutronix.de>
 *
 *  Adaptive scheduling granularity, math enhancements by Peter Zijlstra
 *  Copyright (C) 2007 Red Hat, Inc., Peter Zijlstra
 */

#include <linux/latencytop.h>
#include <linux/sched.h>
#include <linux/cpumask.h>
#include <linux/cpuidle.h>
#include <linux/slab.h>
#include <linux/profile.h>
#include <linux/interrupt.h>
#include <linux/mempolicy.h>
#include <linux/migrate.h>
#include <linux/task_work.h>
#include <linux/module.h>
<<<<<<< HEAD

#include "sched.h"
#include <trace/events/sched.h>
#include "tune.h"
=======

#include <trace/events/sched.h>

#include "sched.h"
#include "tune.h"
#include "walt.h"

>>>>>>> c71ad0f6
/*
 * Targeted preemption latency for CPU-bound tasks:
 * (default: 6ms * (1 + ilog(ncpus)), units: nanoseconds)
 *
 * NOTE: this latency value is not the same as the concept of
 * 'timeslice length' - timeslices in CFS are of variable length
 * and have no persistent notion like in traditional, time-slice
 * based scheduling concepts.
 *
 * (to see the precise effective timeslice length of your workload,
 *  run vmstat and monitor the context-switches (cs) field)
 */
unsigned int sysctl_sched_latency = 6000000ULL;
unsigned int normalized_sysctl_sched_latency = 6000000ULL;

unsigned int sysctl_sched_is_big_little = 0;
unsigned int sysctl_sched_sync_hint_enable = 1;
unsigned int sysctl_sched_initial_task_util = 0;
unsigned int sysctl_sched_cstate_aware = 1;

<<<<<<< HEAD
=======
#ifdef CONFIG_SCHED_WALT
unsigned int sysctl_sched_use_walt_cpu_util = 1;
unsigned int sysctl_sched_use_walt_task_util = 1;
__read_mostly unsigned int sysctl_sched_walt_cpu_high_irqload =
    (10 * NSEC_PER_MSEC);
#endif
>>>>>>> c71ad0f6
/*
 * The initial- and re-scaling of tunables is configurable
 * (default SCHED_TUNABLESCALING_LOG = *(1+ilog(ncpus))
 *
 * Options are:
 * SCHED_TUNABLESCALING_NONE - unscaled, always *1
 * SCHED_TUNABLESCALING_LOG - scaled logarithmical, *1+ilog(ncpus)
 * SCHED_TUNABLESCALING_LINEAR - scaled linear, *ncpus
 */
enum sched_tunable_scaling sysctl_sched_tunable_scaling
	= SCHED_TUNABLESCALING_LOG;

/*
 * Minimal preemption granularity for CPU-bound tasks:
 * (default: 0.75 msec * (1 + ilog(ncpus)), units: nanoseconds)
 */
unsigned int sysctl_sched_min_granularity = 750000ULL;
unsigned int normalized_sysctl_sched_min_granularity = 750000ULL;

/*
 * is kept at sysctl_sched_latency / sysctl_sched_min_granularity
 */
static unsigned int sched_nr_latency = 8;

/*
 * After fork, child runs first. If set to 0 (default) then
 * parent will (try to) run first.
 */
unsigned int sysctl_sched_child_runs_first __read_mostly;

/*
 * SCHED_OTHER wake-up granularity.
 * (default: 1 msec * (1 + ilog(ncpus)), units: nanoseconds)
 *
 * This option delays the preemption effects of decoupled workloads
 * and reduces their over-scheduling. Synchronous workloads will still
 * have immediate wakeup/sleep latencies.
 */
unsigned int sysctl_sched_wakeup_granularity = 1000000UL;
unsigned int normalized_sysctl_sched_wakeup_granularity = 1000000UL;

const_debug unsigned int sysctl_sched_migration_cost = 500000UL;

/*
 * The exponential sliding  window over which load is averaged for shares
 * distribution.
 * (default: 10msec)
 */
unsigned int __read_mostly sysctl_sched_shares_window = 10000000UL;

#ifdef CONFIG_CFS_BANDWIDTH
/*
 * Amount of runtime to allocate from global (tg) to local (per-cfs_rq) pool
 * each time a cfs_rq requests quota.
 *
 * Note: in the case that the slice exceeds the runtime remaining (either due
 * to consumption or the quota being specified to be smaller than the slice)
 * we will always only issue the remaining available time.
 *
 * default: 5 msec, units: microseconds
  */
unsigned int sysctl_sched_cfs_bandwidth_slice = 5000UL;
#endif

static inline void update_load_add(struct load_weight *lw, unsigned long inc)
{
	lw->weight += inc;
	lw->inv_weight = 0;
}

static inline void update_load_sub(struct load_weight *lw, unsigned long dec)
{
	lw->weight -= dec;
	lw->inv_weight = 0;
}

static inline void update_load_set(struct load_weight *lw, unsigned long w)
{
	lw->weight = w;
	lw->inv_weight = 0;
}

/*
 * Increase the granularity value when there are more CPUs,
 * because with more CPUs the 'effective latency' as visible
 * to users decreases. But the relationship is not linear,
 * so pick a second-best guess by going with the log2 of the
 * number of CPUs.
 *
 * This idea comes from the SD scheduler of Con Kolivas:
 */
static unsigned int get_update_sysctl_factor(void)
{
	unsigned int cpus = min_t(unsigned int, num_online_cpus(), 8);
	unsigned int factor;

	switch (sysctl_sched_tunable_scaling) {
	case SCHED_TUNABLESCALING_NONE:
		factor = 1;
		break;
	case SCHED_TUNABLESCALING_LINEAR:
		factor = cpus;
		break;
	case SCHED_TUNABLESCALING_LOG:
	default:
		factor = 1 + ilog2(cpus);
		break;
	}

	return factor;
}

static void update_sysctl(void)
{
	unsigned int factor = get_update_sysctl_factor();

#define SET_SYSCTL(name) \
	(sysctl_##name = (factor) * normalized_sysctl_##name)
	SET_SYSCTL(sched_min_granularity);
	SET_SYSCTL(sched_latency);
	SET_SYSCTL(sched_wakeup_granularity);
#undef SET_SYSCTL
}

void sched_init_granularity(void)
{
	update_sysctl();
}

#define WMULT_CONST	(~0U)
#define WMULT_SHIFT	32

static void __update_inv_weight(struct load_weight *lw)
{
	unsigned long w;

	if (likely(lw->inv_weight))
		return;

	w = scale_load_down(lw->weight);

	if (BITS_PER_LONG > 32 && unlikely(w >= WMULT_CONST))
		lw->inv_weight = 1;
	else if (unlikely(!w))
		lw->inv_weight = WMULT_CONST;
	else
		lw->inv_weight = WMULT_CONST / w;
}

/*
 * delta_exec * weight / lw.weight
 *   OR
 * (delta_exec * (weight * lw->inv_weight)) >> WMULT_SHIFT
 *
 * Either weight := NICE_0_LOAD and lw \e prio_to_wmult[], in which case
 * we're guaranteed shift stays positive because inv_weight is guaranteed to
 * fit 32 bits, and NICE_0_LOAD gives another 10 bits; therefore shift >= 22.
 *
 * Or, weight =< lw.weight (because lw.weight is the runqueue weight), thus
 * weight/lw.weight <= 1, and therefore our shift will also be positive.
 */
static u64 __calc_delta(u64 delta_exec, unsigned long weight, struct load_weight *lw)
{
	u64 fact = scale_load_down(weight);
	int shift = WMULT_SHIFT;

	__update_inv_weight(lw);

	if (unlikely(fact >> 32)) {
		while (fact >> 32) {
			fact >>= 1;
			shift--;
		}
	}

	/* hint to use a 32x32->64 mul */
	fact = (u64)(u32)fact * lw->inv_weight;

	while (fact >> 32) {
		fact >>= 1;
		shift--;
	}

	return mul_u64_u32_shr(delta_exec, fact, shift);
}

#ifdef CONFIG_SMP
static int active_load_balance_cpu_stop(void *data);
#endif

const struct sched_class fair_sched_class;

/**************************************************************
 * CFS operations on generic schedulable entities:
 */

#ifdef CONFIG_FAIR_GROUP_SCHED

/* cpu runqueue to which this cfs_rq is attached */
static inline struct rq *rq_of(struct cfs_rq *cfs_rq)
{
	return cfs_rq->rq;
}

/* An entity is a task if it doesn't "own" a runqueue */
#define entity_is_task(se)	(!se->my_q)

static inline struct task_struct *task_of(struct sched_entity *se)
{
#ifdef CONFIG_SCHED_DEBUG
	WARN_ON_ONCE(!entity_is_task(se));
#endif
	return container_of(se, struct task_struct, se);
}

/* Walk up scheduling entities hierarchy */
#define for_each_sched_entity(se) \
		for (; se; se = se->parent)

static inline struct cfs_rq *task_cfs_rq(struct task_struct *p)
{
	return p->se.cfs_rq;
}

/* runqueue on which this entity is (to be) queued */
static inline struct cfs_rq *cfs_rq_of(struct sched_entity *se)
{
	return se->cfs_rq;
}

/* runqueue "owned" by this group */
static inline struct cfs_rq *group_cfs_rq(struct sched_entity *grp)
{
	return grp->my_q;
}

static inline void list_add_leaf_cfs_rq(struct cfs_rq *cfs_rq)
{
	if (!cfs_rq->on_list) {
		/*
		 * Ensure we either appear before our parent (if already
		 * enqueued) or force our parent to appear after us when it is
		 * enqueued.  The fact that we always enqueue bottom-up
		 * reduces this to two cases.
		 */
		if (cfs_rq->tg->parent &&
		    cfs_rq->tg->parent->cfs_rq[cpu_of(rq_of(cfs_rq))]->on_list) {
			list_add_rcu(&cfs_rq->leaf_cfs_rq_list,
				&rq_of(cfs_rq)->leaf_cfs_rq_list);
		} else {
			list_add_tail_rcu(&cfs_rq->leaf_cfs_rq_list,
				&rq_of(cfs_rq)->leaf_cfs_rq_list);
		}

		cfs_rq->on_list = 1;
	}
}

static inline void list_del_leaf_cfs_rq(struct cfs_rq *cfs_rq)
{
	if (cfs_rq->on_list) {
		list_del_rcu(&cfs_rq->leaf_cfs_rq_list);
		cfs_rq->on_list = 0;
	}
}

/* Iterate thr' all leaf cfs_rq's on a runqueue */
#define for_each_leaf_cfs_rq(rq, cfs_rq) \
	list_for_each_entry_rcu(cfs_rq, &rq->leaf_cfs_rq_list, leaf_cfs_rq_list)

/* Do the two (enqueued) entities belong to the same group ? */
static inline struct cfs_rq *
is_same_group(struct sched_entity *se, struct sched_entity *pse)
{
	if (se->cfs_rq == pse->cfs_rq)
		return se->cfs_rq;

	return NULL;
}

static inline struct sched_entity *parent_entity(struct sched_entity *se)
{
	return se->parent;
}

static void
find_matching_se(struct sched_entity **se, struct sched_entity **pse)
{
	int se_depth, pse_depth;

	/*
	 * preemption test can be made between sibling entities who are in the
	 * same cfs_rq i.e who have a common parent. Walk up the hierarchy of
	 * both tasks until we find their ancestors who are siblings of common
	 * parent.
	 */

	/* First walk up until both entities are at same depth */
	se_depth = (*se)->depth;
	pse_depth = (*pse)->depth;

	while (se_depth > pse_depth) {
		se_depth--;
		*se = parent_entity(*se);
	}

	while (pse_depth > se_depth) {
		pse_depth--;
		*pse = parent_entity(*pse);
	}

	while (!is_same_group(*se, *pse)) {
		*se = parent_entity(*se);
		*pse = parent_entity(*pse);
	}
}

#else	/* !CONFIG_FAIR_GROUP_SCHED */

static inline struct task_struct *task_of(struct sched_entity *se)
{
	return container_of(se, struct task_struct, se);
}

static inline struct rq *rq_of(struct cfs_rq *cfs_rq)
{
	return container_of(cfs_rq, struct rq, cfs);
}

#define entity_is_task(se)	1

#define for_each_sched_entity(se) \
		for (; se; se = NULL)

static inline struct cfs_rq *task_cfs_rq(struct task_struct *p)
{
	return &task_rq(p)->cfs;
}

static inline struct cfs_rq *cfs_rq_of(struct sched_entity *se)
{
	struct task_struct *p = task_of(se);
	struct rq *rq = task_rq(p);

	return &rq->cfs;
}

/* runqueue "owned" by this group */
static inline struct cfs_rq *group_cfs_rq(struct sched_entity *grp)
{
	return NULL;
}

static inline void list_add_leaf_cfs_rq(struct cfs_rq *cfs_rq)
{
}

static inline void list_del_leaf_cfs_rq(struct cfs_rq *cfs_rq)
{
}

#define for_each_leaf_cfs_rq(rq, cfs_rq) \
		for (cfs_rq = &rq->cfs; cfs_rq; cfs_rq = NULL)

static inline struct sched_entity *parent_entity(struct sched_entity *se)
{
	return NULL;
}

static inline void
find_matching_se(struct sched_entity **se, struct sched_entity **pse)
{
}

#endif	/* CONFIG_FAIR_GROUP_SCHED */

static __always_inline
void account_cfs_rq_runtime(struct cfs_rq *cfs_rq, u64 delta_exec);

/**************************************************************
 * Scheduling class tree data structure manipulation methods:
 */

static inline u64 max_vruntime(u64 max_vruntime, u64 vruntime)
{
	s64 delta = (s64)(vruntime - max_vruntime);
	if (delta > 0)
		max_vruntime = vruntime;

	return max_vruntime;
}

static inline u64 min_vruntime(u64 min_vruntime, u64 vruntime)
{
	s64 delta = (s64)(vruntime - min_vruntime);
	if (delta < 0)
		min_vruntime = vruntime;

	return min_vruntime;
}

static inline int entity_before(struct sched_entity *a,
				struct sched_entity *b)
{
	return (s64)(a->vruntime - b->vruntime) < 0;
}

static void update_min_vruntime(struct cfs_rq *cfs_rq)
{
	u64 vruntime = cfs_rq->min_vruntime;

	if (cfs_rq->curr)
		vruntime = cfs_rq->curr->vruntime;

	if (cfs_rq->rb_leftmost) {
		struct sched_entity *se = rb_entry(cfs_rq->rb_leftmost,
						   struct sched_entity,
						   run_node);

		if (!cfs_rq->curr)
			vruntime = se->vruntime;
		else
			vruntime = min_vruntime(vruntime, se->vruntime);
	}

	/* ensure we never gain time by being placed backwards. */
	cfs_rq->min_vruntime = max_vruntime(cfs_rq->min_vruntime, vruntime);
#ifndef CONFIG_64BIT
	smp_wmb();
	cfs_rq->min_vruntime_copy = cfs_rq->min_vruntime;
#endif
}

/*
 * Enqueue an entity into the rb-tree:
 */
static void __enqueue_entity(struct cfs_rq *cfs_rq, struct sched_entity *se)
{
	struct rb_node **link = &cfs_rq->tasks_timeline.rb_node;
	struct rb_node *parent = NULL;
	struct sched_entity *entry;
	int leftmost = 1;

	/*
	 * Find the right place in the rbtree:
	 */
	while (*link) {
		parent = *link;
		entry = rb_entry(parent, struct sched_entity, run_node);
		/*
		 * We dont care about collisions. Nodes with
		 * the same key stay together.
		 */
		if (entity_before(se, entry)) {
			link = &parent->rb_left;
		} else {
			link = &parent->rb_right;
			leftmost = 0;
		}
	}

	/*
	 * Maintain a cache of leftmost tree entries (it is frequently
	 * used):
	 */
	if (leftmost)
		cfs_rq->rb_leftmost = &se->run_node;

	rb_link_node(&se->run_node, parent, link);
	rb_insert_color(&se->run_node, &cfs_rq->tasks_timeline);
}

static void __dequeue_entity(struct cfs_rq *cfs_rq, struct sched_entity *se)
{
	if (cfs_rq->rb_leftmost == &se->run_node) {
		struct rb_node *next_node;

		next_node = rb_next(&se->run_node);
		cfs_rq->rb_leftmost = next_node;
	}

	rb_erase(&se->run_node, &cfs_rq->tasks_timeline);
}

struct sched_entity *__pick_first_entity(struct cfs_rq *cfs_rq)
{
	struct rb_node *left = cfs_rq->rb_leftmost;

	if (!left)
		return NULL;

	return rb_entry(left, struct sched_entity, run_node);
}

static struct sched_entity *__pick_next_entity(struct sched_entity *se)
{
	struct rb_node *next = rb_next(&se->run_node);

	if (!next)
		return NULL;

	return rb_entry(next, struct sched_entity, run_node);
}

#ifdef CONFIG_SCHED_DEBUG
struct sched_entity *__pick_last_entity(struct cfs_rq *cfs_rq)
{
	struct rb_node *last = rb_last(&cfs_rq->tasks_timeline);

	if (!last)
		return NULL;

	return rb_entry(last, struct sched_entity, run_node);
}

/**************************************************************
 * Scheduling class statistics methods:
 */

int sched_proc_update_handler(struct ctl_table *table, int write,
		void __user *buffer, size_t *lenp,
		loff_t *ppos)
{
	int ret = proc_dointvec_minmax(table, write, buffer, lenp, ppos);
	unsigned int factor = get_update_sysctl_factor();

	if (ret || !write)
		return ret;

	sched_nr_latency = DIV_ROUND_UP(sysctl_sched_latency,
					sysctl_sched_min_granularity);

#define WRT_SYSCTL(name) \
	(normalized_sysctl_##name = sysctl_##name / (factor))
	WRT_SYSCTL(sched_min_granularity);
	WRT_SYSCTL(sched_latency);
	WRT_SYSCTL(sched_wakeup_granularity);
#undef WRT_SYSCTL

	return 0;
}
#endif

/*
 * delta /= w
 */
static inline u64 calc_delta_fair(u64 delta, struct sched_entity *se)
{
	if (unlikely(se->load.weight != NICE_0_LOAD))
		delta = __calc_delta(delta, NICE_0_LOAD, &se->load);

	return delta;
}

/*
 * The idea is to set a period in which each task runs once.
 *
 * When there are too many tasks (sched_nr_latency) we have to stretch
 * this period because otherwise the slices get too small.
 *
 * p = (nr <= nl) ? l : l*nr/nl
 */
static u64 __sched_period(unsigned long nr_running)
{
	if (unlikely(nr_running > sched_nr_latency))
		return nr_running * sysctl_sched_min_granularity;
	else
		return sysctl_sched_latency;
}

/*
 * We calculate the wall-time slice from the period by taking a part
 * proportional to the weight.
 *
 * s = p*P[w/rw]
 */
static u64 sched_slice(struct cfs_rq *cfs_rq, struct sched_entity *se)
{
	u64 slice = __sched_period(cfs_rq->nr_running + !se->on_rq);

	for_each_sched_entity(se) {
		struct load_weight *load;
		struct load_weight lw;

		cfs_rq = cfs_rq_of(se);
		load = &cfs_rq->load;

		if (unlikely(!se->on_rq)) {
			lw = cfs_rq->load;

			update_load_add(&lw, se->load.weight);
			load = &lw;
		}
		slice = __calc_delta(slice, se->load.weight, load);
	}
	return slice;
}

/*
 * We calculate the vruntime slice of a to-be-inserted task.
 *
 * vs = s/w
 */
static u64 sched_vslice(struct cfs_rq *cfs_rq, struct sched_entity *se)
{
	return calc_delta_fair(sched_slice(cfs_rq, se), se);
}

#ifdef CONFIG_SMP
static int select_idle_sibling(struct task_struct *p, int cpu);
static unsigned long task_h_load(struct task_struct *p);

/*
 * We choose a half-life close to 1 scheduling period.
 * Note: The tables runnable_avg_yN_inv and runnable_avg_yN_sum are
 * dependent on this value.
 */
#define LOAD_AVG_PERIOD 32
#define LOAD_AVG_MAX 47742 /* maximum possible load avg */
#define LOAD_AVG_MAX_N 345 /* number of full periods to produce LOAD_AVG_MAX */

/* Give new sched_entity start runnable values to heavy its load in infant time */
void init_entity_runnable_average(struct sched_entity *se)
{
	struct sched_avg *sa = &se->avg;

	sa->last_update_time = 0;
	/*
	 * sched_avg's period_contrib should be strictly less then 1024, so
	 * we give it 1023 to make sure it is almost a period (1024us), and
	 * will definitely be update (after enqueue).
	 */
	sa->period_contrib = 1023;
	sa->load_avg = scale_load_down(se->load.weight);
	sa->load_sum = sa->load_avg * LOAD_AVG_MAX;
	sa->util_avg =  sched_freq() ?
		sysctl_sched_initial_task_util :
		scale_load_down(SCHED_LOAD_SCALE);
	sa->util_sum = sa->util_avg * LOAD_AVG_MAX;
	/* when this task enqueue'ed, it will contribute to its cfs_rq's load_avg */
}

#else
void init_entity_runnable_average(struct sched_entity *se)
{
}
#endif

/*
 * Update the current task's runtime statistics.
 */
static void update_curr(struct cfs_rq *cfs_rq)
{
	struct sched_entity *curr = cfs_rq->curr;
	u64 now = rq_clock_task(rq_of(cfs_rq));
	u64 delta_exec;

	if (unlikely(!curr))
		return;

	delta_exec = now - curr->exec_start;
	if (unlikely((s64)delta_exec <= 0))
		return;

	curr->exec_start = now;

	schedstat_set(curr->statistics.exec_max,
		      max(delta_exec, curr->statistics.exec_max));

	curr->sum_exec_runtime += delta_exec;
	schedstat_add(cfs_rq, exec_clock, delta_exec);

	curr->vruntime += calc_delta_fair(delta_exec, curr);
	update_min_vruntime(cfs_rq);

	if (entity_is_task(curr)) {
		struct task_struct *curtask = task_of(curr);

		trace_sched_stat_runtime(curtask, delta_exec, curr->vruntime);
		cpuacct_charge(curtask, delta_exec);
		account_group_exec_runtime(curtask, delta_exec);
	}

	account_cfs_rq_runtime(cfs_rq, delta_exec);
}

static void update_curr_fair(struct rq *rq)
{
	update_curr(cfs_rq_of(&rq->curr->se));
}

#ifdef CONFIG_SCHEDSTATS
static inline void
update_stats_wait_start(struct cfs_rq *cfs_rq, struct sched_entity *se)
{
	u64 wait_start = rq_clock(rq_of(cfs_rq));

	if (entity_is_task(se) && task_on_rq_migrating(task_of(se)) &&
	    likely(wait_start > se->statistics.wait_start))
		wait_start -= se->statistics.wait_start;

	se->statistics.wait_start = wait_start;
}

static void
update_stats_wait_end(struct cfs_rq *cfs_rq, struct sched_entity *se)
{
	struct task_struct *p;
	u64 delta = rq_clock(rq_of(cfs_rq)) - se->statistics.wait_start;

	if (entity_is_task(se)) {
		p = task_of(se);
		if (task_on_rq_migrating(p)) {
			/*
			 * Preserve migrating task's wait time so wait_start
			 * time stamp can be adjusted to accumulate wait time
			 * prior to migration.
			 */
			se->statistics.wait_start = delta;
			return;
		}
		trace_sched_stat_wait(p, delta);
	}

	se->statistics.wait_max = max(se->statistics.wait_max, delta);
	se->statistics.wait_count++;
	se->statistics.wait_sum += delta;
	se->statistics.wait_start = 0;
}
#else
static inline void
update_stats_wait_start(struct cfs_rq *cfs_rq, struct sched_entity *se)
{
}

static inline void
update_stats_wait_end(struct cfs_rq *cfs_rq, struct sched_entity *se)
{
}
#endif

/*
 * Task is being enqueued - update stats:
 */
static void update_stats_enqueue(struct cfs_rq *cfs_rq, struct sched_entity *se)
{
	/*
	 * Are we enqueueing a waiting task? (for current tasks
	 * a dequeue/enqueue event is a NOP)
	 */
	if (se != cfs_rq->curr)
		update_stats_wait_start(cfs_rq, se);
}

static inline void
update_stats_dequeue(struct cfs_rq *cfs_rq, struct sched_entity *se)
{
	/*
	 * Mark the end of the wait period if dequeueing a
	 * waiting task:
	 */
	if (se != cfs_rq->curr)
		update_stats_wait_end(cfs_rq, se);
}

/*
 * We are picking a new current task - update its stats:
 */
static inline void
update_stats_curr_start(struct cfs_rq *cfs_rq, struct sched_entity *se)
{
	/*
	 * We are starting a new run period:
	 */
	se->exec_start = rq_clock_task(rq_of(cfs_rq));
}

/**************************************************
 * Scheduling class queueing methods:
 */

#ifdef CONFIG_NUMA_BALANCING
/*
 * Approximate time to scan a full NUMA task in ms. The task scan period is
 * calculated based on the tasks virtual memory size and
 * numa_balancing_scan_size.
 */
unsigned int sysctl_numa_balancing_scan_period_min = 1000;
unsigned int sysctl_numa_balancing_scan_period_max = 60000;

/* Portion of address space to scan in MB */
unsigned int sysctl_numa_balancing_scan_size = 256;

/* Scan @scan_size MB every @scan_period after an initial @scan_delay in ms */
unsigned int sysctl_numa_balancing_scan_delay = 1000;

static unsigned int task_nr_scan_windows(struct task_struct *p)
{
	unsigned long rss = 0;
	unsigned long nr_scan_pages;

	/*
	 * Calculations based on RSS as non-present and empty pages are skipped
	 * by the PTE scanner and NUMA hinting faults should be trapped based
	 * on resident pages
	 */
	nr_scan_pages = sysctl_numa_balancing_scan_size << (20 - PAGE_SHIFT);
	rss = get_mm_rss(p->mm);
	if (!rss)
		rss = nr_scan_pages;

	rss = round_up(rss, nr_scan_pages);
	return rss / nr_scan_pages;
}

/* For sanitys sake, never scan more PTEs than MAX_SCAN_WINDOW MB/sec. */
#define MAX_SCAN_WINDOW 2560

static unsigned int task_scan_min(struct task_struct *p)
{
	unsigned int scan_size = READ_ONCE(sysctl_numa_balancing_scan_size);
	unsigned int scan, floor;
	unsigned int windows = 1;

	if (scan_size < MAX_SCAN_WINDOW)
		windows = MAX_SCAN_WINDOW / scan_size;
	floor = 1000 / windows;

	scan = sysctl_numa_balancing_scan_period_min / task_nr_scan_windows(p);
	return max_t(unsigned int, floor, scan);
}

static unsigned int task_scan_max(struct task_struct *p)
{
	unsigned int smin = task_scan_min(p);
	unsigned int smax;

	/* Watch for min being lower than max due to floor calculations */
	smax = sysctl_numa_balancing_scan_period_max / task_nr_scan_windows(p);
	return max(smin, smax);
}

static void account_numa_enqueue(struct rq *rq, struct task_struct *p)
{
	rq->nr_numa_running += (p->numa_preferred_nid != -1);
	rq->nr_preferred_running += (p->numa_preferred_nid == task_node(p));
}

static void account_numa_dequeue(struct rq *rq, struct task_struct *p)
{
	rq->nr_numa_running -= (p->numa_preferred_nid != -1);
	rq->nr_preferred_running -= (p->numa_preferred_nid == task_node(p));
}

struct numa_group {
	atomic_t refcount;

	spinlock_t lock; /* nr_tasks, tasks */
	int nr_tasks;
	pid_t gid;

	struct rcu_head rcu;
	nodemask_t active_nodes;
	unsigned long total_faults;
	/*
	 * Faults_cpu is used to decide whether memory should move
	 * towards the CPU. As a consequence, these stats are weighted
	 * more by CPU use than by memory faults.
	 */
	unsigned long *faults_cpu;
	unsigned long faults[0];
};

/* Shared or private faults. */
#define NR_NUMA_HINT_FAULT_TYPES 2

/* Memory and CPU locality */
#define NR_NUMA_HINT_FAULT_STATS (NR_NUMA_HINT_FAULT_TYPES * 2)

/* Averaged statistics, and temporary buffers. */
#define NR_NUMA_HINT_FAULT_BUCKETS (NR_NUMA_HINT_FAULT_STATS * 2)

pid_t task_numa_group_id(struct task_struct *p)
{
	return p->numa_group ? p->numa_group->gid : 0;
}

/*
 * The averaged statistics, shared & private, memory & cpu,
 * occupy the first half of the array. The second half of the
 * array is for current counters, which are averaged into the
 * first set by task_numa_placement.
 */
static inline int task_faults_idx(enum numa_faults_stats s, int nid, int priv)
{
	return NR_NUMA_HINT_FAULT_TYPES * (s * nr_node_ids + nid) + priv;
}

static inline unsigned long task_faults(struct task_struct *p, int nid)
{
	if (!p->numa_faults)
		return 0;

	return p->numa_faults[task_faults_idx(NUMA_MEM, nid, 0)] +
		p->numa_faults[task_faults_idx(NUMA_MEM, nid, 1)];
}

static inline unsigned long group_faults(struct task_struct *p, int nid)
{
	if (!p->numa_group)
		return 0;

	return p->numa_group->faults[task_faults_idx(NUMA_MEM, nid, 0)] +
		p->numa_group->faults[task_faults_idx(NUMA_MEM, nid, 1)];
}

static inline unsigned long group_faults_cpu(struct numa_group *group, int nid)
{
	return group->faults_cpu[task_faults_idx(NUMA_MEM, nid, 0)] +
		group->faults_cpu[task_faults_idx(NUMA_MEM, nid, 1)];
}

/* Handle placement on systems where not all nodes are directly connected. */
static unsigned long score_nearby_nodes(struct task_struct *p, int nid,
					int maxdist, bool task)
{
	unsigned long score = 0;
	int node;

	/*
	 * All nodes are directly connected, and the same distance
	 * from each other. No need for fancy placement algorithms.
	 */
	if (sched_numa_topology_type == NUMA_DIRECT)
		return 0;

	/*
	 * This code is called for each node, introducing N^2 complexity,
	 * which should be ok given the number of nodes rarely exceeds 8.
	 */
	for_each_online_node(node) {
		unsigned long faults;
		int dist = node_distance(nid, node);

		/*
		 * The furthest away nodes in the system are not interesting
		 * for placement; nid was already counted.
		 */
		if (dist == sched_max_numa_distance || node == nid)
			continue;

		/*
		 * On systems with a backplane NUMA topology, compare groups
		 * of nodes, and move tasks towards the group with the most
		 * memory accesses. When comparing two nodes at distance
		 * "hoplimit", only nodes closer by than "hoplimit" are part
		 * of each group. Skip other nodes.
		 */
		if (sched_numa_topology_type == NUMA_BACKPLANE &&
					dist > maxdist)
			continue;

		/* Add up the faults from nearby nodes. */
		if (task)
			faults = task_faults(p, node);
		else
			faults = group_faults(p, node);

		/*
		 * On systems with a glueless mesh NUMA topology, there are
		 * no fixed "groups of nodes". Instead, nodes that are not
		 * directly connected bounce traffic through intermediate
		 * nodes; a numa_group can occupy any set of nodes.
		 * The further away a node is, the less the faults count.
		 * This seems to result in good task placement.
		 */
		if (sched_numa_topology_type == NUMA_GLUELESS_MESH) {
			faults *= (sched_max_numa_distance - dist);
			faults /= (sched_max_numa_distance - LOCAL_DISTANCE);
		}

		score += faults;
	}

	return score;
}

/*
 * These return the fraction of accesses done by a particular task, or
 * task group, on a particular numa node.  The group weight is given a
 * larger multiplier, in order to group tasks together that are almost
 * evenly spread out between numa nodes.
 */
static inline unsigned long task_weight(struct task_struct *p, int nid,
					int dist)
{
	unsigned long faults, total_faults;

	if (!p->numa_faults)
		return 0;

	total_faults = p->total_numa_faults;

	if (!total_faults)
		return 0;

	faults = task_faults(p, nid);
	faults += score_nearby_nodes(p, nid, dist, true);

	return 1000 * faults / total_faults;
}

static inline unsigned long group_weight(struct task_struct *p, int nid,
					 int dist)
{
	unsigned long faults, total_faults;

	if (!p->numa_group)
		return 0;

	total_faults = p->numa_group->total_faults;

	if (!total_faults)
		return 0;

	faults = group_faults(p, nid);
	faults += score_nearby_nodes(p, nid, dist, false);

	return 1000 * faults / total_faults;
}

bool should_numa_migrate_memory(struct task_struct *p, struct page * page,
				int src_nid, int dst_cpu)
{
	struct numa_group *ng = p->numa_group;
	int dst_nid = cpu_to_node(dst_cpu);
	int last_cpupid, this_cpupid;

	this_cpupid = cpu_pid_to_cpupid(dst_cpu, current->pid);

	/*
	 * Multi-stage node selection is used in conjunction with a periodic
	 * migration fault to build a temporal task<->page relation. By using
	 * a two-stage filter we remove short/unlikely relations.
	 *
	 * Using P(p) ~ n_p / n_t as per frequentist probability, we can equate
	 * a task's usage of a particular page (n_p) per total usage of this
	 * page (n_t) (in a given time-span) to a probability.
	 *
	 * Our periodic faults will sample this probability and getting the
	 * same result twice in a row, given these samples are fully
	 * independent, is then given by P(n)^2, provided our sample period
	 * is sufficiently short compared to the usage pattern.
	 *
	 * This quadric squishes small probabilities, making it less likely we
	 * act on an unlikely task<->page relation.
	 */
	last_cpupid = page_cpupid_xchg_last(page, this_cpupid);
	if (!cpupid_pid_unset(last_cpupid) &&
				cpupid_to_nid(last_cpupid) != dst_nid)
		return false;

	/* Always allow migrate on private faults */
	if (cpupid_match_pid(p, last_cpupid))
		return true;

	/* A shared fault, but p->numa_group has not been set up yet. */
	if (!ng)
		return true;

	/*
	 * Do not migrate if the destination is not a node that
	 * is actively used by this numa group.
	 */
	if (!node_isset(dst_nid, ng->active_nodes))
		return false;

	/*
	 * Source is a node that is not actively used by this
	 * numa group, while the destination is. Migrate.
	 */
	if (!node_isset(src_nid, ng->active_nodes))
		return true;

	/*
	 * Both source and destination are nodes in active
	 * use by this numa group. Maximize memory bandwidth
	 * by migrating from more heavily used groups, to less
	 * heavily used ones, spreading the load around.
	 * Use a 1/4 hysteresis to avoid spurious page movement.
	 */
	return group_faults(p, dst_nid) < (group_faults(p, src_nid) * 3 / 4);
}

static unsigned long weighted_cpuload(const int cpu);
static unsigned long source_load(int cpu, int type);
static unsigned long target_load(int cpu, int type);
static unsigned long capacity_of(int cpu);
static long effective_load(struct task_group *tg, int cpu, long wl, long wg);

/* Cached statistics for all CPUs within a node */
struct numa_stats {
	unsigned long nr_running;
	unsigned long load;

	/* Total compute capacity of CPUs on a node */
	unsigned long compute_capacity;

	/* Approximate capacity in terms of runnable tasks on a node */
	unsigned long task_capacity;
	int has_free_capacity;
};

/*
 * XXX borrowed from update_sg_lb_stats
 */
static void update_numa_stats(struct numa_stats *ns, int nid)
{
	int smt, cpu, cpus = 0;
	unsigned long capacity;

	memset(ns, 0, sizeof(*ns));
	for_each_cpu(cpu, cpumask_of_node(nid)) {
		struct rq *rq = cpu_rq(cpu);

		ns->nr_running += rq->nr_running;
		ns->load += weighted_cpuload(cpu);
		ns->compute_capacity += capacity_of(cpu);

		cpus++;
	}

	/*
	 * If we raced with hotplug and there are no CPUs left in our mask
	 * the @ns structure is NULL'ed and task_numa_compare() will
	 * not find this node attractive.
	 *
	 * We'll either bail at !has_free_capacity, or we'll detect a huge
	 * imbalance and bail there.
	 */
	if (!cpus)
		return;

	/* smt := ceil(cpus / capacity), assumes: 1 < smt_power < 2 */
	smt = DIV_ROUND_UP(SCHED_CAPACITY_SCALE * cpus, ns->compute_capacity);
	capacity = cpus / smt; /* cores */

	ns->task_capacity = min_t(unsigned, capacity,
		DIV_ROUND_CLOSEST(ns->compute_capacity, SCHED_CAPACITY_SCALE));
	ns->has_free_capacity = (ns->nr_running < ns->task_capacity);
}

struct task_numa_env {
	struct task_struct *p;

	int src_cpu, src_nid;
	int dst_cpu, dst_nid;

	struct numa_stats src_stats, dst_stats;

	int imbalance_pct;
	int dist;

	struct task_struct *best_task;
	long best_imp;
	int best_cpu;
};

static void task_numa_assign(struct task_numa_env *env,
			     struct task_struct *p, long imp)
{
	if (env->best_task)
		put_task_struct(env->best_task);

	env->best_task = p;
	env->best_imp = imp;
	env->best_cpu = env->dst_cpu;
}

static bool load_too_imbalanced(long src_load, long dst_load,
				struct task_numa_env *env)
{
	long imb, old_imb;
	long orig_src_load, orig_dst_load;
	long src_capacity, dst_capacity;

	/*
	 * The load is corrected for the CPU capacity available on each node.
	 *
	 * src_load        dst_load
	 * ------------ vs ---------
	 * src_capacity    dst_capacity
	 */
	src_capacity = env->src_stats.compute_capacity;
	dst_capacity = env->dst_stats.compute_capacity;

	/* We care about the slope of the imbalance, not the direction. */
	if (dst_load < src_load)
		swap(dst_load, src_load);

	/* Is the difference below the threshold? */
	imb = dst_load * src_capacity * 100 -
	      src_load * dst_capacity * env->imbalance_pct;
	if (imb <= 0)
		return false;

	/*
	 * The imbalance is above the allowed threshold.
	 * Compare it with the old imbalance.
	 */
	orig_src_load = env->src_stats.load;
	orig_dst_load = env->dst_stats.load;

	if (orig_dst_load < orig_src_load)
		swap(orig_dst_load, orig_src_load);

	old_imb = orig_dst_load * src_capacity * 100 -
		  orig_src_load * dst_capacity * env->imbalance_pct;

	/* Would this change make things worse? */
	return (imb > old_imb);
}

/*
 * This checks if the overall compute and NUMA accesses of the system would
 * be improved if the source tasks was migrated to the target dst_cpu taking
 * into account that it might be best if task running on the dst_cpu should
 * be exchanged with the source task
 */
static void task_numa_compare(struct task_numa_env *env,
			      long taskimp, long groupimp)
{
	struct rq *src_rq = cpu_rq(env->src_cpu);
	struct rq *dst_rq = cpu_rq(env->dst_cpu);
	struct task_struct *cur;
	long src_load, dst_load;
	long load;
	long imp = env->p->numa_group ? groupimp : taskimp;
	long moveimp = imp;
	int dist = env->dist;
	bool assigned = false;

	rcu_read_lock();

	raw_spin_lock_irq(&dst_rq->lock);
	cur = dst_rq->curr;
	/*
	 * No need to move the exiting task or idle task.
	 */
	if ((cur->flags & PF_EXITING) || is_idle_task(cur))
		cur = NULL;
	else {
		/*
		 * The task_struct must be protected here to protect the
		 * p->numa_faults access in the task_weight since the
		 * numa_faults could already be freed in the following path:
		 * finish_task_switch()
		 *     --> put_task_struct()
		 *         --> __put_task_struct()
		 *             --> task_numa_free()
		 */
		get_task_struct(cur);
	}

	raw_spin_unlock_irq(&dst_rq->lock);

	/*
	 * Because we have preemption enabled we can get migrated around and
	 * end try selecting ourselves (current == env->p) as a swap candidate.
	 */
	if (cur == env->p)
		goto unlock;

	/*
	 * "imp" is the fault differential for the source task between the
	 * source and destination node. Calculate the total differential for
	 * the source task and potential destination task. The more negative
	 * the value is, the more rmeote accesses that would be expected to
	 * be incurred if the tasks were swapped.
	 */
	if (cur) {
		/* Skip this swap candidate if cannot move to the source cpu */
		if (!cpumask_test_cpu(env->src_cpu, tsk_cpus_allowed(cur)))
			goto unlock;

		/*
		 * If dst and source tasks are in the same NUMA group, or not
		 * in any group then look only at task weights.
		 */
		if (cur->numa_group == env->p->numa_group) {
			imp = taskimp + task_weight(cur, env->src_nid, dist) -
			      task_weight(cur, env->dst_nid, dist);
			/*
			 * Add some hysteresis to prevent swapping the
			 * tasks within a group over tiny differences.
			 */
			if (cur->numa_group)
				imp -= imp/16;
		} else {
			/*
			 * Compare the group weights. If a task is all by
			 * itself (not part of a group), use the task weight
			 * instead.
			 */
			if (cur->numa_group)
				imp += group_weight(cur, env->src_nid, dist) -
				       group_weight(cur, env->dst_nid, dist);
			else
				imp += task_weight(cur, env->src_nid, dist) -
				       task_weight(cur, env->dst_nid, dist);
		}
	}

	if (imp <= env->best_imp && moveimp <= env->best_imp)
		goto unlock;

	if (!cur) {
		/* Is there capacity at our destination? */
		if (env->src_stats.nr_running <= env->src_stats.task_capacity &&
		    !env->dst_stats.has_free_capacity)
			goto unlock;

		goto balance;
	}

	/* Balance doesn't matter much if we're running a task per cpu */
	if (imp > env->best_imp && src_rq->nr_running == 1 &&
			dst_rq->nr_running == 1)
		goto assign;

	/*
	 * In the overloaded case, try and keep the load balanced.
	 */
balance:
	load = task_h_load(env->p);
	dst_load = env->dst_stats.load + load;
	src_load = env->src_stats.load - load;

	if (moveimp > imp && moveimp > env->best_imp) {
		/*
		 * If the improvement from just moving env->p direction is
		 * better than swapping tasks around, check if a move is
		 * possible. Store a slightly smaller score than moveimp,
		 * so an actually idle CPU will win.
		 */
		if (!load_too_imbalanced(src_load, dst_load, env)) {
			imp = moveimp - 1;
			put_task_struct(cur);
			cur = NULL;
			goto assign;
		}
	}

	if (imp <= env->best_imp)
		goto unlock;

	if (cur) {
		load = task_h_load(cur);
		dst_load -= load;
		src_load += load;
	}

	if (load_too_imbalanced(src_load, dst_load, env))
		goto unlock;

	/*
	 * One idle CPU per node is evaluated for a task numa move.
	 * Call select_idle_sibling to maybe find a better one.
	 */
	if (!cur)
		env->dst_cpu = select_idle_sibling(env->p, env->dst_cpu);

assign:
	assigned = true;
	task_numa_assign(env, cur, imp);
unlock:
	rcu_read_unlock();
	/*
	 * The dst_rq->curr isn't assigned. The protection for task_struct is
	 * finished.
	 */
	if (cur && !assigned)
		put_task_struct(cur);
}

static void task_numa_find_cpu(struct task_numa_env *env,
				long taskimp, long groupimp)
{
	int cpu;

	for_each_cpu(cpu, cpumask_of_node(env->dst_nid)) {
		/* Skip this CPU if the source task cannot migrate */
		if (!cpumask_test_cpu(cpu, tsk_cpus_allowed(env->p)))
			continue;

		env->dst_cpu = cpu;
		task_numa_compare(env, taskimp, groupimp);
	}
}

/* Only move tasks to a NUMA node less busy than the current node. */
static bool numa_has_capacity(struct task_numa_env *env)
{
	struct numa_stats *src = &env->src_stats;
	struct numa_stats *dst = &env->dst_stats;

	if (src->has_free_capacity && !dst->has_free_capacity)
		return false;

	/*
	 * Only consider a task move if the source has a higher load
	 * than the destination, corrected for CPU capacity on each node.
	 *
	 *      src->load                dst->load
	 * --------------------- vs ---------------------
	 * src->compute_capacity    dst->compute_capacity
	 */
	if (src->load * dst->compute_capacity * env->imbalance_pct >

	    dst->load * src->compute_capacity * 100)
		return true;

	return false;
}

static int task_numa_migrate(struct task_struct *p)
{
	struct task_numa_env env = {
		.p = p,

		.src_cpu = task_cpu(p),
		.src_nid = task_node(p),

		.imbalance_pct = 112,

		.best_task = NULL,
		.best_imp = 0,
		.best_cpu = -1
	};
	struct sched_domain *sd;
	unsigned long taskweight, groupweight;
	int nid, ret, dist;
	long taskimp, groupimp;

	/*
	 * Pick the lowest SD_NUMA domain, as that would have the smallest
	 * imbalance and would be the first to start moving tasks about.
	 *
	 * And we want to avoid any moving of tasks about, as that would create
	 * random movement of tasks -- counter the numa conditions we're trying
	 * to satisfy here.
	 */
	rcu_read_lock();
	sd = rcu_dereference(per_cpu(sd_numa, env.src_cpu));
	if (sd)
		env.imbalance_pct = 100 + (sd->imbalance_pct - 100) / 2;
	rcu_read_unlock();

	/*
	 * Cpusets can break the scheduler domain tree into smaller
	 * balance domains, some of which do not cross NUMA boundaries.
	 * Tasks that are "trapped" in such domains cannot be migrated
	 * elsewhere, so there is no point in (re)trying.
	 */
	if (unlikely(!sd)) {
		p->numa_preferred_nid = task_node(p);
		return -EINVAL;
	}

	env.dst_nid = p->numa_preferred_nid;
	dist = env.dist = node_distance(env.src_nid, env.dst_nid);
	taskweight = task_weight(p, env.src_nid, dist);
	groupweight = group_weight(p, env.src_nid, dist);
	update_numa_stats(&env.src_stats, env.src_nid);
	taskimp = task_weight(p, env.dst_nid, dist) - taskweight;
	groupimp = group_weight(p, env.dst_nid, dist) - groupweight;
	update_numa_stats(&env.dst_stats, env.dst_nid);

	/* Try to find a spot on the preferred nid. */
	if (numa_has_capacity(&env))
		task_numa_find_cpu(&env, taskimp, groupimp);

	/*
	 * Look at other nodes in these cases:
	 * - there is no space available on the preferred_nid
	 * - the task is part of a numa_group that is interleaved across
	 *   multiple NUMA nodes; in order to better consolidate the group,
	 *   we need to check other locations.
	 */
	if (env.best_cpu == -1 || (p->numa_group &&
			nodes_weight(p->numa_group->active_nodes) > 1)) {
		for_each_online_node(nid) {
			if (nid == env.src_nid || nid == p->numa_preferred_nid)
				continue;

			dist = node_distance(env.src_nid, env.dst_nid);
			if (sched_numa_topology_type == NUMA_BACKPLANE &&
						dist != env.dist) {
				taskweight = task_weight(p, env.src_nid, dist);
				groupweight = group_weight(p, env.src_nid, dist);
			}

			/* Only consider nodes where both task and groups benefit */
			taskimp = task_weight(p, nid, dist) - taskweight;
			groupimp = group_weight(p, nid, dist) - groupweight;
			if (taskimp < 0 && groupimp < 0)
				continue;

			env.dist = dist;
			env.dst_nid = nid;
			update_numa_stats(&env.dst_stats, env.dst_nid);
			if (numa_has_capacity(&env))
				task_numa_find_cpu(&env, taskimp, groupimp);
		}
	}

	/*
	 * If the task is part of a workload that spans multiple NUMA nodes,
	 * and is migrating into one of the workload's active nodes, remember
	 * this node as the task's preferred numa node, so the workload can
	 * settle down.
	 * A task that migrated to a second choice node will be better off
	 * trying for a better one later. Do not set the preferred node here.
	 */
	if (p->numa_group) {
		if (env.best_cpu == -1)
			nid = env.src_nid;
		else
			nid = env.dst_nid;

		if (node_isset(nid, p->numa_group->active_nodes))
			sched_setnuma(p, env.dst_nid);
	}

	/* No better CPU than the current one was found. */
	if (env.best_cpu == -1)
		return -EAGAIN;

	/*
	 * Reset the scan period if the task is being rescheduled on an
	 * alternative node to recheck if the tasks is now properly placed.
	 */
	p->numa_scan_period = task_scan_min(p);

	if (env.best_task == NULL) {
		ret = migrate_task_to(p, env.best_cpu);
		if (ret != 0)
			trace_sched_stick_numa(p, env.src_cpu, env.best_cpu);
		return ret;
	}

	ret = migrate_swap(p, env.best_task);
	if (ret != 0)
		trace_sched_stick_numa(p, env.src_cpu, task_cpu(env.best_task));
	put_task_struct(env.best_task);
	return ret;
}

/* Attempt to migrate a task to a CPU on the preferred node. */
static void numa_migrate_preferred(struct task_struct *p)
{
	unsigned long interval = HZ;

	/* This task has no NUMA fault statistics yet */
	if (unlikely(p->numa_preferred_nid == -1 || !p->numa_faults))
		return;

	/* Periodically retry migrating the task to the preferred node */
	interval = min(interval, msecs_to_jiffies(p->numa_scan_period) / 16);
	p->numa_migrate_retry = jiffies + interval;

	/* Success if task is already running on preferred CPU */
	if (task_node(p) == p->numa_preferred_nid)
		return;

	/* Otherwise, try migrate to a CPU on the preferred node */
	task_numa_migrate(p);
}

/*
 * Find the nodes on which the workload is actively running. We do this by
 * tracking the nodes from which NUMA hinting faults are triggered. This can
 * be different from the set of nodes where the workload's memory is currently
 * located.
 *
 * The bitmask is used to make smarter decisions on when to do NUMA page
 * migrations, To prevent flip-flopping, and excessive page migrations, nodes
 * are added when they cause over 6/16 of the maximum number of faults, but
 * only removed when they drop below 3/16.
 */
static void update_numa_active_node_mask(struct numa_group *numa_group)
{
	unsigned long faults, max_faults = 0;
	int nid;

	for_each_online_node(nid) {
		faults = group_faults_cpu(numa_group, nid);
		if (faults > max_faults)
			max_faults = faults;
	}

	for_each_online_node(nid) {
		faults = group_faults_cpu(numa_group, nid);
		if (!node_isset(nid, numa_group->active_nodes)) {
			if (faults > max_faults * 6 / 16)
				node_set(nid, numa_group->active_nodes);
		} else if (faults < max_faults * 3 / 16)
			node_clear(nid, numa_group->active_nodes);
	}
}

/*
 * When adapting the scan rate, the period is divided into NUMA_PERIOD_SLOTS
 * increments. The more local the fault statistics are, the higher the scan
 * period will be for the next scan window. If local/(local+remote) ratio is
 * below NUMA_PERIOD_THRESHOLD (where range of ratio is 1..NUMA_PERIOD_SLOTS)
 * the scan period will decrease. Aim for 70% local accesses.
 */
#define NUMA_PERIOD_SLOTS 10
#define NUMA_PERIOD_THRESHOLD 7

/*
 * Increase the scan period (slow down scanning) if the majority of
 * our memory is already on our local node, or if the majority of
 * the page accesses are shared with other processes.
 * Otherwise, decrease the scan period.
 */
static void update_task_scan_period(struct task_struct *p,
			unsigned long shared, unsigned long private)
{
	unsigned int period_slot;
	int ratio;
	int diff;

	unsigned long remote = p->numa_faults_locality[0];
	unsigned long local = p->numa_faults_locality[1];

	/*
	 * If there were no record hinting faults then either the task is
	 * completely idle or all activity is areas that are not of interest
	 * to automatic numa balancing. Related to that, if there were failed
	 * migration then it implies we are migrating too quickly or the local
	 * node is overloaded. In either case, scan slower
	 */
	if (local + shared == 0 || p->numa_faults_locality[2]) {
		p->numa_scan_period = min(p->numa_scan_period_max,
			p->numa_scan_period << 1);

		p->mm->numa_next_scan = jiffies +
			msecs_to_jiffies(p->numa_scan_period);

		return;
	}

	/*
	 * Prepare to scale scan period relative to the current period.
	 *	 == NUMA_PERIOD_THRESHOLD scan period stays the same
	 *       <  NUMA_PERIOD_THRESHOLD scan period decreases (scan faster)
	 *	 >= NUMA_PERIOD_THRESHOLD scan period increases (scan slower)
	 */
	period_slot = DIV_ROUND_UP(p->numa_scan_period, NUMA_PERIOD_SLOTS);
	ratio = (local * NUMA_PERIOD_SLOTS) / (local + remote);
	if (ratio >= NUMA_PERIOD_THRESHOLD) {
		int slot = ratio - NUMA_PERIOD_THRESHOLD;
		if (!slot)
			slot = 1;
		diff = slot * period_slot;
	} else {
		diff = -(NUMA_PERIOD_THRESHOLD - ratio) * period_slot;

		/*
		 * Scale scan rate increases based on sharing. There is an
		 * inverse relationship between the degree of sharing and
		 * the adjustment made to the scanning period. Broadly
		 * speaking the intent is that there is little point
		 * scanning faster if shared accesses dominate as it may
		 * simply bounce migrations uselessly
		 */
		ratio = DIV_ROUND_UP(private * NUMA_PERIOD_SLOTS, (private + shared + 1));
		diff = (diff * ratio) / NUMA_PERIOD_SLOTS;
	}

	p->numa_scan_period = clamp(p->numa_scan_period + diff,
			task_scan_min(p), task_scan_max(p));
	memset(p->numa_faults_locality, 0, sizeof(p->numa_faults_locality));
}

/*
 * Get the fraction of time the task has been running since the last
 * NUMA placement cycle. The scheduler keeps similar statistics, but
 * decays those on a 32ms period, which is orders of magnitude off
 * from the dozens-of-seconds NUMA balancing period. Use the scheduler
 * stats only if the task is so new there are no NUMA statistics yet.
 */
static u64 numa_get_avg_runtime(struct task_struct *p, u64 *period)
{
	u64 runtime, delta, now;
	/* Use the start of this time slice to avoid calculations. */
	now = p->se.exec_start;
	runtime = p->se.sum_exec_runtime;

	if (p->last_task_numa_placement) {
		delta = runtime - p->last_sum_exec_runtime;
		*period = now - p->last_task_numa_placement;
	} else {
		delta = p->se.avg.load_sum / p->se.load.weight;
		*period = LOAD_AVG_MAX;
	}

	p->last_sum_exec_runtime = runtime;
	p->last_task_numa_placement = now;

	return delta;
}

/*
 * Determine the preferred nid for a task in a numa_group. This needs to
 * be done in a way that produces consistent results with group_weight,
 * otherwise workloads might not converge.
 */
static int preferred_group_nid(struct task_struct *p, int nid)
{
	nodemask_t nodes;
	int dist;

	/* Direct connections between all NUMA nodes. */
	if (sched_numa_topology_type == NUMA_DIRECT)
		return nid;

	/*
	 * On a system with glueless mesh NUMA topology, group_weight
	 * scores nodes according to the number of NUMA hinting faults on
	 * both the node itself, and on nearby nodes.
	 */
	if (sched_numa_topology_type == NUMA_GLUELESS_MESH) {
		unsigned long score, max_score = 0;
		int node, max_node = nid;

		dist = sched_max_numa_distance;

		for_each_online_node(node) {
			score = group_weight(p, node, dist);
			if (score > max_score) {
				max_score = score;
				max_node = node;
			}
		}
		return max_node;
	}

	/*
	 * Finding the preferred nid in a system with NUMA backplane
	 * interconnect topology is more involved. The goal is to locate
	 * tasks from numa_groups near each other in the system, and
	 * untangle workloads from different sides of the system. This requires
	 * searching down the hierarchy of node groups, recursively searching
	 * inside the highest scoring group of nodes. The nodemask tricks
	 * keep the complexity of the search down.
	 */
	nodes = node_online_map;
	for (dist = sched_max_numa_distance; dist > LOCAL_DISTANCE; dist--) {
		unsigned long max_faults = 0;
		nodemask_t max_group = NODE_MASK_NONE;
		int a, b;

		/* Are there nodes at this distance from each other? */
		if (!find_numa_distance(dist))
			continue;

		for_each_node_mask(a, nodes) {
			unsigned long faults = 0;
			nodemask_t this_group;
			nodes_clear(this_group);

			/* Sum group's NUMA faults; includes a==b case. */
			for_each_node_mask(b, nodes) {
				if (node_distance(a, b) < dist) {
					faults += group_faults(p, b);
					node_set(b, this_group);
					node_clear(b, nodes);
				}
			}

			/* Remember the top group. */
			if (faults > max_faults) {
				max_faults = faults;
				max_group = this_group;
				/*
				 * subtle: at the smallest distance there is
				 * just one node left in each "group", the
				 * winner is the preferred nid.
				 */
				nid = a;
			}
		}
		/* Next round, evaluate the nodes within max_group. */
		if (!max_faults)
			break;
		nodes = max_group;
	}
	return nid;
}

static void task_numa_placement(struct task_struct *p)
{
	int seq, nid, max_nid = -1, max_group_nid = -1;
	unsigned long max_faults = 0, max_group_faults = 0;
	unsigned long fault_types[2] = { 0, 0 };
	unsigned long total_faults;
	u64 runtime, period;
	spinlock_t *group_lock = NULL;

	/*
	 * The p->mm->numa_scan_seq field gets updated without
	 * exclusive access. Use READ_ONCE() here to ensure
	 * that the field is read in a single access:
	 */
	seq = READ_ONCE(p->mm->numa_scan_seq);
	if (p->numa_scan_seq == seq)
		return;
	p->numa_scan_seq = seq;
	p->numa_scan_period_max = task_scan_max(p);

	total_faults = p->numa_faults_locality[0] +
		       p->numa_faults_locality[1];
	runtime = numa_get_avg_runtime(p, &period);

	/* If the task is part of a group prevent parallel updates to group stats */
	if (p->numa_group) {
		group_lock = &p->numa_group->lock;
		spin_lock_irq(group_lock);
	}

	/* Find the node with the highest number of faults */
	for_each_online_node(nid) {
		/* Keep track of the offsets in numa_faults array */
		int mem_idx, membuf_idx, cpu_idx, cpubuf_idx;
		unsigned long faults = 0, group_faults = 0;
		int priv;

		for (priv = 0; priv < NR_NUMA_HINT_FAULT_TYPES; priv++) {
			long diff, f_diff, f_weight;

			mem_idx = task_faults_idx(NUMA_MEM, nid, priv);
			membuf_idx = task_faults_idx(NUMA_MEMBUF, nid, priv);
			cpu_idx = task_faults_idx(NUMA_CPU, nid, priv);
			cpubuf_idx = task_faults_idx(NUMA_CPUBUF, nid, priv);

			/* Decay existing window, copy faults since last scan */
			diff = p->numa_faults[membuf_idx] - p->numa_faults[mem_idx] / 2;
			fault_types[priv] += p->numa_faults[membuf_idx];
			p->numa_faults[membuf_idx] = 0;

			/*
			 * Normalize the faults_from, so all tasks in a group
			 * count according to CPU use, instead of by the raw
			 * number of faults. Tasks with little runtime have
			 * little over-all impact on throughput, and thus their
			 * faults are less important.
			 */
			f_weight = div64_u64(runtime << 16, period + 1);
			f_weight = (f_weight * p->numa_faults[cpubuf_idx]) /
				   (total_faults + 1);
			f_diff = f_weight - p->numa_faults[cpu_idx] / 2;
			p->numa_faults[cpubuf_idx] = 0;

			p->numa_faults[mem_idx] += diff;
			p->numa_faults[cpu_idx] += f_diff;
			faults += p->numa_faults[mem_idx];
			p->total_numa_faults += diff;
			if (p->numa_group) {
				/*
				 * safe because we can only change our own group
				 *
				 * mem_idx represents the offset for a given
				 * nid and priv in a specific region because it
				 * is at the beginning of the numa_faults array.
				 */
				p->numa_group->faults[mem_idx] += diff;
				p->numa_group->faults_cpu[mem_idx] += f_diff;
				p->numa_group->total_faults += diff;
				group_faults += p->numa_group->faults[mem_idx];
			}
		}

		if (faults > max_faults) {
			max_faults = faults;
			max_nid = nid;
		}

		if (group_faults > max_group_faults) {
			max_group_faults = group_faults;
			max_group_nid = nid;
		}
	}

	update_task_scan_period(p, fault_types[0], fault_types[1]);

	if (p->numa_group) {
		update_numa_active_node_mask(p->numa_group);
		spin_unlock_irq(group_lock);
		max_nid = preferred_group_nid(p, max_group_nid);
	}

	if (max_faults) {
		/* Set the new preferred node */
		if (max_nid != p->numa_preferred_nid)
			sched_setnuma(p, max_nid);

		if (task_node(p) != p->numa_preferred_nid)
			numa_migrate_preferred(p);
	}
}

static inline int get_numa_group(struct numa_group *grp)
{
	return atomic_inc_not_zero(&grp->refcount);
}

static inline void put_numa_group(struct numa_group *grp)
{
	if (atomic_dec_and_test(&grp->refcount))
		kfree_rcu(grp, rcu);
}

static void task_numa_group(struct task_struct *p, int cpupid, int flags,
			int *priv)
{
	struct numa_group *grp, *my_grp;
	struct task_struct *tsk;
	bool join = false;
	int cpu = cpupid_to_cpu(cpupid);
	int i;

	if (unlikely(!p->numa_group)) {
		unsigned int size = sizeof(struct numa_group) +
				    4*nr_node_ids*sizeof(unsigned long);

		grp = kzalloc(size, GFP_KERNEL | __GFP_NOWARN);
		if (!grp)
			return;

		atomic_set(&grp->refcount, 1);
		spin_lock_init(&grp->lock);
		grp->gid = p->pid;
		/* Second half of the array tracks nids where faults happen */
		grp->faults_cpu = grp->faults + NR_NUMA_HINT_FAULT_TYPES *
						nr_node_ids;

		node_set(task_node(current), grp->active_nodes);

		for (i = 0; i < NR_NUMA_HINT_FAULT_STATS * nr_node_ids; i++)
			grp->faults[i] = p->numa_faults[i];

		grp->total_faults = p->total_numa_faults;

		grp->nr_tasks++;
		rcu_assign_pointer(p->numa_group, grp);
	}

	rcu_read_lock();
	tsk = READ_ONCE(cpu_rq(cpu)->curr);

	if (!cpupid_match_pid(tsk, cpupid))
		goto no_join;

	grp = rcu_dereference(tsk->numa_group);
	if (!grp)
		goto no_join;

	my_grp = p->numa_group;
	if (grp == my_grp)
		goto no_join;

	/*
	 * Only join the other group if its bigger; if we're the bigger group,
	 * the other task will join us.
	 */
	if (my_grp->nr_tasks > grp->nr_tasks)
		goto no_join;

	/*
	 * Tie-break on the grp address.
	 */
	if (my_grp->nr_tasks == grp->nr_tasks && my_grp > grp)
		goto no_join;

	/* Always join threads in the same process. */
	if (tsk->mm == current->mm)
		join = true;

	/* Simple filter to avoid false positives due to PID collisions */
	if (flags & TNF_SHARED)
		join = true;

	/* Update priv based on whether false sharing was detected */
	*priv = !join;

	if (join && !get_numa_group(grp))
		goto no_join;

	rcu_read_unlock();

	if (!join)
		return;

	BUG_ON(irqs_disabled());
	double_lock_irq(&my_grp->lock, &grp->lock);

	for (i = 0; i < NR_NUMA_HINT_FAULT_STATS * nr_node_ids; i++) {
		my_grp->faults[i] -= p->numa_faults[i];
		grp->faults[i] += p->numa_faults[i];
	}
	my_grp->total_faults -= p->total_numa_faults;
	grp->total_faults += p->total_numa_faults;

	my_grp->nr_tasks--;
	grp->nr_tasks++;

	spin_unlock(&my_grp->lock);
	spin_unlock_irq(&grp->lock);

	rcu_assign_pointer(p->numa_group, grp);

	put_numa_group(my_grp);
	return;

no_join:
	rcu_read_unlock();
	return;
}

void task_numa_free(struct task_struct *p)
{
	struct numa_group *grp = p->numa_group;
	void *numa_faults = p->numa_faults;
	unsigned long flags;
	int i;

	if (grp) {
		spin_lock_irqsave(&grp->lock, flags);
		for (i = 0; i < NR_NUMA_HINT_FAULT_STATS * nr_node_ids; i++)
			grp->faults[i] -= p->numa_faults[i];
		grp->total_faults -= p->total_numa_faults;

		grp->nr_tasks--;
		spin_unlock_irqrestore(&grp->lock, flags);
		RCU_INIT_POINTER(p->numa_group, NULL);
		put_numa_group(grp);
	}

	p->numa_faults = NULL;
	kfree(numa_faults);
}

/*
 * Got a PROT_NONE fault for a page on @node.
 */
void task_numa_fault(int last_cpupid, int mem_node, int pages, int flags)
{
	struct task_struct *p = current;
	bool migrated = flags & TNF_MIGRATED;
	int cpu_node = task_node(current);
	int local = !!(flags & TNF_FAULT_LOCAL);
	int priv;

	if (!static_branch_likely(&sched_numa_balancing))
		return;

	/* for example, ksmd faulting in a user's mm */
	if (!p->mm)
		return;

	/* Allocate buffer to track faults on a per-node basis */
	if (unlikely(!p->numa_faults)) {
		int size = sizeof(*p->numa_faults) *
			   NR_NUMA_HINT_FAULT_BUCKETS * nr_node_ids;

		p->numa_faults = kzalloc(size, GFP_KERNEL|__GFP_NOWARN);
		if (!p->numa_faults)
			return;

		p->total_numa_faults = 0;
		memset(p->numa_faults_locality, 0, sizeof(p->numa_faults_locality));
	}

	/*
	 * First accesses are treated as private, otherwise consider accesses
	 * to be private if the accessing pid has not changed
	 */
	if (unlikely(last_cpupid == (-1 & LAST_CPUPID_MASK))) {
		priv = 1;
	} else {
		priv = cpupid_match_pid(p, last_cpupid);
		if (!priv && !(flags & TNF_NO_GROUP))
			task_numa_group(p, last_cpupid, flags, &priv);
	}

	/*
	 * If a workload spans multiple NUMA nodes, a shared fault that
	 * occurs wholly within the set of nodes that the workload is
	 * actively using should be counted as local. This allows the
	 * scan rate to slow down when a workload has settled down.
	 */
	if (!priv && !local && p->numa_group &&
			node_isset(cpu_node, p->numa_group->active_nodes) &&
			node_isset(mem_node, p->numa_group->active_nodes))
		local = 1;

	task_numa_placement(p);

	/*
	 * Retry task to preferred node migration periodically, in case it
	 * case it previously failed, or the scheduler moved us.
	 */
	if (time_after(jiffies, p->numa_migrate_retry))
		numa_migrate_preferred(p);

	if (migrated)
		p->numa_pages_migrated += pages;
	if (flags & TNF_MIGRATE_FAIL)
		p->numa_faults_locality[2] += pages;

	p->numa_faults[task_faults_idx(NUMA_MEMBUF, mem_node, priv)] += pages;
	p->numa_faults[task_faults_idx(NUMA_CPUBUF, cpu_node, priv)] += pages;
	p->numa_faults_locality[local] += pages;
}

static void reset_ptenuma_scan(struct task_struct *p)
{
	/*
	 * We only did a read acquisition of the mmap sem, so
	 * p->mm->numa_scan_seq is written to without exclusive access
	 * and the update is not guaranteed to be atomic. That's not
	 * much of an issue though, since this is just used for
	 * statistical sampling. Use READ_ONCE/WRITE_ONCE, which are not
	 * expensive, to avoid any form of compiler optimizations:
	 */
	WRITE_ONCE(p->mm->numa_scan_seq, READ_ONCE(p->mm->numa_scan_seq) + 1);
	p->mm->numa_scan_offset = 0;
}

/*
 * The expensive part of numa migration is done from task_work context.
 * Triggered from task_tick_numa().
 */
void task_numa_work(struct callback_head *work)
{
	unsigned long migrate, next_scan, now = jiffies;
	struct task_struct *p = current;
	struct mm_struct *mm = p->mm;
	struct vm_area_struct *vma;
	unsigned long start, end;
	unsigned long nr_pte_updates = 0;
	long pages, virtpages;

	WARN_ON_ONCE(p != container_of(work, struct task_struct, numa_work));

	work->next = work; /* protect against double add */
	/*
	 * Who cares about NUMA placement when they're dying.
	 *
	 * NOTE: make sure not to dereference p->mm before this check,
	 * exit_task_work() happens _after_ exit_mm() so we could be called
	 * without p->mm even though we still had it when we enqueued this
	 * work.
	 */
	if (p->flags & PF_EXITING)
		return;

	if (!mm->numa_next_scan) {
		mm->numa_next_scan = now +
			msecs_to_jiffies(sysctl_numa_balancing_scan_delay);
	}

	/*
	 * Enforce maximal scan/migration frequency..
	 */
	migrate = mm->numa_next_scan;
	if (time_before(now, migrate))
		return;

	if (p->numa_scan_period == 0) {
		p->numa_scan_period_max = task_scan_max(p);
		p->numa_scan_period = task_scan_min(p);
	}

	next_scan = now + msecs_to_jiffies(p->numa_scan_period);
	if (cmpxchg(&mm->numa_next_scan, migrate, next_scan) != migrate)
		return;

	/*
	 * Delay this task enough that another task of this mm will likely win
	 * the next time around.
	 */
	p->node_stamp += 2 * TICK_NSEC;

	start = mm->numa_scan_offset;
	pages = sysctl_numa_balancing_scan_size;
	pages <<= 20 - PAGE_SHIFT; /* MB in pages */
	virtpages = pages * 8;	   /* Scan up to this much virtual space */
	if (!pages)
		return;


	down_read(&mm->mmap_sem);
	vma = find_vma(mm, start);
	if (!vma) {
		reset_ptenuma_scan(p);
		start = 0;
		vma = mm->mmap;
	}
	for (; vma; vma = vma->vm_next) {
		if (!vma_migratable(vma) || !vma_policy_mof(vma) ||
			is_vm_hugetlb_page(vma) || (vma->vm_flags & VM_MIXEDMAP)) {
			continue;
		}

		/*
		 * Shared library pages mapped by multiple processes are not
		 * migrated as it is expected they are cache replicated. Avoid
		 * hinting faults in read-only file-backed mappings or the vdso
		 * as migrating the pages will be of marginal benefit.
		 */
		if (!vma->vm_mm ||
		    (vma->vm_file && (vma->vm_flags & (VM_READ|VM_WRITE)) == (VM_READ)))
			continue;

		/*
		 * Skip inaccessible VMAs to avoid any confusion between
		 * PROT_NONE and NUMA hinting ptes
		 */
		if (!(vma->vm_flags & (VM_READ | VM_EXEC | VM_WRITE)))
			continue;

		do {
			start = max(start, vma->vm_start);
			end = ALIGN(start + (pages << PAGE_SHIFT), HPAGE_SIZE);
			end = min(end, vma->vm_end);
			nr_pte_updates = change_prot_numa(vma, start, end);

			/*
			 * Try to scan sysctl_numa_balancing_size worth of
			 * hpages that have at least one present PTE that
			 * is not already pte-numa. If the VMA contains
			 * areas that are unused or already full of prot_numa
			 * PTEs, scan up to virtpages, to skip through those
			 * areas faster.
			 */
			if (nr_pte_updates)
				pages -= (end - start) >> PAGE_SHIFT;
			virtpages -= (end - start) >> PAGE_SHIFT;

			start = end;
			if (pages <= 0 || virtpages <= 0)
				goto out;

			cond_resched();
		} while (end != vma->vm_end);
	}

out:
	/*
	 * It is possible to reach the end of the VMA list but the last few
	 * VMAs are not guaranteed to the vma_migratable. If they are not, we
	 * would find the !migratable VMA on the next scan but not reset the
	 * scanner to the start so check it now.
	 */
	if (vma)
		mm->numa_scan_offset = start;
	else
		reset_ptenuma_scan(p);
	up_read(&mm->mmap_sem);
}

/*
 * Drive the periodic memory faults..
 */
void task_tick_numa(struct rq *rq, struct task_struct *curr)
{
	struct callback_head *work = &curr->numa_work;
	u64 period, now;

	/*
	 * We don't care about NUMA placement if we don't have memory.
	 */
	if (!curr->mm || (curr->flags & PF_EXITING) || work->next != work)
		return;

	/*
	 * Using runtime rather than walltime has the dual advantage that
	 * we (mostly) drive the selection from busy threads and that the
	 * task needs to have done some actual work before we bother with
	 * NUMA placement.
	 */
	now = curr->se.sum_exec_runtime;
	period = (u64)curr->numa_scan_period * NSEC_PER_MSEC;

	if (now > curr->node_stamp + period) {
		if (!curr->node_stamp)
			curr->numa_scan_period = task_scan_min(curr);
		curr->node_stamp += period;

		if (!time_before(jiffies, curr->mm->numa_next_scan)) {
			init_task_work(work, task_numa_work); /* TODO: move this into sched_fork() */
			task_work_add(curr, work, true);
		}
	}
}
#else
static void task_tick_numa(struct rq *rq, struct task_struct *curr)
{
}

static inline void account_numa_enqueue(struct rq *rq, struct task_struct *p)
{
}

static inline void account_numa_dequeue(struct rq *rq, struct task_struct *p)
{
}
#endif /* CONFIG_NUMA_BALANCING */

static void
account_entity_enqueue(struct cfs_rq *cfs_rq, struct sched_entity *se)
{
	update_load_add(&cfs_rq->load, se->load.weight);
	if (!parent_entity(se))
		update_load_add(&rq_of(cfs_rq)->load, se->load.weight);
#ifdef CONFIG_SMP
	if (entity_is_task(se)) {
		struct rq *rq = rq_of(cfs_rq);

		account_numa_enqueue(rq, task_of(se));
		list_add(&se->group_node, &rq->cfs_tasks);
	}
#endif
	cfs_rq->nr_running++;
}

static void
account_entity_dequeue(struct cfs_rq *cfs_rq, struct sched_entity *se)
{
	update_load_sub(&cfs_rq->load, se->load.weight);
	if (!parent_entity(se))
		update_load_sub(&rq_of(cfs_rq)->load, se->load.weight);
	if (entity_is_task(se)) {
		account_numa_dequeue(rq_of(cfs_rq), task_of(se));
		list_del_init(&se->group_node);
	}
	cfs_rq->nr_running--;
}

#ifdef CONFIG_FAIR_GROUP_SCHED
# ifdef CONFIG_SMP
static inline long calc_tg_weight(struct task_group *tg, struct cfs_rq *cfs_rq)
{
	long tg_weight;

	/*
	 * Use this CPU's real-time load instead of the last load contribution
	 * as the updating of the contribution is delayed, and we will use the
	 * the real-time load to calc the share. See update_tg_load_avg().
	 */
	tg_weight = atomic_long_read(&tg->load_avg);
	tg_weight -= cfs_rq->tg_load_avg_contrib;
	tg_weight += cfs_rq->load.weight;

	return tg_weight;
}

static long calc_cfs_shares(struct cfs_rq *cfs_rq, struct task_group *tg)
{
	long tg_weight, load, shares;

	tg_weight = calc_tg_weight(tg, cfs_rq);
	load = cfs_rq->load.weight;

	shares = (tg->shares * load);
	if (tg_weight)
		shares /= tg_weight;

	if (shares < MIN_SHARES)
		shares = MIN_SHARES;
	if (shares > tg->shares)
		shares = tg->shares;

	return shares;
}
# else /* CONFIG_SMP */
static inline long calc_cfs_shares(struct cfs_rq *cfs_rq, struct task_group *tg)
{
	return tg->shares;
}
# endif /* CONFIG_SMP */
static void reweight_entity(struct cfs_rq *cfs_rq, struct sched_entity *se,
			    unsigned long weight)
{
	if (se->on_rq) {
		/* commit outstanding execution time */
		if (cfs_rq->curr == se)
			update_curr(cfs_rq);
		account_entity_dequeue(cfs_rq, se);
	}

	update_load_set(&se->load, weight);

	if (se->on_rq)
		account_entity_enqueue(cfs_rq, se);
}

static inline int throttled_hierarchy(struct cfs_rq *cfs_rq);

static void update_cfs_shares(struct cfs_rq *cfs_rq)
{
	struct task_group *tg;
	struct sched_entity *se;
	long shares;

	tg = cfs_rq->tg;
	se = tg->se[cpu_of(rq_of(cfs_rq))];
	if (!se || throttled_hierarchy(cfs_rq))
		return;
#ifndef CONFIG_SMP
	if (likely(se->load.weight == tg->shares))
		return;
#endif
	shares = calc_cfs_shares(cfs_rq, tg);

	reweight_entity(cfs_rq_of(se), se, shares);
}
#else /* CONFIG_FAIR_GROUP_SCHED */
static inline void update_cfs_shares(struct cfs_rq *cfs_rq)
{
}
#endif /* CONFIG_FAIR_GROUP_SCHED */

#ifdef CONFIG_SMP
u32 sched_get_wake_up_idle(struct task_struct *p)
{
	u32 enabled = p->flags & PF_WAKE_UP_IDLE;

	return !!enabled;
}

int sched_set_wake_up_idle(struct task_struct *p, int wake_up_idle)
{
	int enable = !!wake_up_idle;

	if (enable)
		p->flags |= PF_WAKE_UP_IDLE;
	else
		p->flags &= ~PF_WAKE_UP_IDLE;

	return 0;
}

static const u32 runnable_avg_yN_inv[] = {
	0xffffffff, 0xfa83b2da, 0xf5257d14, 0xefe4b99a, 0xeac0c6e6, 0xe5b906e6,
	0xe0ccdeeb, 0xdbfbb796, 0xd744fcc9, 0xd2a81d91, 0xce248c14, 0xc9b9bd85,
	0xc5672a10, 0xc12c4cc9, 0xbd08a39e, 0xb8fbaf46, 0xb504f333, 0xb123f581,
	0xad583ee9, 0xa9a15ab4, 0xa5fed6a9, 0xa2704302, 0x9ef5325f, 0x9b8d39b9,
	0x9837f050, 0x94f4efa8, 0x91c3d373, 0x8ea4398a, 0x8b95c1e3, 0x88980e80,
	0x85aac367, 0x82cd8698,
};

/*
 * Precomputed \Sum y^k { 1<=k<=n }.  These are floor(true_value) to prevent
 * over-estimates when re-combining.
 */
static const u32 runnable_avg_yN_sum[] = {
	    0, 1002, 1982, 2941, 3880, 4798, 5697, 6576, 7437, 8279, 9103,
	 9909,10698,11470,12226,12966,13690,14398,15091,15769,16433,17082,
	17718,18340,18949,19545,20128,20698,21256,21802,22336,22859,23371,
};

/*
 * Approximate:
 *   val * y^n,    where y^32 ~= 0.5 (~1 scheduling period)
 */
static __always_inline u64 decay_load(u64 val, u64 n)
{
	unsigned int local_n;

	if (!n)
		return val;
	else if (unlikely(n > LOAD_AVG_PERIOD * 63))
		return 0;

	/* after bounds checking we can collapse to 32-bit */
	local_n = n;

	/*
	 * As y^PERIOD = 1/2, we can combine
	 *    y^n = 1/2^(n/PERIOD) * y^(n%PERIOD)
	 * With a look-up table which covers y^n (n<PERIOD)
	 *
	 * To achieve constant time decay_load.
	 */
	if (unlikely(local_n >= LOAD_AVG_PERIOD)) {
		val >>= local_n / LOAD_AVG_PERIOD;
		local_n %= LOAD_AVG_PERIOD;
	}

	val = mul_u64_u32_shr(val, runnable_avg_yN_inv[local_n], 32);
	return val;
}

/*
 * For updates fully spanning n periods, the contribution to runnable
 * average will be: \Sum 1024*y^n
 *
 * We can compute this reasonably efficiently by combining:
 *   y^PERIOD = 1/2 with precomputed \Sum 1024*y^n {for  n <PERIOD}
 */
static u32 __compute_runnable_contrib(u64 n)
{
	u32 contrib = 0;

	if (likely(n <= LOAD_AVG_PERIOD))
		return runnable_avg_yN_sum[n];
	else if (unlikely(n >= LOAD_AVG_MAX_N))
		return LOAD_AVG_MAX;

	/* Compute \Sum k^n combining precomputed values for k^i, \Sum k^j */
	do {
		contrib /= 2; /* y^LOAD_AVG_PERIOD = 1/2 */
		contrib += runnable_avg_yN_sum[LOAD_AVG_PERIOD];

		n -= LOAD_AVG_PERIOD;
	} while (n > LOAD_AVG_PERIOD);

	contrib = decay_load(contrib, n);
	return contrib + runnable_avg_yN_sum[n];
}

#ifdef CONFIG_SCHED_HMP

/* CPU selection flag */
#define SBC_FLAG_PREV_CPU				0x1
#define SBC_FLAG_BEST_CAP_CPU				0x2
#define SBC_FLAG_CPU_COST				0x4
#define SBC_FLAG_MIN_COST				0x8
#define SBC_FLAG_IDLE_LEAST_LOADED			0x10
#define SBC_FLAG_IDLE_CSTATE				0x20
#define SBC_FLAG_COST_CSTATE_TIE_BREAKER		0x40
#define SBC_FLAG_COST_CSTATE_PREV_CPU_TIE_BREAKER	0x80
#define SBC_FLAG_CSTATE_LOAD				0x100
#define SBC_FLAG_BEST_SIBLING				0x200
#define SBC_FLAG_WAKER_CPU				0x400
#define SBC_FLAG_PACK_TASK				0x800

/* Cluster selection flag */
#define SBC_FLAG_COLOC_CLUSTER				0x10000
#define SBC_FLAG_WAKER_CLUSTER				0x20000
#define SBC_FLAG_BACKUP_CLUSTER				0x40000
#define SBC_FLAG_BOOST_CLUSTER				0x80000

struct cpu_select_env {
	struct task_struct *p;
	struct related_thread_group *rtg;
	u8 reason;
	u8 need_idle:1;
	u8 need_waker_cluster:1;
	u8 sync:1;
	enum sched_boost_policy boost_policy;
	u8 pack_task:1;
	int prev_cpu;
	DECLARE_BITMAP(candidate_list, NR_CPUS);
	DECLARE_BITMAP(backup_list, NR_CPUS);
	u64 task_load;
	u64 cpu_load;
	u32 sbc_best_flag;
	u32 sbc_best_cluster_flag;
	struct cpumask search_cpus;
};

struct cluster_cpu_stats {
	int best_idle_cpu, least_loaded_cpu;
	int best_capacity_cpu, best_cpu, best_sibling_cpu;
	int min_cost, best_sibling_cpu_cost;
	int best_cpu_wakeup_latency;
	u64 min_load, best_load, best_sibling_cpu_load;
	s64 highest_spare_capacity;
};

/*
 * Should task be woken to any available idle cpu?
 *
 * Waking tasks to idle cpu has mixed implications on both performance and
 * power. In many cases, scheduler can't estimate correctly impact of using idle
 * cpus on either performance or power. PF_WAKE_UP_IDLE allows external kernel
 * module to pass a strong hint to scheduler that the task in question should be
 * woken to idle cpu, generally to improve performance.
 */
static inline int wake_to_idle(struct task_struct *p)
{
	return (current->flags & PF_WAKE_UP_IDLE) ||
		 (p->flags & PF_WAKE_UP_IDLE);
}

static int spill_threshold_crossed(struct cpu_select_env *env, struct rq *rq)
{
	u64 total_load;

	total_load = env->task_load + env->cpu_load;

<<<<<<< HEAD
	if (total_load > sched_spill_load ||
	    (rq->nr_running + 1) > sysctl_sched_spill_nr_run)
		return 1;
=======
	scale_freq = arch_scale_freq_capacity(NULL, cpu);
	scale_cpu = arch_scale_cpu_capacity(NULL, cpu);
	trace_sched_contrib_scale_f(cpu, scale_freq, scale_cpu);
>>>>>>> c71ad0f6

	return 0;
}

static int skip_cpu(int cpu, struct cpu_select_env *env)
{
	int tcpu = task_cpu(env->p);
	int skip = 0;

	if (!env->reason)
		return 0;

	if (is_reserved(cpu))
		return 1;

	switch (env->reason) {
	case UP_MIGRATION:
		skip = !idle_cpu(cpu);
		break;
	case IRQLOAD_MIGRATION:
		/* Purposely fall through */
	default:
		skip = (cpu == tcpu);
		break;
	}

	return skip;
}

static inline int
acceptable_capacity(struct sched_cluster *cluster, struct cpu_select_env *env)
{
	int tcpu;

	if (!env->reason)
		return 1;

	tcpu = task_cpu(env->p);
	switch (env->reason) {
	case UP_MIGRATION:
		return cluster->capacity > cpu_capacity(tcpu);

	case DOWN_MIGRATION:
		return cluster->capacity < cpu_capacity(tcpu);

	default:
		break;
	}

	return 1;
}

static int
skip_cluster(struct sched_cluster *cluster, struct cpu_select_env *env)
{
	if (!test_bit(cluster->id, env->candidate_list))
		return 1;

	if (!acceptable_capacity(cluster, env)) {
		__clear_bit(cluster->id, env->candidate_list);
		return 1;
	}

	return 0;
}

static struct sched_cluster *
select_least_power_cluster(struct cpu_select_env *env)
{
	struct sched_cluster *cluster;

	if (env->rtg) {
		int cpu = cluster_first_cpu(env->rtg->preferred_cluster);

		env->task_load = scale_load_to_cpu(task_load(env->p), cpu);

		if (task_load_will_fit(env->p, env->task_load,
					cpu, env->boost_policy)) {
			env->sbc_best_cluster_flag |= SBC_FLAG_COLOC_CLUSTER;

			if (env->boost_policy == SCHED_BOOST_NONE)
				return env->rtg->preferred_cluster;

			for_each_sched_cluster(cluster) {
				if (cluster != env->rtg->preferred_cluster) {
					__set_bit(cluster->id,
						env->backup_list);
					__clear_bit(cluster->id,
						env->candidate_list);
				}
			}

			return env->rtg->preferred_cluster;
		}

		/*
		 * Since the task load does not fit on the preferred
		 * cluster anymore, pretend that the task does not
		 * have any preferred cluster. This allows the waking
		 * task to get the appropriate CPU it needs as per the
		 * non co-location placement policy without having to
		 * wait until the preferred cluster is updated.
		 */
		env->rtg = NULL;
	}

	for_each_sched_cluster(cluster) {
		if (!skip_cluster(cluster, env)) {
			int cpu = cluster_first_cpu(cluster);

			env->task_load = scale_load_to_cpu(task_load(env->p),
									 cpu);
			if (task_load_will_fit(env->p, env->task_load, cpu,
					       env->boost_policy))
				return cluster;

			__set_bit(cluster->id, env->backup_list);
			__clear_bit(cluster->id, env->candidate_list);
		}
	}

	return NULL;
}

static struct sched_cluster *
next_candidate(const unsigned long *list, int start, int end)
{
	int cluster_id;

	cluster_id = find_next_bit(list, end, start - 1 + 1);
	if (cluster_id >= end)
		return NULL;

	return sched_cluster[cluster_id];
}

static void
update_spare_capacity(struct cluster_cpu_stats *stats,
		      struct cpu_select_env *env, int cpu, int capacity,
		      u64 cpu_load)
{
	s64 spare_capacity = sched_ravg_window - cpu_load;

	if (spare_capacity > 0 &&
	    (spare_capacity > stats->highest_spare_capacity ||
	     (spare_capacity == stats->highest_spare_capacity &&
	      ((!env->need_waker_cluster &&
		capacity > cpu_capacity(stats->best_capacity_cpu)) ||
	       (env->need_waker_cluster &&
		cpu_rq(cpu)->nr_running <
		cpu_rq(stats->best_capacity_cpu)->nr_running))))) {
		/*
		 * If sync waker is the only runnable of CPU, cr_avg of the
		 * CPU is 0 so we have high chance to place the wakee on the
		 * waker's CPU which likely causes preemtion of the waker.
		 * This can lead migration of preempted waker.  Place the
		 * wakee on the real idle CPU when it's possible by checking
		 * nr_running to avoid such preemption.
		 */
		stats->highest_spare_capacity = spare_capacity;
		stats->best_capacity_cpu = cpu;
	}
}

static inline void find_backup_cluster(
struct cpu_select_env *env, struct cluster_cpu_stats *stats)
{
	struct sched_cluster *next = NULL;
	int i;
	struct cpumask search_cpus;

	while (!bitmap_empty(env->backup_list, num_clusters)) {
		next = next_candidate(env->backup_list, 0, num_clusters);
		__clear_bit(next->id, env->backup_list);

		cpumask_and(&search_cpus, &env->search_cpus, &next->cpus);
		for_each_cpu(i, &search_cpus) {
			trace_sched_cpu_load_wakeup(cpu_rq(i), idle_cpu(i),
			sched_irqload(i), power_cost(i, task_load(env->p) +
					cpu_cravg_sync(i, env->sync)), 0);

			update_spare_capacity(stats, env, i, next->capacity,
					  cpu_load_sync(i, env->sync));
		}
		env->sbc_best_cluster_flag = SBC_FLAG_BACKUP_CLUSTER;
	}
}

struct sched_cluster *
next_best_cluster(struct sched_cluster *cluster, struct cpu_select_env *env,
					struct cluster_cpu_stats *stats)
{
	struct sched_cluster *next = NULL;

	__clear_bit(cluster->id, env->candidate_list);

	if (env->rtg && preferred_cluster(cluster, env->p))
		return NULL;

	do {
		if (bitmap_empty(env->candidate_list, num_clusters))
			return NULL;

		next = next_candidate(env->candidate_list, 0, num_clusters);
		if (next) {
			if (next->min_power_cost > stats->min_cost) {
				clear_bit(next->id, env->candidate_list);
				next = NULL;
				continue;
			}

			if (skip_cluster(next, env))
				next = NULL;
		}
	} while (!next);

	env->task_load = scale_load_to_cpu(task_load(env->p),
					cluster_first_cpu(next));
	return next;
}

#ifdef CONFIG_SCHED_HMP_CSTATE_AWARE
static void __update_cluster_stats(int cpu, struct cluster_cpu_stats *stats,
				   struct cpu_select_env *env, int cpu_cost)
{
	int wakeup_latency;
	int prev_cpu = env->prev_cpu;

	wakeup_latency = cpu_rq(cpu)->wakeup_latency;

	if (env->need_idle) {
		stats->min_cost = cpu_cost;
		if (idle_cpu(cpu)) {
			if (wakeup_latency < stats->best_cpu_wakeup_latency ||
			    (wakeup_latency == stats->best_cpu_wakeup_latency &&
			     cpu == prev_cpu)) {
				stats->best_idle_cpu = cpu;
				stats->best_cpu_wakeup_latency = wakeup_latency;
			}
		} else {
			if (env->cpu_load < stats->min_load ||
				(env->cpu_load == stats->min_load &&
							cpu == prev_cpu)) {
				stats->least_loaded_cpu = cpu;
				stats->min_load = env->cpu_load;
			}
		}

		return;
	}

	if (cpu_cost < stats->min_cost)  {
		stats->min_cost = cpu_cost;
		stats->best_cpu_wakeup_latency = wakeup_latency;
		stats->best_load = env->cpu_load;
		stats->best_cpu = cpu;
		env->sbc_best_flag = SBC_FLAG_CPU_COST;
		return;
	}

	/* CPU cost is the same. Start breaking the tie by C-state */

	if (wakeup_latency > stats->best_cpu_wakeup_latency)
		return;

	if (wakeup_latency < stats->best_cpu_wakeup_latency) {
		stats->best_cpu_wakeup_latency = wakeup_latency;
		stats->best_load = env->cpu_load;
		stats->best_cpu = cpu;
		env->sbc_best_flag = SBC_FLAG_COST_CSTATE_TIE_BREAKER;
		return;
	}

	/* C-state is the same. Use prev CPU to break the tie */
	if (cpu == prev_cpu) {
		stats->best_cpu = cpu;
		env->sbc_best_flag = SBC_FLAG_COST_CSTATE_PREV_CPU_TIE_BREAKER;
		return;
	}

	if (stats->best_cpu != prev_cpu &&
	    ((wakeup_latency == 0 && env->cpu_load < stats->best_load) ||
	    (wakeup_latency > 0 && env->cpu_load > stats->best_load))) {
		stats->best_load = env->cpu_load;
		stats->best_cpu = cpu;
		env->sbc_best_flag = SBC_FLAG_CSTATE_LOAD;
	}
}
#else /* CONFIG_SCHED_HMP_CSTATE_AWARE */
static void __update_cluster_stats(int cpu, struct cluster_cpu_stats *stats,
				   struct cpu_select_env *env, int cpu_cost)
{
	int prev_cpu = env->prev_cpu;

	if (cpu != prev_cpu && cpus_share_cache(prev_cpu, cpu)) {
		if (stats->best_sibling_cpu_cost > cpu_cost ||
		    (stats->best_sibling_cpu_cost == cpu_cost &&
		     stats->best_sibling_cpu_load > env->cpu_load)) {
			stats->best_sibling_cpu_cost = cpu_cost;
			stats->best_sibling_cpu_load = env->cpu_load;
			stats->best_sibling_cpu = cpu;
		}
	}

	if ((cpu_cost < stats->min_cost) ||
	    ((stats->best_cpu != prev_cpu &&
	      stats->min_load > env->cpu_load) || cpu == prev_cpu)) {
		if (env->need_idle) {
			if (idle_cpu(cpu)) {
				stats->min_cost = cpu_cost;
				stats->best_idle_cpu = cpu;
			}
		} else {
			stats->min_cost = cpu_cost;
			stats->min_load = env->cpu_load;
			stats->best_cpu = cpu;
			env->sbc_best_flag = SBC_FLAG_MIN_COST;
		}
	}
}
#endif /* CONFIG_SCHED_HMP_CSTATE_AWARE */

static void update_cluster_stats(int cpu, struct cluster_cpu_stats *stats,
					 struct cpu_select_env *env)
{
	int cpu_cost;

	/*
	 * We try to find the least loaded *busy* CPU irrespective
	 * of the power cost.
	 */
	if (env->pack_task)
		cpu_cost = cpu_min_power_cost(cpu);

	else
		cpu_cost = power_cost(cpu, task_load(env->p) +
				cpu_cravg_sync(cpu, env->sync));

	if (cpu_cost <= stats->min_cost)
		__update_cluster_stats(cpu, stats, env, cpu_cost);
}

static void find_best_cpu_in_cluster(struct sched_cluster *c,
	 struct cpu_select_env *env, struct cluster_cpu_stats *stats)
{
	int i;
	struct cpumask search_cpus;

	cpumask_and(&search_cpus, &env->search_cpus, &c->cpus);

	env->need_idle = wake_to_idle(env->p) || c->wake_up_idle;

	for_each_cpu(i, &search_cpus) {
		env->cpu_load = cpu_load_sync(i, env->sync);

		trace_sched_cpu_load_wakeup(cpu_rq(i), idle_cpu(i),
			sched_irqload(i),
			power_cost(i, task_load(env->p) +
					cpu_cravg_sync(i, env->sync)), 0);

		if (skip_cpu(i, env))
			continue;

		update_spare_capacity(stats, env, i, c->capacity,
				      env->cpu_load);

		/*
		 * need_idle takes precedence over sched boost but when both
		 * are set, idlest CPU with in all the clusters is selected
		 * when boost_policy = BOOST_ON_ALL whereas idlest CPU in the
		 * big cluster is selected within boost_policy = BOOST_ON_BIG.
		 */
		if ((!env->need_idle &&
		    env->boost_policy != SCHED_BOOST_NONE) ||
		    env->need_waker_cluster ||
		    sched_cpu_high_irqload(i) ||
		    spill_threshold_crossed(env, cpu_rq(i)))
			continue;

		update_cluster_stats(i, stats, env);
	}
}

static inline void init_cluster_cpu_stats(struct cluster_cpu_stats *stats)
{
	stats->best_cpu = stats->best_idle_cpu = -1;
	stats->best_capacity_cpu = stats->best_sibling_cpu  = -1;
	stats->min_cost = stats->best_sibling_cpu_cost = INT_MAX;
	stats->min_load	= stats->best_sibling_cpu_load = ULLONG_MAX;
	stats->highest_spare_capacity = 0;
	stats->least_loaded_cpu = -1;
	stats->best_cpu_wakeup_latency = INT_MAX;
	/* No need to initialize stats->best_load */
}

static inline bool env_has_special_flags(struct cpu_select_env *env)
{
	if (env->need_idle || env->boost_policy != SCHED_BOOST_NONE ||
	    env->reason)
		return true;

	return false;
}

static inline bool
bias_to_prev_cpu(struct cpu_select_env *env, struct cluster_cpu_stats *stats)
{
	int prev_cpu;
	struct task_struct *task = env->p;
	struct sched_cluster *cluster;

	if (!task->ravg.mark_start || !sched_short_sleep_task_threshold)
		return false;

	prev_cpu = env->prev_cpu;
	if (!cpumask_test_cpu(prev_cpu, &env->search_cpus))
		return false;

	if (task->ravg.mark_start - task->last_cpu_selected_ts >=
				sched_long_cpu_selection_threshold)
		return false;

	/*
	 * This function should be used by task wake up path only as it's
	 * assuming p->last_switch_out_ts as last sleep time.
	 * p->last_switch_out_ts can denote last preemption time as well as
	 * last sleep time.
	 */
	if (task->ravg.mark_start - task->last_switch_out_ts >=
					sched_short_sleep_task_threshold)
		return false;

	env->task_load = scale_load_to_cpu(task_load(task), prev_cpu);
	cluster = cpu_rq(prev_cpu)->cluster;

	if (!task_load_will_fit(task, env->task_load, prev_cpu,
				sched_boost_policy())) {

		__set_bit(cluster->id, env->backup_list);
		__clear_bit(cluster->id, env->candidate_list);
		return false;
	}

	env->cpu_load = cpu_load_sync(prev_cpu, env->sync);
	if (sched_cpu_high_irqload(prev_cpu) ||
			spill_threshold_crossed(env, cpu_rq(prev_cpu))) {
		update_spare_capacity(stats, env, prev_cpu,
				cluster->capacity, env->cpu_load);
		cpumask_clear_cpu(prev_cpu, &env->search_cpus);
		return false;
	}

	return true;
}

static inline bool
wake_to_waker_cluster(struct cpu_select_env *env)
{
	return env->sync &&
	       task_load(current) > sched_big_waker_task_load &&
	       task_load(env->p) < sched_small_wakee_task_load;
}

static inline bool
bias_to_waker_cpu(struct cpu_select_env *env, int cpu)
{
	return sysctl_sched_prefer_sync_wakee_to_waker &&
	       cpu_rq(cpu)->nr_running == 1 &&
	       cpumask_test_cpu(cpu, &env->search_cpus);
}

static inline int
cluster_allowed(struct cpu_select_env *env, struct sched_cluster *cluster)
{
	return cpumask_intersects(&env->search_cpus, &cluster->cpus);
}

/* return cheapest cpu that can fit this task */
static int select_best_cpu(struct task_struct *p, int target, int reason,
			   int sync)
{
	struct sched_cluster *cluster, *pref_cluster = NULL;
	struct cluster_cpu_stats stats;
	struct related_thread_group *grp;
	unsigned int sbc_flag = 0;
	int cpu = raw_smp_processor_id();
	bool special;

	struct cpu_select_env env = {
		.p			= p,
		.reason			= reason,
		.need_idle		= wake_to_idle(p),
		.need_waker_cluster	= 0,
		.sync			= sync,
		.prev_cpu		= target,
		.rtg			= NULL,
		.sbc_best_flag		= 0,
		.sbc_best_cluster_flag	= 0,
		.pack_task              = false,
	};

	env.boost_policy = task_sched_boost(p) ?
			sched_boost_policy() : SCHED_BOOST_NONE;

	bitmap_copy(env.candidate_list, all_cluster_ids, NR_CPUS);
	bitmap_zero(env.backup_list, NR_CPUS);

	cpumask_and(&env.search_cpus, tsk_cpus_allowed(p), cpu_active_mask);
	cpumask_andnot(&env.search_cpus, &env.search_cpus, cpu_isolated_mask);

	init_cluster_cpu_stats(&stats);
	special = env_has_special_flags(&env);

	rcu_read_lock();

	grp = task_related_thread_group(p);

	if (grp && grp->preferred_cluster) {
		pref_cluster = grp->preferred_cluster;
		if (!cluster_allowed(&env, pref_cluster))
			clear_bit(pref_cluster->id, env.candidate_list);
		else
			env.rtg = grp;
	} else if (!special) {
		cluster = cpu_rq(cpu)->cluster;
		if (wake_to_waker_cluster(&env)) {
			if (bias_to_waker_cpu(&env, cpu)) {
				target = cpu;
				sbc_flag = SBC_FLAG_WAKER_CLUSTER |
					   SBC_FLAG_WAKER_CPU;
				goto out;
			} else if (cluster_allowed(&env, cluster)) {
				env.need_waker_cluster = 1;
				bitmap_zero(env.candidate_list, NR_CPUS);
				__set_bit(cluster->id, env.candidate_list);
				env.sbc_best_cluster_flag =
							SBC_FLAG_WAKER_CLUSTER;
			}
		} else if (bias_to_prev_cpu(&env, &stats)) {
			sbc_flag = SBC_FLAG_PREV_CPU;
			goto out;
		}
	}

	if (!special && is_short_burst_task(p)) {
		env.pack_task = true;
		sbc_flag = SBC_FLAG_PACK_TASK;
	}
retry:
	cluster = select_least_power_cluster(&env);

	if (!cluster)
		goto out;

	/*
	 * 'cluster' now points to the minimum power cluster which can satisfy
	 * task's perf goals. Walk down the cluster list starting with that
	 * cluster. For non-small tasks, skip clusters that don't have
	 * mostly_idle/idle cpus
	 */

	do {
		find_best_cpu_in_cluster(cluster, &env, &stats);

	} while ((cluster = next_best_cluster(cluster, &env, &stats)));

	if (env.need_idle) {
		if (stats.best_idle_cpu >= 0) {
			target = stats.best_idle_cpu;
			sbc_flag |= SBC_FLAG_IDLE_CSTATE;
		} else if (stats.least_loaded_cpu >= 0) {
			target = stats.least_loaded_cpu;
			sbc_flag |= SBC_FLAG_IDLE_LEAST_LOADED;
		}
	} else if (stats.best_cpu >= 0) {
		if (stats.best_cpu != task_cpu(p) &&
				stats.min_cost == stats.best_sibling_cpu_cost) {
			stats.best_cpu = stats.best_sibling_cpu;
			sbc_flag |= SBC_FLAG_BEST_SIBLING;
		}
		sbc_flag |= env.sbc_best_flag;
		target = stats.best_cpu;
	} else {
		if (env.rtg && env.boost_policy == SCHED_BOOST_NONE) {
			env.rtg = NULL;
			goto retry;
		}

		/*
		 * With boost_policy == SCHED_BOOST_ON_BIG, we reach here with
		 * backup_list = little cluster, candidate_list = none and
		 * stats->best_capacity_cpu points the best spare capacity
		 * CPU among the CPUs in the big cluster.
		 */
		if (env.boost_policy == SCHED_BOOST_ON_BIG &&
		    stats.best_capacity_cpu >= 0)
			sbc_flag |= SBC_FLAG_BOOST_CLUSTER;
		else
			find_backup_cluster(&env, &stats);

		if (stats.best_capacity_cpu >= 0) {
			target = stats.best_capacity_cpu;
			sbc_flag |= SBC_FLAG_BEST_CAP_CPU;
		}
	}
	p->last_cpu_selected_ts = sched_ktime_clock();
out:
	sbc_flag |= env.sbc_best_cluster_flag;
	rcu_read_unlock();
	trace_sched_task_load(p, sched_boost_policy() && task_sched_boost(p),
		env.reason, env.sync, env.need_idle, sbc_flag, target);
	return target;
}

#ifdef CONFIG_CFS_BANDWIDTH

static inline struct task_group *next_task_group(struct task_group *tg)
{
	tg = list_entry_rcu(tg->list.next, typeof(struct task_group), list);

	return (&tg->list == &task_groups) ? NULL : tg;
}

/* Iterate over all cfs_rq in a cpu */
#define for_each_cfs_rq(cfs_rq, tg, cpu)	\
	for (tg = container_of(&task_groups, struct task_group, list);	\
		((tg = next_task_group(tg)) && (cfs_rq = tg->cfs_rq[cpu]));)

void reset_cfs_rq_hmp_stats(int cpu, int reset_cra)
{
	struct task_group *tg;
	struct cfs_rq *cfs_rq;

	rcu_read_lock();

	for_each_cfs_rq(cfs_rq, tg, cpu)
		reset_hmp_stats(&cfs_rq->hmp_stats, reset_cra);

	rcu_read_unlock();
}

static inline int cfs_rq_throttled(struct cfs_rq *cfs_rq);

static void inc_cfs_rq_hmp_stats(struct cfs_rq *cfs_rq,
	 struct task_struct *p, int change_cra);
static void dec_cfs_rq_hmp_stats(struct cfs_rq *cfs_rq,
	 struct task_struct *p, int change_cra);

/* Add task's contribution to a cpu' HMP statistics */
void _inc_hmp_sched_stats_fair(struct rq *rq,
			struct task_struct *p, int change_cra)
{
	struct cfs_rq *cfs_rq;
	struct sched_entity *se = &p->se;

	/*
	 * Although below check is not strictly required  (as
	 * inc/dec_nr_big_task and inc/dec_cumulative_runnable_avg called
	 * from inc_cfs_rq_hmp_stats() have similar checks), we gain a bit on
	 * efficiency by short-circuiting for_each_sched_entity() loop when
	 * sched_disable_window_stats
	 */
	if (sched_disable_window_stats)
		return;

	for_each_sched_entity(se) {
		cfs_rq = cfs_rq_of(se);
		inc_cfs_rq_hmp_stats(cfs_rq, p, change_cra);
		if (cfs_rq_throttled(cfs_rq))
			break;
	}

	/* Update rq->hmp_stats only if we didn't find any throttled cfs_rq */
	if (!se)
		inc_rq_hmp_stats(rq, p, change_cra);
}

/* Remove task's contribution from a cpu' HMP statistics */
static void
_dec_hmp_sched_stats_fair(struct rq *rq, struct task_struct *p, int change_cra)
{
	struct cfs_rq *cfs_rq;
	struct sched_entity *se = &p->se;

	/* See comment on efficiency in _inc_hmp_sched_stats_fair */
	if (sched_disable_window_stats)
		return;

	for_each_sched_entity(se) {
		cfs_rq = cfs_rq_of(se);
		dec_cfs_rq_hmp_stats(cfs_rq, p, change_cra);
		if (cfs_rq_throttled(cfs_rq))
			break;
	}

	/* Update rq->hmp_stats only if we didn't find any throttled cfs_rq */
	if (!se)
		dec_rq_hmp_stats(rq, p, change_cra);
}

static void inc_hmp_sched_stats_fair(struct rq *rq, struct task_struct *p)
{
	_inc_hmp_sched_stats_fair(rq, p, 1);
}

static void dec_hmp_sched_stats_fair(struct rq *rq, struct task_struct *p)
{
	_dec_hmp_sched_stats_fair(rq, p, 1);
}

static void fixup_hmp_sched_stats_fair(struct rq *rq, struct task_struct *p,
				       u32 new_task_load, u32 new_pred_demand)
{
	struct cfs_rq *cfs_rq;
	struct sched_entity *se = &p->se;
	s64 task_load_delta = (s64)new_task_load - task_load(p);
	s64 pred_demand_delta = PRED_DEMAND_DELTA;

	for_each_sched_entity(se) {
		cfs_rq = cfs_rq_of(se);

		fixup_cumulative_runnable_avg(&cfs_rq->hmp_stats, p,
					      task_load_delta,
					      pred_demand_delta);
		fixup_nr_big_tasks(&cfs_rq->hmp_stats, p, task_load_delta);
		if (cfs_rq_throttled(cfs_rq))
			break;
	}

	/* Fix up rq->hmp_stats only if we didn't find any throttled cfs_rq */
	if (!se) {
		fixup_cumulative_runnable_avg(&rq->hmp_stats, p,
					      task_load_delta,
					      pred_demand_delta);
		fixup_nr_big_tasks(&rq->hmp_stats, p, task_load_delta);
	}
}

static int task_will_be_throttled(struct task_struct *p);

#else	/* CONFIG_CFS_BANDWIDTH */

inline void reset_cfs_rq_hmp_stats(int cpu, int reset_cra) { }

static void
inc_hmp_sched_stats_fair(struct rq *rq, struct task_struct *p)
{
	inc_nr_big_task(&rq->hmp_stats, p);
	inc_cumulative_runnable_avg(&rq->hmp_stats, p);
}

static void
dec_hmp_sched_stats_fair(struct rq *rq, struct task_struct *p)
{
	dec_nr_big_task(&rq->hmp_stats, p);
	dec_cumulative_runnable_avg(&rq->hmp_stats, p);
}
static void
fixup_hmp_sched_stats_fair(struct rq *rq, struct task_struct *p,
			   u32 new_task_load, u32 new_pred_demand)
{
	s64 task_load_delta = (s64)new_task_load - task_load(p);
	s64 pred_demand_delta = PRED_DEMAND_DELTA;

	fixup_cumulative_runnable_avg(&rq->hmp_stats, p, task_load_delta,
				      pred_demand_delta);
	fixup_nr_big_tasks(&rq->hmp_stats, p, task_load_delta);
}

static inline int task_will_be_throttled(struct task_struct *p)
{
	return 0;
}

void _inc_hmp_sched_stats_fair(struct rq *rq,
			struct task_struct *p, int change_cra)
{
	inc_nr_big_task(&rq->hmp_stats, p);
}

#endif	/* CONFIG_CFS_BANDWIDTH */

/*
 * Reset balance_interval at all sched_domain levels of given cpu, so that it
 * honors kick.
 */
static inline void reset_balance_interval(int cpu)
{
	struct sched_domain *sd;

	if (cpu >= nr_cpu_ids)
		return;

	rcu_read_lock();
	for_each_domain(cpu, sd)
		sd->balance_interval = 0;
	rcu_read_unlock();
}

/*
 * Check if a task is on the "wrong" cpu (i.e its current cpu is not the ideal
 * cpu as per its demand or priority)
 *
 * Returns reason why task needs to be migrated
 */
static inline int migration_needed(struct task_struct *p, int cpu)
{
	int nice;
	struct related_thread_group *grp;

	if (p->state != TASK_RUNNING || p->nr_cpus_allowed == 1)
		return 0;

	/* No need to migrate task that is about to be throttled */
	if (task_will_be_throttled(p))
		return 0;

	if (sched_boost_policy() == SCHED_BOOST_ON_BIG &&
		 cpu_capacity(cpu) != max_capacity && task_sched_boost(p))
		return UP_MIGRATION;

	if (sched_cpu_high_irqload(cpu))
		return IRQLOAD_MIGRATION;

	nice = task_nice(p);
	rcu_read_lock();
	grp = task_related_thread_group(p);
	/*
	 * Don't assume higher capacity means higher power. If the task
	 * is running on the power efficient CPU, avoid migrating it
	 * to a lower capacity cluster.
	 */
	if (!grp && (nice > SCHED_UPMIGRATE_MIN_NICE ||
			upmigrate_discouraged(p)) &&
			cpu_capacity(cpu) > min_capacity &&
			cpu_max_power_cost(cpu) == max_power_cost) {
		rcu_read_unlock();
		return DOWN_MIGRATION;
	}

	if (!task_will_fit(p, cpu)) {
		rcu_read_unlock();
		return UP_MIGRATION;
	}
	rcu_read_unlock();

	return 0;
}

static inline int
kick_active_balance(struct rq *rq, struct task_struct *p, int new_cpu)
{
	unsigned long flags;
	int rc = 0;

	/* Invoke active balance to force migrate currently running task */
	raw_spin_lock_irqsave(&rq->lock, flags);
	if (!rq->active_balance) {
		rq->active_balance = 1;
		rq->push_cpu = new_cpu;
		get_task_struct(p);
		rq->push_task = p;
		rc = 1;
	}
	raw_spin_unlock_irqrestore(&rq->lock, flags);

	return rc;
}

static DEFINE_RAW_SPINLOCK(migration_lock);

/*
 * Check if currently running task should be migrated to a better cpu.
 *
 * Todo: Effect this via changes to nohz_balancer_kick() and load balance?
 */
void check_for_migration(struct rq *rq, struct task_struct *p)
{
	int cpu = cpu_of(rq), new_cpu;
	int active_balance = 0, reason;

	reason = migration_needed(p, cpu);
	if (!reason)
		return;

	raw_spin_lock(&migration_lock);
	new_cpu = select_best_cpu(p, cpu, reason, 0);

	if (new_cpu != cpu) {
		active_balance = kick_active_balance(rq, p, new_cpu);
		if (active_balance)
			mark_reserved(new_cpu);
	}

	raw_spin_unlock(&migration_lock);

	if (active_balance)
		stop_one_cpu_nowait(cpu, active_load_balance_cpu_stop, rq,
					&rq->active_balance_work);
}

#ifdef CONFIG_CFS_BANDWIDTH

static void init_cfs_rq_hmp_stats(struct cfs_rq *cfs_rq)
{
	cfs_rq->hmp_stats.nr_big_tasks = 0;
	cfs_rq->hmp_stats.cumulative_runnable_avg = 0;
	cfs_rq->hmp_stats.pred_demands_sum = 0;
}

static void inc_cfs_rq_hmp_stats(struct cfs_rq *cfs_rq,
		 struct task_struct *p, int change_cra)
{
	inc_nr_big_task(&cfs_rq->hmp_stats, p);
	if (change_cra)
		inc_cumulative_runnable_avg(&cfs_rq->hmp_stats, p);
}

static void dec_cfs_rq_hmp_stats(struct cfs_rq *cfs_rq,
		 struct task_struct *p, int change_cra)
{
	dec_nr_big_task(&cfs_rq->hmp_stats, p);
	if (change_cra)
		dec_cumulative_runnable_avg(&cfs_rq->hmp_stats, p);
}

static void inc_throttled_cfs_rq_hmp_stats(struct hmp_sched_stats *stats,
			 struct cfs_rq *cfs_rq)
{
	stats->nr_big_tasks += cfs_rq->hmp_stats.nr_big_tasks;
	stats->cumulative_runnable_avg +=
				cfs_rq->hmp_stats.cumulative_runnable_avg;
	stats->pred_demands_sum += cfs_rq->hmp_stats.pred_demands_sum;
}

static void dec_throttled_cfs_rq_hmp_stats(struct hmp_sched_stats *stats,
				 struct cfs_rq *cfs_rq)
{
	stats->nr_big_tasks -= cfs_rq->hmp_stats.nr_big_tasks;
	stats->cumulative_runnable_avg -=
				cfs_rq->hmp_stats.cumulative_runnable_avg;
	stats->pred_demands_sum -= cfs_rq->hmp_stats.pred_demands_sum;

	BUG_ON(stats->nr_big_tasks < 0 ||
		(s64)stats->cumulative_runnable_avg < 0);
	BUG_ON((s64)stats->pred_demands_sum < 0);
}

#else	/* CONFIG_CFS_BANDWIDTH */

static inline void inc_cfs_rq_hmp_stats(struct cfs_rq *cfs_rq,
	 struct task_struct *p, int change_cra) { }

static inline void dec_cfs_rq_hmp_stats(struct cfs_rq *cfs_rq,
	 struct task_struct *p, int change_cra) { }

#endif	/* CONFIG_CFS_BANDWIDTH */

#else	/* CONFIG_SCHED_HMP */

static inline void init_cfs_rq_hmp_stats(struct cfs_rq *cfs_rq) { }

static inline void inc_cfs_rq_hmp_stats(struct cfs_rq *cfs_rq,
	 struct task_struct *p, int change_cra) { }

static inline void dec_cfs_rq_hmp_stats(struct cfs_rq *cfs_rq,
	 struct task_struct *p, int change_cra) { }

#define dec_throttled_cfs_rq_hmp_stats(...)
#define inc_throttled_cfs_rq_hmp_stats(...)

#endif	/* CONFIG_SCHED_HMP */

#if (SCHED_LOAD_SHIFT - SCHED_LOAD_RESOLUTION) != 10 || SCHED_CAPACITY_SHIFT != 10
#error "load tracking assumes 2^10 as unit"
#endif

#define cap_scale(v, s) ((v)*(s) >> SCHED_CAPACITY_SHIFT)

/*
 * We can represent the historical contribution to runnable average as the
 * coefficients of a geometric series.  To do this we sub-divide our runnable
 * history into segments of approximately 1ms (1024us); label the segment that
 * occurred N-ms ago p_N, with p_0 corresponding to the current period, e.g.
 *
 * [<- 1024us ->|<- 1024us ->|<- 1024us ->| ...
 *      p0            p1           p2
 *     (now)       (~1ms ago)  (~2ms ago)
 *
 * Let u_i denote the fraction of p_i that the entity was runnable.
 *
 * We then designate the fractions u_i as our co-efficients, yielding the
 * following representation of historical load:
 *   u_0 + u_1*y + u_2*y^2 + u_3*y^3 + ...
 *
 * We choose y based on the with of a reasonably scheduling period, fixing:
 *   y^32 = 0.5
 *
 * This means that the contribution to load ~32ms ago (u_32) will be weighted
 * approximately half as much as the contribution to load within the last ms
 * (u_0).
 *
 * When a period "rolls over" and we have new u_0`, multiplying the previous
 * sum again by y is sufficient to update:
 *   load_avg = u_0` + y*(u_0 + u_1*y + u_2*y^2 + ... )
 *            = u_0 + u_1*y + u_2*y^2 + ... [re-labeling u_i --> u_{i+1}]
 */
static __always_inline int
__update_load_avg(u64 now, int cpu, struct sched_avg *sa,
		  unsigned long weight, int running, struct cfs_rq *cfs_rq)
{
	u64 delta, scaled_delta, periods;
	u32 contrib;
	unsigned int delta_w, scaled_delta_w, decayed = 0;
	unsigned long scale_freq, scale_cpu;

	delta = now - sa->last_update_time;
	/*
	 * This should only happen when time goes backwards, which it
	 * unfortunately does during sched clock init when we swap over to TSC.
	 */
	if ((s64)delta < 0) {
		sa->last_update_time = now;
		return 0;
	}

	/*
	 * Use 1024ns as the unit of measurement since it's a reasonable
	 * approximation of 1us and fast to compute.
	 */
	delta >>= 10;
	if (!delta)
		return 0;
	sa->last_update_time = now;

	scale_freq = arch_scale_freq_capacity(NULL, cpu);
	scale_cpu = arch_scale_cpu_capacity(NULL, cpu);
	trace_sched_contrib_scale_f(cpu, scale_freq, scale_cpu);

	/* delta_w is the amount already accumulated against our next period */
	delta_w = sa->period_contrib;
	if (delta + delta_w >= 1024) {
		decayed = 1;

		/* how much left for next period will start over, we don't know yet */
		sa->period_contrib = 0;

		/*
		 * Now that we know we're crossing a period boundary, figure
		 * out how much from delta we need to complete the current
		 * period and accrue it.
		 */
		delta_w = 1024 - delta_w;
		scaled_delta_w = cap_scale(delta_w, scale_freq);
		if (weight) {
			sa->load_sum += weight * scaled_delta_w;
			if (cfs_rq) {
				cfs_rq->runnable_load_sum +=
						weight * scaled_delta_w;
			}
		}
		if (running)
			sa->util_sum += scaled_delta_w * scale_cpu;

		delta -= delta_w;

		/* Figure out how many additional periods this update spans */
		periods = delta / 1024;
		delta %= 1024;

		sa->load_sum = decay_load(sa->load_sum, periods + 1);
		if (cfs_rq) {
			cfs_rq->runnable_load_sum =
				decay_load(cfs_rq->runnable_load_sum, periods + 1);
		}
		sa->util_sum = decay_load((u64)(sa->util_sum), periods + 1);

		/* Efficiently calculate \sum (1..n_period) 1024*y^i */
		contrib = __compute_runnable_contrib(periods);
		contrib = cap_scale(contrib, scale_freq);
		if (weight) {
			sa->load_sum += weight * contrib;
			if (cfs_rq)
				cfs_rq->runnable_load_sum += weight * contrib;
		}
		if (running)
			sa->util_sum += contrib * scale_cpu;
	}

	/* Remainder of delta accrued against u_0` */
	scaled_delta = cap_scale(delta, scale_freq);
	if (weight) {
		sa->load_sum += weight * scaled_delta;
		if (cfs_rq)
			cfs_rq->runnable_load_sum += weight * scaled_delta;
	}

	if (running)
		sa->util_sum += scaled_delta * scale_cpu;

	sa->period_contrib += delta;

	if (decayed) {
		sa->load_avg = div_u64(sa->load_sum, LOAD_AVG_MAX);
		if (cfs_rq) {
			cfs_rq->runnable_load_avg =
				div_u64(cfs_rq->runnable_load_sum, LOAD_AVG_MAX);
		}
		sa->util_avg = sa->util_sum / LOAD_AVG_MAX;
	}

	return decayed;
}

#ifdef CONFIG_FAIR_GROUP_SCHED
/*
 * Updating tg's load_avg is necessary before update_cfs_share (which is done)
 * and effective_load (which is not done because it is too costly).
 */
static inline void update_tg_load_avg(struct cfs_rq *cfs_rq, int force)
{
	long delta = cfs_rq->avg.load_avg - cfs_rq->tg_load_avg_contrib;

	if (force || abs(delta) > cfs_rq->tg_load_avg_contrib / 64) {
		atomic_long_add(delta, &cfs_rq->tg->load_avg);
		cfs_rq->tg_load_avg_contrib = cfs_rq->avg.load_avg;
	}
}

#else /* CONFIG_FAIR_GROUP_SCHED */
static inline void update_tg_load_avg(struct cfs_rq *cfs_rq, int force) {}
#endif /* CONFIG_FAIR_GROUP_SCHED */

static inline u64 cfs_rq_clock_task(struct cfs_rq *cfs_rq);

/*
 * Unsigned subtract and clamp on underflow.
 *
 * Explicitly do a load-store to ensure the intermediate value never hits
 * memory. This allows lockless observations without ever seeing the negative
 * values.
 */
#define sub_positive(_ptr, _val) do {				\
	typeof(_ptr) ptr = (_ptr);				\
	typeof(*ptr) val = (_val);				\
	typeof(*ptr) res, var = READ_ONCE(*ptr);		\
	res = var - val;					\
	if (res > var)						\
		res = 0;					\
	WRITE_ONCE(*ptr, res);					\
} while (0)

/* Group cfs_rq's load_avg is used for task_h_load and update_cfs_share */
static inline int update_cfs_rq_load_avg(u64 now, struct cfs_rq *cfs_rq)
{
	struct sched_avg *sa = &cfs_rq->avg;
	int decayed, removed = 0;

	if (atomic_long_read(&cfs_rq->removed_load_avg)) {
		s64 r = atomic_long_xchg(&cfs_rq->removed_load_avg, 0);
		sub_positive(&sa->load_avg, r);
		sub_positive(&sa->load_sum, r * LOAD_AVG_MAX);
		removed = 1;
	}

	if (atomic_long_read(&cfs_rq->removed_util_avg)) {
		long r = atomic_long_xchg(&cfs_rq->removed_util_avg, 0);
		sub_positive(&sa->util_avg, r);
		sub_positive(&sa->util_sum, r * LOAD_AVG_MAX);
	}

	decayed = __update_load_avg(now, cpu_of(rq_of(cfs_rq)), sa,
		scale_load_down(cfs_rq->load.weight), cfs_rq->curr != NULL, cfs_rq);

#ifndef CONFIG_64BIT
	smp_wmb();
	cfs_rq->load_last_update_time_copy = sa->last_update_time;
#endif

	/* Trace CPU load, unless cfs_rq belongs to a non-root task_group */
	if (cfs_rq == &rq_of(cfs_rq)->cfs)
		trace_sched_load_avg_cpu(cpu_of(rq_of(cfs_rq)), cfs_rq);

	return decayed || removed;
}

/* Update task and its cfs_rq load average */
static inline void update_load_avg(struct sched_entity *se, int update_tg)
{
	struct cfs_rq *cfs_rq = cfs_rq_of(se);
	u64 now = cfs_rq_clock_task(cfs_rq);
	int cpu = cpu_of(rq_of(cfs_rq));

	/*
	 * Track task load average for carrying it to new CPU after migrated, and
	 * track group sched_entity load average for task_h_load calc in migration
	 */
	__update_load_avg(now, cpu, &se->avg,
			  se->on_rq * scale_load_down(se->load.weight),
			  cfs_rq->curr == se, NULL);

	if (update_cfs_rq_load_avg(now, cfs_rq) && update_tg)
		update_tg_load_avg(cfs_rq, 0);

	if (entity_is_task(se))
		trace_sched_load_avg_task(task_of(se), &se->avg);
}

static void attach_entity_load_avg(struct cfs_rq *cfs_rq, struct sched_entity *se)
{
	if (!sched_feat(ATTACH_AGE_LOAD))
		goto skip_aging;

	/*
	 * If we got migrated (either between CPUs or between cgroups) we'll
	 * have aged the average right before clearing @last_update_time.
	 */
	if (se->avg.last_update_time) {
		__update_load_avg(cfs_rq->avg.last_update_time, cpu_of(rq_of(cfs_rq)),
				  &se->avg, 0, 0, NULL);

		/*
		 * XXX: we could have just aged the entire load away if we've been
		 * absent from the fair class for too long.
		 */
	}

skip_aging:
	se->avg.last_update_time = cfs_rq->avg.last_update_time;
	cfs_rq->avg.load_avg += se->avg.load_avg;
	cfs_rq->avg.load_sum += se->avg.load_sum;
	cfs_rq->avg.util_avg += se->avg.util_avg;
	cfs_rq->avg.util_sum += se->avg.util_sum;
}

static void detach_entity_load_avg(struct cfs_rq *cfs_rq, struct sched_entity *se)
{
	__update_load_avg(cfs_rq->avg.last_update_time, cpu_of(rq_of(cfs_rq)),
			  &se->avg, se->on_rq * scale_load_down(se->load.weight),
			  cfs_rq->curr == se, NULL);

	sub_positive(&cfs_rq->avg.load_avg, se->avg.load_avg);
	sub_positive(&cfs_rq->avg.load_sum, se->avg.load_sum);
	sub_positive(&cfs_rq->avg.util_avg, se->avg.util_avg);
	sub_positive(&cfs_rq->avg.util_sum, se->avg.util_sum);
}

/* Add the load generated by se into cfs_rq's load average */
static inline void
enqueue_entity_load_avg(struct cfs_rq *cfs_rq, struct sched_entity *se)
{
	struct sched_avg *sa = &se->avg;
	u64 now = cfs_rq_clock_task(cfs_rq);
	int migrated, decayed;

	migrated = !sa->last_update_time;
	if (!migrated) {
		__update_load_avg(now, cpu_of(rq_of(cfs_rq)), sa,
			se->on_rq * scale_load_down(se->load.weight),
			cfs_rq->curr == se, NULL);
	}

	decayed = update_cfs_rq_load_avg(now, cfs_rq);

	cfs_rq->runnable_load_avg += sa->load_avg;
	cfs_rq->runnable_load_sum += sa->load_sum;

	if (migrated)
		attach_entity_load_avg(cfs_rq, se);

	if (decayed || migrated)
		update_tg_load_avg(cfs_rq, 0);
}

/* Remove the runnable load generated by se from cfs_rq's runnable load average */
static inline void
dequeue_entity_load_avg(struct cfs_rq *cfs_rq, struct sched_entity *se)
{
	update_load_avg(se, 1);

	cfs_rq->runnable_load_avg =
		max_t(long, cfs_rq->runnable_load_avg - se->avg.load_avg, 0);
	cfs_rq->runnable_load_sum =
		max_t(s64,  cfs_rq->runnable_load_sum - se->avg.load_sum, 0);
}

#ifndef CONFIG_64BIT
static inline u64 cfs_rq_last_update_time(struct cfs_rq *cfs_rq)
{
	u64 last_update_time_copy;
	u64 last_update_time;

	do {
		last_update_time_copy = cfs_rq->load_last_update_time_copy;
		smp_rmb();
		last_update_time = cfs_rq->avg.last_update_time;
	} while (last_update_time != last_update_time_copy);

	return last_update_time;
}
#else
static inline u64 cfs_rq_last_update_time(struct cfs_rq *cfs_rq)
{
	return cfs_rq->avg.last_update_time;
}
#endif

/*
 * Task first catches up with cfs_rq, and then subtract
 * itself from the cfs_rq (task must be off the queue now).
 */
void remove_entity_load_avg(struct sched_entity *se)
{
	struct cfs_rq *cfs_rq = cfs_rq_of(se);
	u64 last_update_time;

	/*
	 * Newly created task or never used group entity should not be removed
	 * from its (source) cfs_rq
	 */
	if (se->avg.last_update_time == 0)
		return;

	last_update_time = cfs_rq_last_update_time(cfs_rq);

	__update_load_avg(last_update_time, cpu_of(rq_of(cfs_rq)), &se->avg, 0, 0, NULL);
	atomic_long_add(se->avg.load_avg, &cfs_rq->removed_load_avg);
	atomic_long_add(se->avg.util_avg, &cfs_rq->removed_util_avg);
}

/*
 * Update the rq's load with the elapsed running time before entering
 * idle. if the last scheduled task is not a CFS task, idle_enter will
 * be the only way to update the runnable statistic.
 */
void idle_enter_fair(struct rq *this_rq)
{
}

/*
 * Update the rq's load with the elapsed idle time before a task is
 * scheduled. if the newly scheduled task is not a CFS task, idle_exit will
 * be the only way to update the runnable statistic.
 */
void idle_exit_fair(struct rq *this_rq)
{
}

static inline unsigned long cfs_rq_runnable_load_avg(struct cfs_rq *cfs_rq)
{
	return cfs_rq->runnable_load_avg;
}

static inline unsigned long cfs_rq_load_avg(struct cfs_rq *cfs_rq)
{
	return cfs_rq->avg.load_avg;
}

static int idle_balance(struct rq *this_rq);

#else /* CONFIG_SMP */

static inline void update_load_avg(struct sched_entity *se, int update_tg) {}
static inline void
enqueue_entity_load_avg(struct cfs_rq *cfs_rq, struct sched_entity *se) {}
static inline void
dequeue_entity_load_avg(struct cfs_rq *cfs_rq, struct sched_entity *se) {}
static inline void remove_entity_load_avg(struct sched_entity *se) {}

static inline void
attach_entity_load_avg(struct cfs_rq *cfs_rq, struct sched_entity *se) {}
static inline void
detach_entity_load_avg(struct cfs_rq *cfs_rq, struct sched_entity *se) {}

static inline int idle_balance(struct rq *rq)
{
	return 0;
}

static inline void inc_cfs_rq_hmp_stats(struct cfs_rq *cfs_rq,
	 struct task_struct *p, int change_cra) { }

static inline void dec_cfs_rq_hmp_stats(struct cfs_rq *cfs_rq,
	 struct task_struct *p, int change_cra) { }

#endif /* CONFIG_SMP */

static void enqueue_sleeper(struct cfs_rq *cfs_rq, struct sched_entity *se)
{
#ifdef CONFIG_SCHEDSTATS
	struct task_struct *tsk = NULL;

	if (entity_is_task(se))
		tsk = task_of(se);

	if (se->statistics.sleep_start) {
		u64 delta = rq_clock(rq_of(cfs_rq)) - se->statistics.sleep_start;

		if ((s64)delta < 0)
			delta = 0;

		if (unlikely(delta > se->statistics.sleep_max))
			se->statistics.sleep_max = delta;

		se->statistics.sleep_start = 0;
		se->statistics.sum_sleep_runtime += delta;

		if (tsk) {
			account_scheduler_latency(tsk, delta >> 10, 1);
			trace_sched_stat_sleep(tsk, delta);
		}
	}
	if (se->statistics.block_start) {
		u64 delta = rq_clock(rq_of(cfs_rq)) - se->statistics.block_start;

		if ((s64)delta < 0)
			delta = 0;

		if (unlikely(delta > se->statistics.block_max))
			se->statistics.block_max = delta;

		se->statistics.block_start = 0;
		se->statistics.sum_sleep_runtime += delta;

		if (tsk) {
			if (tsk->in_iowait) {
				se->statistics.iowait_sum += delta;
				se->statistics.iowait_count++;
				trace_sched_stat_iowait(tsk, delta);
			}

			trace_sched_stat_blocked(tsk, delta);
			trace_sched_blocked_reason(tsk);

			/*
			 * Blocking time is in units of nanosecs, so shift by
			 * 20 to get a milliseconds-range estimation of the
			 * amount of time that the task spent sleeping:
			 */
			if (unlikely(prof_on == SLEEP_PROFILING)) {
				profile_hits(SLEEP_PROFILING,
						(void *)get_wchan(tsk),
						delta >> 20);
			}
			account_scheduler_latency(tsk, delta >> 10, 0);
		}
	}
#endif
}

static void check_spread(struct cfs_rq *cfs_rq, struct sched_entity *se)
{
#ifdef CONFIG_SCHED_DEBUG
	s64 d = se->vruntime - cfs_rq->min_vruntime;

	if (d < 0)
		d = -d;

	if (d > 3*sysctl_sched_latency)
		schedstat_inc(cfs_rq, nr_spread_over);
#endif
}

static void
place_entity(struct cfs_rq *cfs_rq, struct sched_entity *se, int initial)
{
	u64 vruntime = cfs_rq->min_vruntime;

	/*
	 * The 'current' period is already promised to the current tasks,
	 * however the extra weight of the new task will slow them down a
	 * little, place the new task so that it fits in the slot that
	 * stays open at the end.
	 */
	if (initial && sched_feat(START_DEBIT))
		vruntime += sched_vslice(cfs_rq, se);

	/* sleeps up to a single latency don't count. */
	if (!initial) {
		unsigned long thresh = sysctl_sched_latency;

		/*
		 * Halve their sleep time's effect, to allow
		 * for a gentler effect of sleepers:
		 */
		if (sched_feat(GENTLE_FAIR_SLEEPERS))
			thresh >>= 1;

		vruntime -= thresh;
	}

	/* ensure we never gain time by being placed backwards. */
	se->vruntime = max_vruntime(se->vruntime, vruntime);
}

static void check_enqueue_throttle(struct cfs_rq *cfs_rq);

static void
enqueue_entity(struct cfs_rq *cfs_rq, struct sched_entity *se, int flags)
{
	/*
	 * Update the normalized vruntime before updating min_vruntime
	 * through calling update_curr().
	 */
	if (!(flags & ENQUEUE_WAKEUP) || (flags & ENQUEUE_WAKING))
		se->vruntime += cfs_rq->min_vruntime;

	/*
	 * Update run-time statistics of the 'current'.
	 */
	update_curr(cfs_rq);
	enqueue_entity_load_avg(cfs_rq, se);
	account_entity_enqueue(cfs_rq, se);
	update_cfs_shares(cfs_rq);

	if (flags & ENQUEUE_WAKEUP) {
		place_entity(cfs_rq, se, 0);
		enqueue_sleeper(cfs_rq, se);
	}

	update_stats_enqueue(cfs_rq, se);
	check_spread(cfs_rq, se);
	if (se != cfs_rq->curr)
		__enqueue_entity(cfs_rq, se);
	se->on_rq = 1;

	if (cfs_rq->nr_running == 1) {
		list_add_leaf_cfs_rq(cfs_rq);
		check_enqueue_throttle(cfs_rq);
	}
}

static void __clear_buddies_last(struct sched_entity *se)
{
	for_each_sched_entity(se) {
		struct cfs_rq *cfs_rq = cfs_rq_of(se);
		if (cfs_rq->last != se)
			break;

		cfs_rq->last = NULL;
	}
}

static void __clear_buddies_next(struct sched_entity *se)
{
	for_each_sched_entity(se) {
		struct cfs_rq *cfs_rq = cfs_rq_of(se);
		if (cfs_rq->next != se)
			break;

		cfs_rq->next = NULL;
	}
}

static void __clear_buddies_skip(struct sched_entity *se)
{
	for_each_sched_entity(se) {
		struct cfs_rq *cfs_rq = cfs_rq_of(se);
		if (cfs_rq->skip != se)
			break;

		cfs_rq->skip = NULL;
	}
}

static void clear_buddies(struct cfs_rq *cfs_rq, struct sched_entity *se)
{
	if (cfs_rq->last == se)
		__clear_buddies_last(se);

	if (cfs_rq->next == se)
		__clear_buddies_next(se);

	if (cfs_rq->skip == se)
		__clear_buddies_skip(se);
}

static __always_inline void return_cfs_rq_runtime(struct cfs_rq *cfs_rq);

static void
dequeue_entity(struct cfs_rq *cfs_rq, struct sched_entity *se, int flags)
{
	/*
	 * Update run-time statistics of the 'current'.
	 */
	update_curr(cfs_rq);
	dequeue_entity_load_avg(cfs_rq, se);

	update_stats_dequeue(cfs_rq, se);
	if (flags & DEQUEUE_SLEEP) {
#ifdef CONFIG_SCHEDSTATS
		if (entity_is_task(se)) {
			struct task_struct *tsk = task_of(se);

			if (tsk->state & TASK_INTERRUPTIBLE)
				se->statistics.sleep_start = rq_clock(rq_of(cfs_rq));
			if (tsk->state & TASK_UNINTERRUPTIBLE)
				se->statistics.block_start = rq_clock(rq_of(cfs_rq));
		}
#endif
	}

	clear_buddies(cfs_rq, se);

	if (se != cfs_rq->curr)
		__dequeue_entity(cfs_rq, se);
	se->on_rq = 0;
	account_entity_dequeue(cfs_rq, se);

	/*
	 * Normalize the entity after updating the min_vruntime because the
	 * update can refer to the ->curr item and we need to reflect this
	 * movement in our normalized position.
	 */
	if (!(flags & DEQUEUE_SLEEP))
		se->vruntime -= cfs_rq->min_vruntime;

	/* return excess runtime on last dequeue */
	return_cfs_rq_runtime(cfs_rq);

	update_min_vruntime(cfs_rq);
	update_cfs_shares(cfs_rq);
}

/*
 * Preempt the current task with a newly woken task if needed:
 */
static void
check_preempt_tick(struct cfs_rq *cfs_rq, struct sched_entity *curr)
{
	unsigned long ideal_runtime, delta_exec;
	struct sched_entity *se;
	s64 delta;

	ideal_runtime = sched_slice(cfs_rq, curr);
	delta_exec = curr->sum_exec_runtime - curr->prev_sum_exec_runtime;
	if (delta_exec > ideal_runtime) {
		resched_curr(rq_of(cfs_rq));
		/*
		 * The current task ran long enough, ensure it doesn't get
		 * re-elected due to buddy favours.
		 */
		clear_buddies(cfs_rq, curr);
		return;
	}

	/*
	 * Ensure that a task that missed wakeup preemption by a
	 * narrow margin doesn't have to wait for a full slice.
	 * This also mitigates buddy induced latencies under load.
	 */
	if (delta_exec < sysctl_sched_min_granularity)
		return;

	se = __pick_first_entity(cfs_rq);
	delta = curr->vruntime - se->vruntime;

	if (delta < 0)
		return;

	if (delta > ideal_runtime)
		resched_curr(rq_of(cfs_rq));
}

static void
set_next_entity(struct cfs_rq *cfs_rq, struct sched_entity *se)
{
	/* 'current' is not kept within the tree. */
	if (se->on_rq) {
		/*
		 * Any task has to be enqueued before it get to execute on
		 * a CPU. So account for the time it spent waiting on the
		 * runqueue.
		 */
		update_stats_wait_end(cfs_rq, se);
		__dequeue_entity(cfs_rq, se);
		update_load_avg(se, 1);
	}

	update_stats_curr_start(cfs_rq, se);
	cfs_rq->curr = se;
#ifdef CONFIG_SCHEDSTATS
	/*
	 * Track our maximum slice length, if the CPU's load is at
	 * least twice that of our own weight (i.e. dont track it
	 * when there are only lesser-weight tasks around):
	 */
	if (rq_of(cfs_rq)->load.weight >= 2*se->load.weight) {
		se->statistics.slice_max = max(se->statistics.slice_max,
			se->sum_exec_runtime - se->prev_sum_exec_runtime);
	}
#endif
	se->prev_sum_exec_runtime = se->sum_exec_runtime;
}

static int
wakeup_preempt_entity(struct sched_entity *curr, struct sched_entity *se);

/*
 * Pick the next process, keeping these things in mind, in this order:
 * 1) keep things fair between processes/task groups
 * 2) pick the "next" process, since someone really wants that to run
 * 3) pick the "last" process, for cache locality
 * 4) do not run the "skip" process, if something else is available
 */
static struct sched_entity *
pick_next_entity(struct cfs_rq *cfs_rq, struct sched_entity *curr)
{
	struct sched_entity *left = __pick_first_entity(cfs_rq);
	struct sched_entity *se;

	/*
	 * If curr is set we have to see if its left of the leftmost entity
	 * still in the tree, provided there was anything in the tree at all.
	 */
	if (!left || (curr && entity_before(curr, left)))
		left = curr;

	se = left; /* ideally we run the leftmost entity */

	/*
	 * Avoid running the skip buddy, if running something else can
	 * be done without getting too unfair.
	 */
	if (cfs_rq->skip == se) {
		struct sched_entity *second;

		if (se == curr) {
			second = __pick_first_entity(cfs_rq);
		} else {
			second = __pick_next_entity(se);
			if (!second || (curr && entity_before(curr, second)))
				second = curr;
		}

		if (second && wakeup_preempt_entity(second, left) < 1)
			se = second;
	}

	/*
	 * Prefer last buddy, try to return the CPU to a preempted task.
	 */
	if (cfs_rq->last && wakeup_preempt_entity(cfs_rq->last, left) < 1)
		se = cfs_rq->last;

	/*
	 * Someone really wants this to run. If it's not unfair, run it.
	 */
	if (cfs_rq->next && wakeup_preempt_entity(cfs_rq->next, left) < 1)
		se = cfs_rq->next;

	clear_buddies(cfs_rq, se);

	return se;
}

static bool check_cfs_rq_runtime(struct cfs_rq *cfs_rq);

static void put_prev_entity(struct cfs_rq *cfs_rq, struct sched_entity *prev)
{
	/*
	 * If still on the runqueue then deactivate_task()
	 * was not called and update_curr() has to be done:
	 */
	if (prev->on_rq)
		update_curr(cfs_rq);

	/* throttle cfs_rqs exceeding runtime */
	check_cfs_rq_runtime(cfs_rq);

	check_spread(cfs_rq, prev);
	if (prev->on_rq) {
		update_stats_wait_start(cfs_rq, prev);
		/* Put 'current' back into the tree. */
		__enqueue_entity(cfs_rq, prev);
		/* in !on_rq case, update occurred at dequeue */
		update_load_avg(prev, 0);
	}
	cfs_rq->curr = NULL;
}

static void
entity_tick(struct cfs_rq *cfs_rq, struct sched_entity *curr, int queued)
{
	/*
	 * Update run-time statistics of the 'current'.
	 */
	update_curr(cfs_rq);

	/*
	 * Ensure that runnable average is periodically updated.
	 */
	update_load_avg(curr, 1);
	update_cfs_shares(cfs_rq);

#ifdef CONFIG_SCHED_HRTICK
	/*
	 * queued ticks are scheduled to match the slice, so don't bother
	 * validating it and just reschedule.
	 */
	if (queued) {
		resched_curr(rq_of(cfs_rq));
		return;
	}
	/*
	 * don't let the period tick interfere with the hrtick preemption
	 */
	if (!sched_feat(DOUBLE_TICK) &&
			hrtimer_active(&rq_of(cfs_rq)->hrtick_timer))
		return;
#endif

	if (cfs_rq->nr_running > 1)
		check_preempt_tick(cfs_rq, curr);
}


/**************************************************
 * CFS bandwidth control machinery
 */

#ifdef CONFIG_CFS_BANDWIDTH

#ifdef HAVE_JUMP_LABEL
static struct static_key __cfs_bandwidth_used;

static inline bool cfs_bandwidth_used(void)
{
	return static_key_false(&__cfs_bandwidth_used);
}

void cfs_bandwidth_usage_inc(void)
{
	static_key_slow_inc(&__cfs_bandwidth_used);
}

void cfs_bandwidth_usage_dec(void)
{
	static_key_slow_dec(&__cfs_bandwidth_used);
}
#else /* HAVE_JUMP_LABEL */
static bool cfs_bandwidth_used(void)
{
	return true;
}

void cfs_bandwidth_usage_inc(void) {}
void cfs_bandwidth_usage_dec(void) {}
#endif /* HAVE_JUMP_LABEL */

/*
 * default period for cfs group bandwidth.
 * default: 0.1s, units: nanoseconds
 */
static inline u64 default_cfs_period(void)
{
	return 100000000ULL;
}

static inline u64 sched_cfs_bandwidth_slice(void)
{
	return (u64)sysctl_sched_cfs_bandwidth_slice * NSEC_PER_USEC;
}

/*
 * Replenish runtime according to assigned quota and update expiration time.
 * We use sched_clock_cpu directly instead of rq->clock to avoid adding
 * additional synchronization around rq->lock.
 *
 * requires cfs_b->lock
 */
void __refill_cfs_bandwidth_runtime(struct cfs_bandwidth *cfs_b)
{
	u64 now;

	if (cfs_b->quota == RUNTIME_INF)
		return;

	now = sched_clock_cpu(smp_processor_id());
	cfs_b->runtime = cfs_b->quota;
	cfs_b->runtime_expires = now + ktime_to_ns(cfs_b->period);
}

static inline struct cfs_bandwidth *tg_cfs_bandwidth(struct task_group *tg)
{
	return &tg->cfs_bandwidth;
}

/* rq->task_clock normalized against any time this cfs_rq has spent throttled */
static inline u64 cfs_rq_clock_task(struct cfs_rq *cfs_rq)
{
	if (unlikely(cfs_rq->throttle_count))
		return cfs_rq->throttled_clock_task;

	return rq_clock_task(rq_of(cfs_rq)) - cfs_rq->throttled_clock_task_time;
}

/* returns 0 on failure to allocate runtime */
static int assign_cfs_rq_runtime(struct cfs_rq *cfs_rq)
{
	struct task_group *tg = cfs_rq->tg;
	struct cfs_bandwidth *cfs_b = tg_cfs_bandwidth(tg);
	u64 amount = 0, min_amount, expires;

	/* note: this is a positive sum as runtime_remaining <= 0 */
	min_amount = sched_cfs_bandwidth_slice() - cfs_rq->runtime_remaining;

	raw_spin_lock(&cfs_b->lock);
	if (cfs_b->quota == RUNTIME_INF)
		amount = min_amount;
	else {
		start_cfs_bandwidth(cfs_b);

		if (cfs_b->runtime > 0) {
			amount = min(cfs_b->runtime, min_amount);
			cfs_b->runtime -= amount;
			cfs_b->idle = 0;
		}
	}
	expires = cfs_b->runtime_expires;
	raw_spin_unlock(&cfs_b->lock);

	cfs_rq->runtime_remaining += amount;
	/*
	 * we may have advanced our local expiration to account for allowed
	 * spread between our sched_clock and the one on which runtime was
	 * issued.
	 */
	if ((s64)(expires - cfs_rq->runtime_expires) > 0)
		cfs_rq->runtime_expires = expires;

	return cfs_rq->runtime_remaining > 0;
}

/*
 * Note: This depends on the synchronization provided by sched_clock and the
 * fact that rq->clock snapshots this value.
 */
static void expire_cfs_rq_runtime(struct cfs_rq *cfs_rq)
{
	struct cfs_bandwidth *cfs_b = tg_cfs_bandwidth(cfs_rq->tg);

	/* if the deadline is ahead of our clock, nothing to do */
	if (likely((s64)(rq_clock(rq_of(cfs_rq)) - cfs_rq->runtime_expires) < 0))
		return;

	if (cfs_rq->runtime_remaining < 0)
		return;

	/*
	 * If the local deadline has passed we have to consider the
	 * possibility that our sched_clock is 'fast' and the global deadline
	 * has not truly expired.
	 *
	 * Fortunately we can check determine whether this the case by checking
	 * whether the global deadline has advanced. It is valid to compare
	 * cfs_b->runtime_expires without any locks since we only care about
	 * exact equality, so a partial write will still work.
	 */

	if (cfs_rq->runtime_expires != cfs_b->runtime_expires) {
		/* extend local deadline, drift is bounded above by 2 ticks */
		cfs_rq->runtime_expires += TICK_NSEC;
	} else {
		/* global deadline is ahead, expiration has passed */
		cfs_rq->runtime_remaining = 0;
	}
}

static void __account_cfs_rq_runtime(struct cfs_rq *cfs_rq, u64 delta_exec)
{
	/* dock delta_exec before expiring quota (as it could span periods) */
	cfs_rq->runtime_remaining -= delta_exec;
	expire_cfs_rq_runtime(cfs_rq);

	if (likely(cfs_rq->runtime_remaining > 0))
		return;

	/*
	 * if we're unable to extend our runtime we resched so that the active
	 * hierarchy can be throttled
	 */
	if (!assign_cfs_rq_runtime(cfs_rq) && likely(cfs_rq->curr))
		resched_curr(rq_of(cfs_rq));
}

static __always_inline
void account_cfs_rq_runtime(struct cfs_rq *cfs_rq, u64 delta_exec)
{
	if (!cfs_bandwidth_used() || !cfs_rq->runtime_enabled)
		return;

	__account_cfs_rq_runtime(cfs_rq, delta_exec);
}

static inline int cfs_rq_throttled(struct cfs_rq *cfs_rq)
{
	return cfs_bandwidth_used() && cfs_rq->throttled;
}

#ifdef CONFIG_SCHED_HMP
/*
 * Check if task is part of a hierarchy where some cfs_rq does not have any
 * runtime left.
 *
 * We can't rely on throttled_hierarchy() to do this test, as
 * cfs_rq->throttle_count will not be updated yet when this function is called
 * from scheduler_tick()
 */
static int task_will_be_throttled(struct task_struct *p)
{
	struct sched_entity *se = &p->se;
	struct cfs_rq *cfs_rq;

	if (!cfs_bandwidth_used())
		return 0;

	for_each_sched_entity(se) {
		cfs_rq = cfs_rq_of(se);
		if (!cfs_rq->runtime_enabled)
			continue;
		if (cfs_rq->runtime_remaining <= 0)
			return 1;
	}

	return 0;
}
#endif

/* check whether cfs_rq, or any parent, is throttled */
static inline int throttled_hierarchy(struct cfs_rq *cfs_rq)
{
	return cfs_bandwidth_used() && cfs_rq->throttle_count;
}

/*
 * Ensure that neither of the group entities corresponding to src_cpu or
 * dest_cpu are members of a throttled hierarchy when performing group
 * load-balance operations.
 */
static inline int throttled_lb_pair(struct task_group *tg,
				    int src_cpu, int dest_cpu)
{
	struct cfs_rq *src_cfs_rq, *dest_cfs_rq;

	src_cfs_rq = tg->cfs_rq[src_cpu];
	dest_cfs_rq = tg->cfs_rq[dest_cpu];

	return throttled_hierarchy(src_cfs_rq) ||
	       throttled_hierarchy(dest_cfs_rq);
}

/* updated child weight may affect parent so we have to do this bottom up */
static int tg_unthrottle_up(struct task_group *tg, void *data)
{
	struct rq *rq = data;
	struct cfs_rq *cfs_rq = tg->cfs_rq[cpu_of(rq)];

	cfs_rq->throttle_count--;
#ifdef CONFIG_SMP
	if (!cfs_rq->throttle_count) {
		/* adjust cfs_rq_clock_task() */
		cfs_rq->throttled_clock_task_time += rq_clock_task(rq) -
					     cfs_rq->throttled_clock_task;
	}
#endif

	return 0;
}

static int tg_throttle_down(struct task_group *tg, void *data)
{
	struct rq *rq = data;
	struct cfs_rq *cfs_rq = tg->cfs_rq[cpu_of(rq)];

	/* group is entering throttled state, stop time */
	if (!cfs_rq->throttle_count)
		cfs_rq->throttled_clock_task = rq_clock_task(rq);
	cfs_rq->throttle_count++;

	return 0;
}

static void throttle_cfs_rq(struct cfs_rq *cfs_rq)
{
	struct rq *rq = rq_of(cfs_rq);
	struct cfs_bandwidth *cfs_b = tg_cfs_bandwidth(cfs_rq->tg);
	struct sched_entity *se;
	long task_delta, dequeue = 1;
	bool empty;

	se = cfs_rq->tg->se[cpu_of(rq_of(cfs_rq))];

	/* freeze hierarchy runnable averages while throttled */
	rcu_read_lock();
	walk_tg_tree_from(cfs_rq->tg, tg_throttle_down, tg_nop, (void *)rq);
	rcu_read_unlock();

	task_delta = cfs_rq->h_nr_running;
	for_each_sched_entity(se) {
		struct cfs_rq *qcfs_rq = cfs_rq_of(se);
		/* throttled entity or throttle-on-deactivate */
		if (!se->on_rq)
			break;

		if (dequeue)
			dequeue_entity(qcfs_rq, se, DEQUEUE_SLEEP);
		qcfs_rq->h_nr_running -= task_delta;
		dec_throttled_cfs_rq_hmp_stats(&qcfs_rq->hmp_stats, cfs_rq);

		if (qcfs_rq->load.weight)
			dequeue = 0;
	}

	if (!se) {
		sub_nr_running(rq, task_delta);
		dec_throttled_cfs_rq_hmp_stats(&rq->hmp_stats, cfs_rq);
	}

	cfs_rq->throttled = 1;
	cfs_rq->throttled_clock = rq_clock(rq);
	raw_spin_lock(&cfs_b->lock);
	empty = list_empty(&cfs_b->throttled_cfs_rq);

	/*
	 * Add to the _head_ of the list, so that an already-started
	 * distribute_cfs_runtime will not see us
	 */
	list_add_rcu(&cfs_rq->throttled_list, &cfs_b->throttled_cfs_rq);

	/*
	 * If we're the first throttled task, make sure the bandwidth
	 * timer is running.
	 */
	if (empty)
		start_cfs_bandwidth(cfs_b);

	raw_spin_unlock(&cfs_b->lock);

	/* Log effect on hmp stats after throttling */
	trace_sched_cpu_load_cgroup(rq, idle_cpu(cpu_of(rq)),
			     sched_irqload(cpu_of(rq)),
			     power_cost(cpu_of(rq), 0),
			     cpu_temp(cpu_of(rq)));
}

void unthrottle_cfs_rq(struct cfs_rq *cfs_rq)
{
	struct rq *rq = rq_of(cfs_rq);
	struct cfs_bandwidth *cfs_b = tg_cfs_bandwidth(cfs_rq->tg);
	struct sched_entity *se;
	int enqueue = 1;
	long task_delta;
	struct cfs_rq *tcfs_rq __maybe_unused = cfs_rq;

	se = cfs_rq->tg->se[cpu_of(rq)];

	cfs_rq->throttled = 0;

	update_rq_clock(rq);

	raw_spin_lock(&cfs_b->lock);
	cfs_b->throttled_time += rq_clock(rq) - cfs_rq->throttled_clock;
	list_del_rcu(&cfs_rq->throttled_list);
	raw_spin_unlock(&cfs_b->lock);

	/* update hierarchical throttle state */
	walk_tg_tree_from(cfs_rq->tg, tg_nop, tg_unthrottle_up, (void *)rq);

	if (!cfs_rq->load.weight)
		return;

	task_delta = cfs_rq->h_nr_running;
	for_each_sched_entity(se) {
		if (se->on_rq)
			enqueue = 0;

		cfs_rq = cfs_rq_of(se);
		if (enqueue)
			enqueue_entity(cfs_rq, se, ENQUEUE_WAKEUP);
		cfs_rq->h_nr_running += task_delta;
		inc_throttled_cfs_rq_hmp_stats(&cfs_rq->hmp_stats, tcfs_rq);

		if (cfs_rq_throttled(cfs_rq))
			break;
	}

	if (!se) {
		add_nr_running(rq, task_delta);
		inc_throttled_cfs_rq_hmp_stats(&rq->hmp_stats, tcfs_rq);
	}

	/* determine whether we need to wake up potentially idle cpu */
	if (rq->curr == rq->idle && rq->cfs.nr_running)
		resched_curr(rq);

	/* Log effect on hmp stats after un-throttling */
	trace_sched_cpu_load_cgroup(rq, idle_cpu(cpu_of(rq)),
			     sched_irqload(cpu_of(rq)),
			     power_cost(cpu_of(rq), 0),
			     cpu_temp(cpu_of(rq)));
}

static u64 distribute_cfs_runtime(struct cfs_bandwidth *cfs_b,
		u64 remaining, u64 expires)
{
	struct cfs_rq *cfs_rq;
	u64 runtime;
	u64 starting_runtime = remaining;

	rcu_read_lock();
	list_for_each_entry_rcu(cfs_rq, &cfs_b->throttled_cfs_rq,
				throttled_list) {
		struct rq *rq = rq_of(cfs_rq);

		raw_spin_lock(&rq->lock);
		if (!cfs_rq_throttled(cfs_rq))
			goto next;

		runtime = -cfs_rq->runtime_remaining + 1;
		if (runtime > remaining)
			runtime = remaining;
		remaining -= runtime;

		cfs_rq->runtime_remaining += runtime;
		cfs_rq->runtime_expires = expires;

		/* we check whether we're throttled above */
		if (cfs_rq->runtime_remaining > 0)
			unthrottle_cfs_rq(cfs_rq);

next:
		raw_spin_unlock(&rq->lock);

		if (!remaining)
			break;
	}
	rcu_read_unlock();

	return starting_runtime - remaining;
}

/*
 * Responsible for refilling a task_group's bandwidth and unthrottling its
 * cfs_rqs as appropriate. If there has been no activity within the last
 * period the timer is deactivated until scheduling resumes; cfs_b->idle is
 * used to track this state.
 */
static int do_sched_cfs_period_timer(struct cfs_bandwidth *cfs_b, int overrun)
{
	u64 runtime, runtime_expires;
	int throttled;

	/* no need to continue the timer with no bandwidth constraint */
	if (cfs_b->quota == RUNTIME_INF)
		goto out_deactivate;

	throttled = !list_empty(&cfs_b->throttled_cfs_rq);
	cfs_b->nr_periods += overrun;

	/*
	 * idle depends on !throttled (for the case of a large deficit), and if
	 * we're going inactive then everything else can be deferred
	 */
	if (cfs_b->idle && !throttled)
		goto out_deactivate;

	__refill_cfs_bandwidth_runtime(cfs_b);

	if (!throttled) {
		/* mark as potentially idle for the upcoming period */
		cfs_b->idle = 1;
		return 0;
	}

	/* account preceding periods in which throttling occurred */
	cfs_b->nr_throttled += overrun;

	runtime_expires = cfs_b->runtime_expires;

	/*
	 * This check is repeated as we are holding onto the new bandwidth while
	 * we unthrottle. This can potentially race with an unthrottled group
	 * trying to acquire new bandwidth from the global pool. This can result
	 * in us over-using our runtime if it is all used during this loop, but
	 * only by limited amounts in that extreme case.
	 */
	while (throttled && cfs_b->runtime > 0) {
		runtime = cfs_b->runtime;
		raw_spin_unlock(&cfs_b->lock);
		/* we can't nest cfs_b->lock while distributing bandwidth */
		runtime = distribute_cfs_runtime(cfs_b, runtime,
						 runtime_expires);
		raw_spin_lock(&cfs_b->lock);

		throttled = !list_empty(&cfs_b->throttled_cfs_rq);

		cfs_b->runtime -= min(runtime, cfs_b->runtime);
	}

	/*
	 * While we are ensured activity in the period following an
	 * unthrottle, this also covers the case in which the new bandwidth is
	 * insufficient to cover the existing bandwidth deficit.  (Forcing the
	 * timer to remain active while there are any throttled entities.)
	 */
	cfs_b->idle = 0;

	return 0;

out_deactivate:
	return 1;
}

/* a cfs_rq won't donate quota below this amount */
static const u64 min_cfs_rq_runtime = 1 * NSEC_PER_MSEC;
/* minimum remaining period time to redistribute slack quota */
static const u64 min_bandwidth_expiration = 2 * NSEC_PER_MSEC;
/* how long we wait to gather additional slack before distributing */
static const u64 cfs_bandwidth_slack_period = 5 * NSEC_PER_MSEC;

/*
 * Are we near the end of the current quota period?
 *
 * Requires cfs_b->lock for hrtimer_expires_remaining to be safe against the
 * hrtimer base being cleared by hrtimer_start. In the case of
 * migrate_hrtimers, base is never cleared, so we are fine.
 */
static int runtime_refresh_within(struct cfs_bandwidth *cfs_b, u64 min_expire)
{
	struct hrtimer *refresh_timer = &cfs_b->period_timer;
	u64 remaining;

	/* if the call-back is running a quota refresh is already occurring */
	if (hrtimer_callback_running(refresh_timer))
		return 1;

	/* is a quota refresh about to occur? */
	remaining = ktime_to_ns(hrtimer_expires_remaining(refresh_timer));
	if (remaining < min_expire)
		return 1;

	return 0;
}

static void start_cfs_slack_bandwidth(struct cfs_bandwidth *cfs_b)
{
	u64 min_left = cfs_bandwidth_slack_period + min_bandwidth_expiration;

	/* if there's a quota refresh soon don't bother with slack */
	if (runtime_refresh_within(cfs_b, min_left))
		return;

	hrtimer_start(&cfs_b->slack_timer,
			ns_to_ktime(cfs_bandwidth_slack_period),
			HRTIMER_MODE_REL);
}

/* we know any runtime found here is valid as update_curr() precedes return */
static void __return_cfs_rq_runtime(struct cfs_rq *cfs_rq)
{
	struct cfs_bandwidth *cfs_b = tg_cfs_bandwidth(cfs_rq->tg);
	s64 slack_runtime = cfs_rq->runtime_remaining - min_cfs_rq_runtime;

	if (slack_runtime <= 0)
		return;

	raw_spin_lock(&cfs_b->lock);
	if (cfs_b->quota != RUNTIME_INF &&
	    cfs_rq->runtime_expires == cfs_b->runtime_expires) {
		cfs_b->runtime += slack_runtime;

		/* we are under rq->lock, defer unthrottling using a timer */
		if (cfs_b->runtime > sched_cfs_bandwidth_slice() &&
		    !list_empty(&cfs_b->throttled_cfs_rq))
			start_cfs_slack_bandwidth(cfs_b);
	}
	raw_spin_unlock(&cfs_b->lock);

	/* even if it's not valid for return we don't want to try again */
	cfs_rq->runtime_remaining -= slack_runtime;
}

static __always_inline void return_cfs_rq_runtime(struct cfs_rq *cfs_rq)
{
	if (!cfs_bandwidth_used())
		return;

	if (!cfs_rq->runtime_enabled || cfs_rq->nr_running)
		return;

	__return_cfs_rq_runtime(cfs_rq);
}

/*
 * This is done with a timer (instead of inline with bandwidth return) since
 * it's necessary to juggle rq->locks to unthrottle their respective cfs_rqs.
 */
static void do_sched_cfs_slack_timer(struct cfs_bandwidth *cfs_b)
{
	u64 runtime = 0, slice = sched_cfs_bandwidth_slice();
	u64 expires;

	/* confirm we're still not at a refresh boundary */
	raw_spin_lock(&cfs_b->lock);
	if (runtime_refresh_within(cfs_b, min_bandwidth_expiration)) {
		raw_spin_unlock(&cfs_b->lock);
		return;
	}

	if (cfs_b->quota != RUNTIME_INF && cfs_b->runtime > slice)
		runtime = cfs_b->runtime;

	expires = cfs_b->runtime_expires;
	raw_spin_unlock(&cfs_b->lock);

	if (!runtime)
		return;

	runtime = distribute_cfs_runtime(cfs_b, runtime, expires);

	raw_spin_lock(&cfs_b->lock);
	if (expires == cfs_b->runtime_expires)
		cfs_b->runtime -= min(runtime, cfs_b->runtime);
	raw_spin_unlock(&cfs_b->lock);
}

/*
 * When a group wakes up we want to make sure that its quota is not already
 * expired/exceeded, otherwise it may be allowed to steal additional ticks of
 * runtime as update_curr() throttling can not not trigger until it's on-rq.
 */
static void check_enqueue_throttle(struct cfs_rq *cfs_rq)
{
	if (!cfs_bandwidth_used())
		return;

	/* an active group must be handled by the update_curr()->put() path */
	if (!cfs_rq->runtime_enabled || cfs_rq->curr)
		return;

	/* ensure the group is not already throttled */
	if (cfs_rq_throttled(cfs_rq))
		return;

	/* update runtime allocation */
	account_cfs_rq_runtime(cfs_rq, 0);
	if (cfs_rq->runtime_remaining <= 0)
		throttle_cfs_rq(cfs_rq);
}

/* conditionally throttle active cfs_rq's from put_prev_entity() */
static bool check_cfs_rq_runtime(struct cfs_rq *cfs_rq)
{
	if (!cfs_bandwidth_used())
		return false;

	if (likely(!cfs_rq->runtime_enabled || cfs_rq->runtime_remaining > 0))
		return false;

	/*
	 * it's possible for a throttled entity to be forced into a running
	 * state (e.g. set_curr_task), in this case we're finished.
	 */
	if (cfs_rq_throttled(cfs_rq))
		return true;

	throttle_cfs_rq(cfs_rq);
	return true;
}

static enum hrtimer_restart sched_cfs_slack_timer(struct hrtimer *timer)
{
	struct cfs_bandwidth *cfs_b =
		container_of(timer, struct cfs_bandwidth, slack_timer);

	do_sched_cfs_slack_timer(cfs_b);

	return HRTIMER_NORESTART;
}

static enum hrtimer_restart sched_cfs_period_timer(struct hrtimer *timer)
{
	struct cfs_bandwidth *cfs_b =
		container_of(timer, struct cfs_bandwidth, period_timer);
	int overrun;
	int idle = 0;

	raw_spin_lock(&cfs_b->lock);
	for (;;) {
		overrun = hrtimer_forward_now(timer, cfs_b->period);
		if (!overrun)
			break;

		idle = do_sched_cfs_period_timer(cfs_b, overrun);
	}
	if (idle)
		cfs_b->period_active = 0;
	raw_spin_unlock(&cfs_b->lock);

	return idle ? HRTIMER_NORESTART : HRTIMER_RESTART;
}

void init_cfs_bandwidth(struct cfs_bandwidth *cfs_b)
{
	raw_spin_lock_init(&cfs_b->lock);
	cfs_b->runtime = 0;
	cfs_b->quota = RUNTIME_INF;
	cfs_b->period = ns_to_ktime(default_cfs_period());

	INIT_LIST_HEAD(&cfs_b->throttled_cfs_rq);
	hrtimer_init(&cfs_b->period_timer, CLOCK_MONOTONIC, HRTIMER_MODE_ABS_PINNED);
	cfs_b->period_timer.function = sched_cfs_period_timer;
	hrtimer_init(&cfs_b->slack_timer, CLOCK_MONOTONIC, HRTIMER_MODE_REL);
	cfs_b->slack_timer.function = sched_cfs_slack_timer;
}

static void init_cfs_rq_runtime(struct cfs_rq *cfs_rq)
{
	cfs_rq->runtime_enabled = 0;
	INIT_LIST_HEAD(&cfs_rq->throttled_list);
	init_cfs_rq_hmp_stats(cfs_rq);
}

void start_cfs_bandwidth(struct cfs_bandwidth *cfs_b)
{
	lockdep_assert_held(&cfs_b->lock);

	if (!cfs_b->period_active) {
		cfs_b->period_active = 1;
		hrtimer_forward_now(&cfs_b->period_timer, cfs_b->period);
		hrtimer_start_expires(&cfs_b->period_timer, HRTIMER_MODE_ABS_PINNED);
	}
}

static void destroy_cfs_bandwidth(struct cfs_bandwidth *cfs_b)
{
	/* init_cfs_bandwidth() was not called */
	if (!cfs_b->throttled_cfs_rq.next)
		return;

	hrtimer_cancel(&cfs_b->period_timer);
	hrtimer_cancel(&cfs_b->slack_timer);
}

static void __maybe_unused update_runtime_enabled(struct rq *rq)
{
	struct cfs_rq *cfs_rq;

	for_each_leaf_cfs_rq(rq, cfs_rq) {
		struct cfs_bandwidth *cfs_b = &cfs_rq->tg->cfs_bandwidth;

		raw_spin_lock(&cfs_b->lock);
		cfs_rq->runtime_enabled = cfs_b->quota != RUNTIME_INF;
		raw_spin_unlock(&cfs_b->lock);
	}
}

static void __maybe_unused unthrottle_offline_cfs_rqs(struct rq *rq)
{
	struct cfs_rq *cfs_rq;

	for_each_leaf_cfs_rq(rq, cfs_rq) {
		if (!cfs_rq->runtime_enabled)
			continue;

		/*
		 * clock_task is not advancing so we just need to make sure
		 * there's some valid quota amount
		 */
		cfs_rq->runtime_remaining = 1;
		/*
		 * Offline rq is schedulable till cpu is completely disabled
		 * in take_cpu_down(), so we prevent new cfs throttling here.
		 */
		cfs_rq->runtime_enabled = 0;

		if (cfs_rq_throttled(cfs_rq))
			unthrottle_cfs_rq(cfs_rq);
	}
}

#else /* CONFIG_CFS_BANDWIDTH */
static inline u64 cfs_rq_clock_task(struct cfs_rq *cfs_rq)
{
	return rq_clock_task(rq_of(cfs_rq));
}

static void account_cfs_rq_runtime(struct cfs_rq *cfs_rq, u64 delta_exec) {}
static bool check_cfs_rq_runtime(struct cfs_rq *cfs_rq) { return false; }
static void check_enqueue_throttle(struct cfs_rq *cfs_rq) {}
static __always_inline void return_cfs_rq_runtime(struct cfs_rq *cfs_rq) {}

static inline int cfs_rq_throttled(struct cfs_rq *cfs_rq)
{
	return 0;
}

static inline int throttled_hierarchy(struct cfs_rq *cfs_rq)
{
	return 0;
}

static inline int throttled_lb_pair(struct task_group *tg,
				    int src_cpu, int dest_cpu)
{
	return 0;
}

void init_cfs_bandwidth(struct cfs_bandwidth *cfs_b) {}

#ifdef CONFIG_FAIR_GROUP_SCHED
static void init_cfs_rq_runtime(struct cfs_rq *cfs_rq) {}
#endif

static inline struct cfs_bandwidth *tg_cfs_bandwidth(struct task_group *tg)
{
	return NULL;
}
static inline void destroy_cfs_bandwidth(struct cfs_bandwidth *cfs_b) {}
static inline void update_runtime_enabled(struct rq *rq) {}
static inline void unthrottle_offline_cfs_rqs(struct rq *rq) {}

#endif /* CONFIG_CFS_BANDWIDTH */

/**************************************************
 * CFS operations on tasks:
 */

#ifdef CONFIG_SCHED_HRTICK
static void hrtick_start_fair(struct rq *rq, struct task_struct *p)
{
	struct sched_entity *se = &p->se;
	struct cfs_rq *cfs_rq = cfs_rq_of(se);

	WARN_ON(task_rq(p) != rq);

	if (rq->cfs.h_nr_running > 1) {
		u64 slice = sched_slice(cfs_rq, se);
		u64 ran = se->sum_exec_runtime - se->prev_sum_exec_runtime;
		s64 delta = slice - ran;

		if (delta < 0) {
			if (rq->curr == p)
				resched_curr(rq);
			return;
		}
		hrtick_start(rq, delta);
	}
}

/*
 * called from enqueue/dequeue and updates the hrtick when the
 * current task is from our class.
 */
static void hrtick_update(struct rq *rq)
{
	struct task_struct *curr = rq->curr;

	if (!hrtick_enabled(rq) || curr->sched_class != &fair_sched_class)
		return;

	hrtick_start_fair(rq, curr);
}
#else /* !CONFIG_SCHED_HRTICK */
static inline void
hrtick_start_fair(struct rq *rq, struct task_struct *p)
{
}

static inline void hrtick_update(struct rq *rq)
{
}
#endif

#ifdef CONFIG_SMP
static bool cpu_overutilized(int cpu);
static inline unsigned long boosted_cpu_util(int cpu);
#else
#define boosted_cpu_util(cpu) cpu_util(cpu)
#endif

<<<<<<< HEAD
#if defined(CONFIG_SMP) && defined(CONFIG_CPU_FREQ_GOV_SCHED)
=======
#ifdef CONFIG_SMP
>>>>>>> c71ad0f6
static void update_capacity_of(int cpu)
{
	unsigned long req_cap;

	if (!sched_freq())
		return;

	/* Convert scale-invariant capacity to cpu. */
	req_cap = boosted_cpu_util(cpu);
	req_cap = req_cap * SCHED_CAPACITY_SCALE / capacity_orig_of(cpu);
	set_cfs_cpu_capacity(cpu, true, req_cap);
}
<<<<<<< HEAD
#else
#define update_capacity_of(X) do {} while(0)
#endif /* SMP and CPU_FREQ_GOV_SCHED */
=======
#endif
>>>>>>> c71ad0f6

/*
 * The enqueue_task method is called before nr_running is
 * increased. Here we update the fair scheduling stats and
 * then put the task into the rbtree:
 */
static void
enqueue_task_fair(struct rq *rq, struct task_struct *p, int flags)
{
	struct cfs_rq *cfs_rq;
	struct sched_entity *se = &p->se;
#ifdef CONFIG_SMP
	int task_new = flags & ENQUEUE_WAKEUP_NEW;
	int task_wakeup = flags & ENQUEUE_WAKEUP;
#endif

	for_each_sched_entity(se) {
		if (se->on_rq)
			break;
		cfs_rq = cfs_rq_of(se);
		enqueue_entity(cfs_rq, se, flags);

		/*
		 * end evaluation on encountering a throttled cfs_rq
		 *
		 * note: in the case of encountering a throttled cfs_rq we will
		 * post the final h_nr_running increment below.
		*/
		if (cfs_rq_throttled(cfs_rq))
			break;
		cfs_rq->h_nr_running++;
<<<<<<< HEAD
		inc_cfs_rq_hmp_stats(cfs_rq, p, 1);
=======
		walt_inc_cfs_cumulative_runnable_avg(cfs_rq, p);
>>>>>>> c71ad0f6

		flags = ENQUEUE_WAKEUP;
	}

	for_each_sched_entity(se) {
		cfs_rq = cfs_rq_of(se);
		cfs_rq->h_nr_running++;
<<<<<<< HEAD
		inc_cfs_rq_hmp_stats(cfs_rq, p, 1);
=======
		walt_inc_cfs_cumulative_runnable_avg(cfs_rq, p);
>>>>>>> c71ad0f6

		if (cfs_rq_throttled(cfs_rq))
			break;

		update_load_avg(se, 1);
		update_cfs_shares(cfs_rq);
	}

	if (!se) {
		add_nr_running(rq, 1);
		inc_rq_hmp_stats(rq, p, 1);
	}

#ifdef CONFIG_SMP

	/*
	 * Update SchedTune accounting.
	 *
	 * We do it before updating the CPU capacity to ensure the
	 * boost value of the current task is accounted for in the
	 * selection of the OPP.
	 *
	 * We do it also in the case where we enqueue a throttled task;
	 * we could argue that a throttled task should not boost a CPU,
	 * however:
	 * a) properly implementing CPU boosting considering throttled
	 *    tasks will increase a lot the complexity of the solution
	 * b) it's not easy to quantify the benefits introduced by
	 *    such a more complex solution.
	 * Thus, for the time being we go for the simple solution and boost
	 * also for throttled RQs.
	 */
	schedtune_enqueue_task(p, cpu_of(rq));

	if (energy_aware() && !se) {
		if (!task_new && !rq->rd->overutilized &&
		    cpu_overutilized(rq->cpu)) {
			rq->rd->overutilized = true;
			trace_sched_overutilized(true);
		}

	}

	if (!se) {
		/*
		 * We want to potentially trigger a freq switch
		 * request only for tasks that are waking up; this is
		 * because we get here also during load balancing, but
		 * in these cases it seems wise to trigger as single
		 * request after load balancing is done.
		 */
		if (task_new || task_wakeup)
			update_capacity_of(cpu_of(rq));
	}

<<<<<<< HEAD
=======
#ifdef CONFIG_SMP

	/*
	 * Update SchedTune accounting.
	 *
	 * We do it before updating the CPU capacity to ensure the
	 * boost value of the current task is accounted for in the
	 * selection of the OPP.
	 *
	 * We do it also in the case where we enqueue a throttled task;
	 * we could argue that a throttled task should not boost a CPU,
	 * however:
	 * a) properly implementing CPU boosting considering throttled
	 *    tasks will increase a lot the complexity of the solution
	 * b) it's not easy to quantify the benefits introduced by
	 *    such a more complex solution.
	 * Thus, for the time being we go for the simple solution and boost
	 * also for throttled RQs.
	 */
	schedtune_enqueue_task(p, cpu_of(rq));

	if (!se) {
		walt_inc_cumulative_runnable_avg(rq, p);
		if (!task_new && !rq->rd->overutilized &&
		    cpu_overutilized(rq->cpu)) {
			rq->rd->overutilized = true;
			trace_sched_overutilized(true);
		}

		/*
		 * We want to potentially trigger a freq switch
		 * request only for tasks that are waking up; this is
		 * because we get here also during load balancing, but
		 * in these cases it seems wise to trigger as single
		 * request after load balancing is done.
		 */
		if (task_new || task_wakeup)
			update_capacity_of(cpu_of(rq));
	}

>>>>>>> c71ad0f6
#endif /* CONFIG_SMP */
	hrtick_update(rq);
}

static void set_next_buddy(struct sched_entity *se);

/*
 * The dequeue_task method is called before nr_running is
 * decreased. We remove the task from the rbtree and
 * update the fair scheduling stats:
 */
static void dequeue_task_fair(struct rq *rq, struct task_struct *p, int flags)
{
	struct cfs_rq *cfs_rq;
	struct sched_entity *se = &p->se;
	int task_sleep = flags & DEQUEUE_SLEEP;

	for_each_sched_entity(se) {
		cfs_rq = cfs_rq_of(se);
		dequeue_entity(cfs_rq, se, flags);

		/*
		 * end evaluation on encountering a throttled cfs_rq
		 *
		 * note: in the case of encountering a throttled cfs_rq we will
		 * post the final h_nr_running decrement below.
		*/
		if (cfs_rq_throttled(cfs_rq))
			break;
		cfs_rq->h_nr_running--;
<<<<<<< HEAD
		dec_cfs_rq_hmp_stats(cfs_rq, p, 1);
=======
		walt_dec_cfs_cumulative_runnable_avg(cfs_rq, p);
>>>>>>> c71ad0f6

		/* Don't dequeue parent if it has other entities besides us */
		if (cfs_rq->load.weight) {
			/*
			 * Bias pick_next to pick a task from this cfs_rq, as
			 * p is sleeping when it is within its sched_slice.
			 */
			if (task_sleep && parent_entity(se))
				set_next_buddy(parent_entity(se));

			/* avoid re-evaluating load for this entity */
			se = parent_entity(se);
			break;
		}
		flags |= DEQUEUE_SLEEP;
	}

	for_each_sched_entity(se) {
		cfs_rq = cfs_rq_of(se);
		cfs_rq->h_nr_running--;
<<<<<<< HEAD
		dec_cfs_rq_hmp_stats(cfs_rq, p, 1);
=======
		walt_dec_cfs_cumulative_runnable_avg(cfs_rq, p);
>>>>>>> c71ad0f6

		if (cfs_rq_throttled(cfs_rq))
			break;

		update_load_avg(se, 1);
		update_cfs_shares(cfs_rq);
	}

	if (!se) {
		sub_nr_running(rq, 1);
		dec_rq_hmp_stats(rq, p, 1);
	}

#ifdef CONFIG_SMP

	/*
	 * Update SchedTune accounting
	 *
	 * We do it before updating the CPU capacity to ensure the
	 * boost value of the current task is accounted for in the
	 * selection of the OPP.
	 */
	schedtune_dequeue_task(p, cpu_of(rq));

	if (!se) {
		/*
		 * We want to potentially trigger a freq switch
		 * request only for tasks that are going to sleep;
		 * this is because we get here also during load
		 * balancing, but in these cases it seems wise to
		 * trigger as single request after load balancing is
		 * done.
		 */
		if (task_sleep) {
			if (rq->cfs.nr_running)
				update_capacity_of(cpu_of(rq));
			else if (sched_freq())
				set_cfs_cpu_capacity(cpu_of(rq), false, 0);
		}
	}

#endif /* CONFIG_SMP */

#ifdef CONFIG_SMP

	/*
	 * Update SchedTune accounting
	 *
	 * We do it before updating the CPU capacity to ensure the
	 * boost value of the current task is accounted for in the
	 * selection of the OPP.
	 */
	schedtune_dequeue_task(p, cpu_of(rq));

	if (!se) {
		walt_dec_cumulative_runnable_avg(rq, p);

		/*
		 * We want to potentially trigger a freq switch
		 * request only for tasks that are going to sleep;
		 * this is because we get here also during load
		 * balancing, but in these cases it seems wise to
		 * trigger as single request after load balancing is
		 * done.
		 */
		if (task_sleep) {
			if (rq->cfs.nr_running)
				update_capacity_of(cpu_of(rq));
			else if (sched_freq())
				set_cfs_cpu_capacity(cpu_of(rq), false, 0);
		}
	}

#endif /* CONFIG_SMP */

	hrtick_update(rq);
}

#ifdef CONFIG_SMP

/*
 * per rq 'load' arrray crap; XXX kill this.
 */

/*
 * The exact cpuload at various idx values, calculated at every tick would be
 * load = (2^idx - 1) / 2^idx * load + 1 / 2^idx * cur_load
 *
 * If a cpu misses updates for n-1 ticks (as it was idle) and update gets called
 * on nth tick when cpu may be busy, then we have:
 * load = ((2^idx - 1) / 2^idx)^(n-1) * load
 * load = (2^idx - 1) / 2^idx) * load + 1 / 2^idx * cur_load
 *
 * decay_load_missed() below does efficient calculation of
 * load = ((2^idx - 1) / 2^idx)^(n-1) * load
 * avoiding 0..n-1 loop doing load = ((2^idx - 1) / 2^idx) * load
 *
 * The calculation is approximated on a 128 point scale.
 * degrade_zero_ticks is the number of ticks after which load at any
 * particular idx is approximated to be zero.
 * degrade_factor is a precomputed table, a row for each load idx.
 * Each column corresponds to degradation factor for a power of two ticks,
 * based on 128 point scale.
 * Example:
 * row 2, col 3 (=12) says that the degradation at load idx 2 after
 * 8 ticks is 12/128 (which is an approximation of exact factor 3^8/4^8).
 *
 * With this power of 2 load factors, we can degrade the load n times
 * by looking at 1 bits in n and doing as many mult/shift instead of
 * n mult/shifts needed by the exact degradation.
 */
#define DEGRADE_SHIFT		7
static const unsigned char
		degrade_zero_ticks[CPU_LOAD_IDX_MAX] = {0, 8, 32, 64, 128};
static const unsigned char
		degrade_factor[CPU_LOAD_IDX_MAX][DEGRADE_SHIFT + 1] = {
					{0, 0, 0, 0, 0, 0, 0, 0},
					{64, 32, 8, 0, 0, 0, 0, 0},
					{96, 72, 40, 12, 1, 0, 0},
					{112, 98, 75, 43, 15, 1, 0},
					{120, 112, 98, 76, 45, 16, 2} };

/*
 * Update cpu_load for any missed ticks, due to tickless idle. The backlog
 * would be when CPU is idle and so we just decay the old load without
 * adding any new load.
 */
static unsigned long
decay_load_missed(unsigned long load, unsigned long missed_updates, int idx)
{
	int j = 0;

	if (!missed_updates)
		return load;

	if (missed_updates >= degrade_zero_ticks[idx])
		return 0;

	if (idx == 1)
		return load >> missed_updates;

	while (missed_updates) {
		if (missed_updates % 2)
			load = (load * degrade_factor[idx][j]) >> DEGRADE_SHIFT;

		missed_updates >>= 1;
		j++;
	}
	return load;
}

/*
 * Update rq->cpu_load[] statistics. This function is usually called every
 * scheduler tick (TICK_NSEC). With tickless idle this will not be called
 * every tick. We fix it up based on jiffies.
 */
static void __update_cpu_load(struct rq *this_rq, unsigned long this_load,
			      unsigned long pending_updates)
{
	int i, scale;

	this_rq->nr_load_updates++;

	/* Update our load: */
	this_rq->cpu_load[0] = this_load; /* Fasttrack for idx 0 */
	for (i = 1, scale = 2; i < CPU_LOAD_IDX_MAX; i++, scale += scale) {
		unsigned long old_load, new_load;

		/* scale is effectively 1 << i now, and >> i divides by scale */

		old_load = this_rq->cpu_load[i];
		old_load = decay_load_missed(old_load, pending_updates - 1, i);
		new_load = this_load;
		/*
		 * Round up the averaging division if load is increasing. This
		 * prevents us from getting stuck on 9 if the load is 10, for
		 * example.
		 */
		if (new_load > old_load)
			new_load += scale - 1;

		this_rq->cpu_load[i] = (old_load * (scale - 1) + new_load) >> i;
	}

	sched_avg_update(this_rq);
}

/* Used instead of source_load when we know the type == 0 */
static unsigned long weighted_cpuload(const int cpu)
{
	return cfs_rq_runnable_load_avg(&cpu_rq(cpu)->cfs);
}

#ifdef CONFIG_NO_HZ_COMMON
/*
 * There is no sane way to deal with nohz on smp when using jiffies because the
 * cpu doing the jiffies update might drift wrt the cpu doing the jiffy reading
 * causing off-by-one errors in observed deltas; {0,2} instead of {1,1}.
 *
 * Therefore we cannot use the delta approach from the regular tick since that
 * would seriously skew the load calculation. However we'll make do for those
 * updates happening while idle (nohz_idle_balance) or coming out of idle
 * (tick_nohz_idle_exit).
 *
 * This means we might still be one tick off for nohz periods.
 */

/*
 * Called from nohz_idle_balance() to update the load ratings before doing the
 * idle balance.
 */
static void update_idle_cpu_load(struct rq *this_rq)
{
	unsigned long curr_jiffies = READ_ONCE(jiffies);
	unsigned long load = weighted_cpuload(cpu_of(this_rq));
	unsigned long pending_updates;

	/*
	 * bail if there's load or we're actually up-to-date.
	 */
	if (load || curr_jiffies == this_rq->last_load_update_tick)
		return;

	pending_updates = curr_jiffies - this_rq->last_load_update_tick;
	this_rq->last_load_update_tick = curr_jiffies;

	__update_cpu_load(this_rq, load, pending_updates);
}

/*
 * Called from tick_nohz_idle_exit() -- try and fix up the ticks we missed.
 */
void update_cpu_load_nohz(void)
{
	struct rq *this_rq = this_rq();
	unsigned long curr_jiffies = READ_ONCE(jiffies);
	unsigned long pending_updates;

	if (curr_jiffies == this_rq->last_load_update_tick)
		return;

	raw_spin_lock(&this_rq->lock);
	pending_updates = curr_jiffies - this_rq->last_load_update_tick;
	if (pending_updates) {
		this_rq->last_load_update_tick = curr_jiffies;
		/*
		 * We were idle, this means load 0, the current load might be
		 * !0 due to remote wakeups and the sort.
		 */
		__update_cpu_load(this_rq, 0, pending_updates);
	}
	raw_spin_unlock(&this_rq->lock);
}
#endif /* CONFIG_NO_HZ */

/*
 * Called from scheduler_tick()
 */
void update_cpu_load_active(struct rq *this_rq)
{
	unsigned long load = weighted_cpuload(cpu_of(this_rq));
	/*
	 * See the mess around update_idle_cpu_load() / update_cpu_load_nohz().
	 */
	this_rq->last_load_update_tick = jiffies;
	__update_cpu_load(this_rq, load, 1);
}

/*
 * Return a low guess at the load of a migration-source cpu weighted
 * according to the scheduling class and "nice" value.
 *
 * We want to under-estimate the load of migration sources, to
 * balance conservatively.
 */
static unsigned long source_load(int cpu, int type)
{
	struct rq *rq = cpu_rq(cpu);
	unsigned long total = weighted_cpuload(cpu);

	if (type == 0 || !sched_feat(LB_BIAS))
		return total;

	return min(rq->cpu_load[type-1], total);
}

/*
 * Return a high guess at the load of a migration-target cpu weighted
 * according to the scheduling class and "nice" value.
 */
static unsigned long target_load(int cpu, int type)
{
	struct rq *rq = cpu_rq(cpu);
	unsigned long total = weighted_cpuload(cpu);

	if (type == 0 || !sched_feat(LB_BIAS))
		return total;

	return max(rq->cpu_load[type-1], total);
}


static unsigned long cpu_avg_load_per_task(int cpu)
{
	struct rq *rq = cpu_rq(cpu);
	unsigned long nr_running = READ_ONCE(rq->cfs.h_nr_running);
	unsigned long load_avg = weighted_cpuload(cpu);

	if (nr_running)
		return load_avg / nr_running;

	return 0;
}

static void record_wakee(struct task_struct *p)
{
	/*
	 * Rough decay (wiping) for cost saving, don't worry
	 * about the boundary, really active task won't care
	 * about the loss.
	 */
	if (time_after(jiffies, current->wakee_flip_decay_ts + HZ)) {
		current->wakee_flips >>= 1;
		current->wakee_flip_decay_ts = jiffies;
	}

	if (current->last_wakee != p) {
		current->last_wakee = p;
		current->wakee_flips++;
	}
}

static void task_waking_fair(struct task_struct *p)
{
	struct sched_entity *se = &p->se;
	struct cfs_rq *cfs_rq = cfs_rq_of(se);
	u64 min_vruntime;

#ifndef CONFIG_64BIT
	u64 min_vruntime_copy;

	do {
		min_vruntime_copy = cfs_rq->min_vruntime_copy;
		smp_rmb();
		min_vruntime = cfs_rq->min_vruntime;
	} while (min_vruntime != min_vruntime_copy);
#else
	min_vruntime = cfs_rq->min_vruntime;
#endif

	se->vruntime -= min_vruntime;
	record_wakee(p);
}

#ifdef CONFIG_FAIR_GROUP_SCHED
/*
 * effective_load() calculates the load change as seen from the root_task_group
 *
 * Adding load to a group doesn't make a group heavier, but can cause movement
 * of group shares between cpus. Assuming the shares were perfectly aligned one
 * can calculate the shift in shares.
 *
 * Calculate the effective load difference if @wl is added (subtracted) to @tg
 * on this @cpu and results in a total addition (subtraction) of @wg to the
 * total group weight.
 *
 * Given a runqueue weight distribution (rw_i) we can compute a shares
 * distribution (s_i) using:
 *
 *   s_i = rw_i / \Sum rw_j						(1)
 *
 * Suppose we have 4 CPUs and our @tg is a direct child of the root group and
 * has 7 equal weight tasks, distributed as below (rw_i), with the resulting
 * shares distribution (s_i):
 *
 *   rw_i = {   2,   4,   1,   0 }
 *   s_i  = { 2/7, 4/7, 1/7,   0 }
 *
 * As per wake_affine() we're interested in the load of two CPUs (the CPU the
 * task used to run on and the CPU the waker is running on), we need to
 * compute the effect of waking a task on either CPU and, in case of a sync
 * wakeup, compute the effect of the current task going to sleep.
 *
 * So for a change of @wl to the local @cpu with an overall group weight change
 * of @wl we can compute the new shares distribution (s'_i) using:
 *
 *   s'_i = (rw_i + @wl) / (@wg + \Sum rw_j)				(2)
 *
 * Suppose we're interested in CPUs 0 and 1, and want to compute the load
 * differences in waking a task to CPU 0. The additional task changes the
 * weight and shares distributions like:
 *
 *   rw'_i = {   3,   4,   1,   0 }
 *   s'_i  = { 3/8, 4/8, 1/8,   0 }
 *
 * We can then compute the difference in effective weight by using:
 *
 *   dw_i = S * (s'_i - s_i)						(3)
 *
 * Where 'S' is the group weight as seen by its parent.
 *
 * Therefore the effective change in loads on CPU 0 would be 5/56 (3/8 - 2/7)
 * times the weight of the group. The effect on CPU 1 would be -4/56 (4/8 -
 * 4/7) times the weight of the group.
 */
static long effective_load(struct task_group *tg, int cpu, long wl, long wg)
{
	struct sched_entity *se = tg->se[cpu];

	if (!tg->parent)	/* the trivial, non-cgroup case */
		return wl;

	for_each_sched_entity(se) {
		struct cfs_rq *cfs_rq = se->my_q;
		long W, w = cfs_rq_load_avg(cfs_rq);

		tg = cfs_rq->tg;

		/*
		 * W = @wg + \Sum rw_j
		 */
		W = wg + atomic_long_read(&tg->load_avg);

		/* Ensure \Sum rw_j >= rw_i */
		W -= cfs_rq->tg_load_avg_contrib;
		W += w;

		/*
		 * w = rw_i + @wl
		 */
		w += wl;

		/*
		 * wl = S * s'_i; see (2)
		 */
		if (W > 0 && w < W)
			wl = (w * (long)tg->shares) / W;
		else
			wl = tg->shares;

		/*
		 * Per the above, wl is the new se->load.weight value; since
		 * those are clipped to [MIN_SHARES, ...) do so now. See
		 * calc_cfs_shares().
		 */
		if (wl < MIN_SHARES)
			wl = MIN_SHARES;

		/*
		 * wl = dw_i = S * (s'_i - s_i); see (3)
		 */
		wl -= se->avg.load_avg;

		/*
		 * Recursively apply this logic to all parent groups to compute
		 * the final effective load change on the root group. Since
		 * only the @tg group gets extra weight, all parent groups can
		 * only redistribute existing shares. @wl is the shift in shares
		 * resulting from this level per the above.
		 */
		wg = 0;
	}

	return wl;
}
#else

static long effective_load(struct task_group *tg, int cpu, long wl, long wg)
{
	return wl;
}

#endif

/*
 * Returns the current capacity of cpu after applying both
 * cpu and freq scaling.
 */
unsigned long capacity_curr_of(int cpu)
{
	return cpu_rq(cpu)->cpu_capacity_orig *
	       arch_scale_freq_capacity(NULL, cpu)
	       >> SCHED_CAPACITY_SHIFT;
}

<<<<<<< HEAD
=======
static inline bool energy_aware(void)
{
	return sched_feat(ENERGY_AWARE);
}

>>>>>>> c71ad0f6
struct energy_env {
	struct sched_group	*sg_top;
	struct sched_group	*sg_cap;
	int			cap_idx;
	int			util_delta;
	int			src_cpu;
	int			dst_cpu;
	int			energy;
	int			payoff;
	struct task_struct	*task;
	struct {
		int before;
		int after;
		int delta;
		int diff;
	} nrg;
	struct {
		int before;
		int after;
		int delta;
	} cap;
};

/*
 * __cpu_norm_util() returns the cpu util relative to a specific capacity,
 * i.e. it's busy ratio, in the range [0..SCHED_LOAD_SCALE] which is useful for
 * energy calculations. Using the scale-invariant util returned by
 * cpu_util() and approximating scale-invariant util by:
 *
 *   util ~ (curr_freq/max_freq)*1024 * capacity_orig/1024 * running_time/time
 *
 * the normalized util can be found using the specific capacity.
 *
 *   capacity = capacity_orig * curr_freq/max_freq
 *
 *   norm_util = running_time/time ~ util/capacity
 */
static unsigned long __cpu_norm_util(int cpu, unsigned long capacity, int delta)
{
	int util = __cpu_util(cpu, delta);

	if (util >= capacity)
		return SCHED_CAPACITY_SCALE;

	return (util << SCHED_CAPACITY_SHIFT)/capacity;
}

static int calc_util_delta(struct energy_env *eenv, int cpu)
{
	if (cpu == eenv->src_cpu)
		return -eenv->util_delta;
	if (cpu == eenv->dst_cpu)
		return eenv->util_delta;
	return 0;
}

static
unsigned long group_max_util(struct energy_env *eenv)
{
	int i, delta;
	unsigned long max_util = 0;

	for_each_cpu(i, sched_group_cpus(eenv->sg_cap)) {
		delta = calc_util_delta(eenv, i);
		max_util = max(max_util, __cpu_util(i, delta));
	}

	return max_util;
}

/*
 * group_norm_util() returns the approximated group util relative to it's
 * current capacity (busy ratio) in the range [0..SCHED_LOAD_SCALE] for use in
 * energy calculations. Since task executions may or may not overlap in time in
 * the group the true normalized util is between max(cpu_norm_util(i)) and
 * sum(cpu_norm_util(i)) when iterating over all cpus in the group, i. The
 * latter is used as the estimate as it leads to a more pessimistic energy
 * estimate (more busy).
 */
static unsigned
long group_norm_util(struct energy_env *eenv, struct sched_group *sg)
{
	int i, delta;
	unsigned long util_sum = 0;
	unsigned long capacity = sg->sge->cap_states[eenv->cap_idx].cap;

	for_each_cpu(i, sched_group_cpus(sg)) {
		delta = calc_util_delta(eenv, i);
		util_sum += __cpu_norm_util(i, capacity, delta);
	}

	if (util_sum > SCHED_CAPACITY_SCALE)
		return SCHED_CAPACITY_SCALE;
	return util_sum;
}

static int find_new_capacity(struct energy_env *eenv,
<<<<<<< HEAD
	const struct sched_group_energy const *sge)
=======
	const struct sched_group_energy * const sge)
>>>>>>> c71ad0f6
{
	int idx;
	unsigned long util = group_max_util(eenv);

	for (idx = 0; idx < sge->nr_cap_states; idx++) {
		if (sge->cap_states[idx].cap >= util)
			break;
	}

	eenv->cap_idx = idx;

	return idx;
}

static int group_idle_state(struct sched_group *sg)
{
	int i, state = INT_MAX;

	/* Find the shallowest idle state in the sched group. */
	for_each_cpu(i, sched_group_cpus(sg))
		state = min(state, idle_get_state_idx(cpu_rq(i)));

	/* Take non-cpuidle idling into account (active idle/arch_cpu_idle()) */
	state++;

	return state;
}

/*
 * sched_group_energy(): Computes the absolute energy consumption of cpus
 * belonging to the sched_group including shared resources shared only by
 * members of the group. Iterates over all cpus in the hierarchy below the
 * sched_group starting from the bottom working it's way up before going to
 * the next cpu until all cpus are covered at all levels. The current
 * implementation is likely to gather the same util statistics multiple times.
 * This can probably be done in a faster but more complex way.
 * Note: sched_group_energy() may fail when racing with sched_domain updates.
 */
static int sched_group_energy(struct energy_env *eenv)
{
	struct sched_domain *sd;
	int cpu, total_energy = 0;
	struct cpumask visit_cpus;
	struct sched_group *sg;

	WARN_ON(!eenv->sg_top->sge);

	cpumask_copy(&visit_cpus, sched_group_cpus(eenv->sg_top));

	while (!cpumask_empty(&visit_cpus)) {
		struct sched_group *sg_shared_cap = NULL;

		cpu = cpumask_first(&visit_cpus);

		/*
		 * Is the group utilization affected by cpus outside this
		 * sched_group?
		 */
		sd = rcu_dereference(per_cpu(sd_scs, cpu));

		if (!sd)
			/*
			 * We most probably raced with hotplug; returning a
			 * wrong energy estimation is better than entering an
			 * infinite loop.
			 */
			return -EINVAL;

		if (sd->parent)
			sg_shared_cap = sd->parent->groups;

		for_each_domain(cpu, sd) {
			sg = sd->groups;

			/* Has this sched_domain already been visited? */
			if (sd->child && group_first_cpu(sg) != cpu)
				break;

			do {
				unsigned long group_util;
				int sg_busy_energy, sg_idle_energy;
				int cap_idx, idle_idx;

				if (sg_shared_cap && sg_shared_cap->group_weight >= sg->group_weight)
					eenv->sg_cap = sg_shared_cap;
				else
					eenv->sg_cap = sg;

				cap_idx = find_new_capacity(eenv, sg->sge);

				if (sg->group_weight == 1) {
					/* Remove capacity of src CPU (before task move) */
					if (eenv->util_delta == 0 &&
					    cpumask_test_cpu(eenv->src_cpu, sched_group_cpus(sg))) {
						eenv->cap.before = sg->sge->cap_states[cap_idx].cap;
						eenv->cap.delta -= eenv->cap.before;
					}
					/* Add capacity of dst CPU  (after task move) */
					if (eenv->util_delta != 0 &&
					    cpumask_test_cpu(eenv->dst_cpu, sched_group_cpus(sg))) {
						eenv->cap.after = sg->sge->cap_states[cap_idx].cap;
						eenv->cap.delta += eenv->cap.after;
					}
				}

				idle_idx = group_idle_state(sg);
				group_util = group_norm_util(eenv, sg);
				sg_busy_energy = (group_util * sg->sge->cap_states[cap_idx].power)
								>> SCHED_CAPACITY_SHIFT;
				sg_idle_energy = ((SCHED_LOAD_SCALE-group_util)
								* sg->sge->idle_states[idle_idx].power)
								>> SCHED_CAPACITY_SHIFT;

				total_energy += sg_busy_energy + sg_idle_energy;

				if (!sd->child)
					cpumask_xor(&visit_cpus, &visit_cpus, sched_group_cpus(sg));

				if (cpumask_equal(sched_group_cpus(sg), sched_group_cpus(eenv->sg_top)))
					goto next_cpu;

			} while (sg = sg->next, sg != sd->groups);
		}
next_cpu:
		cpumask_clear_cpu(cpu, &visit_cpus);
		continue;
	}

	eenv->energy = total_energy;
	return 0;
}

static inline bool cpu_in_sg(struct sched_group *sg, int cpu)
{
	return cpu != -1 && cpumask_test_cpu(cpu, sched_group_cpus(sg));
}

/*
 * energy_diff(): Estimate the energy impact of changing the utilization
 * distribution. eenv specifies the change: utilisation amount, source, and
 * destination cpu. Source or destination cpu may be -1 in which case the
 * utilization is removed from or added to the system (e.g. task wake-up). If
 * both are specified, the utilization is migrated.
 */
static inline int __energy_diff(struct energy_env *eenv)
{
	struct sched_domain *sd;
	struct sched_group *sg;
	int sd_cpu = -1, energy_before = 0, energy_after = 0;

	struct energy_env eenv_before = {
		.util_delta	= 0,
		.src_cpu	= eenv->src_cpu,
		.dst_cpu	= eenv->dst_cpu,
		.nrg		= { 0, 0, 0, 0},
		.cap		= { 0, 0, 0 },
	};

	if (eenv->src_cpu == eenv->dst_cpu)
		return 0;

	sd_cpu = (eenv->src_cpu != -1) ? eenv->src_cpu : eenv->dst_cpu;
	sd = rcu_dereference(per_cpu(sd_ea, sd_cpu));

	if (!sd)
		return 0; /* Error */

	sg = sd->groups;

	do {
		if (cpu_in_sg(sg, eenv->src_cpu) || cpu_in_sg(sg, eenv->dst_cpu)) {
			eenv_before.sg_top = eenv->sg_top = sg;

			if (sched_group_energy(&eenv_before))
				return 0; /* Invalid result abort */
			energy_before += eenv_before.energy;

			/* Keep track of SRC cpu (before) capacity */
			eenv->cap.before = eenv_before.cap.before;
			eenv->cap.delta = eenv_before.cap.delta;

			if (sched_group_energy(eenv))
				return 0; /* Invalid result abort */
			energy_after += eenv->energy;
		}
	} while (sg = sg->next, sg != sd->groups);

	eenv->nrg.before = energy_before;
	eenv->nrg.after = energy_after;
	eenv->nrg.diff = eenv->nrg.after - eenv->nrg.before;
	eenv->payoff = 0;

	trace_sched_energy_diff(eenv->task,
			eenv->src_cpu, eenv->dst_cpu, eenv->util_delta,
			eenv->nrg.before, eenv->nrg.after, eenv->nrg.diff,
			eenv->cap.before, eenv->cap.after, eenv->cap.delta,
			eenv->nrg.delta, eenv->payoff);

	return eenv->nrg.diff;
}

#ifdef CONFIG_SCHED_TUNE

struct target_nrg schedtune_target_nrg;

/*
 * System energy normalization
 * Returns the normalized value, in the range [0..SCHED_LOAD_SCALE],
 * corresponding to the specified energy variation.
 */
static inline int
normalize_energy(int energy_diff)
{
	u32 normalized_nrg;
#ifdef CONFIG_SCHED_DEBUG
	int max_delta;

	/* Check for boundaries */
	max_delta  = schedtune_target_nrg.max_power;
	max_delta -= schedtune_target_nrg.min_power;
	WARN_ON(abs(energy_diff) >= max_delta);
#endif

	/* Do scaling using positive numbers to increase the range */
	normalized_nrg = (energy_diff < 0) ? -energy_diff : energy_diff;

	/* Scale by energy magnitude */
	normalized_nrg <<= SCHED_LOAD_SHIFT;

	/* Normalize on max energy for target platform */
	normalized_nrg = reciprocal_divide(
			normalized_nrg, schedtune_target_nrg.rdiv);

	return (energy_diff < 0) ? -normalized_nrg : normalized_nrg;
}

static inline int
energy_diff(struct energy_env *eenv)
{
	int boost = schedtune_task_boost(eenv->task);
	int nrg_delta;

	/* Conpute "absolute" energy diff */
	__energy_diff(eenv);

	/* Return energy diff when boost margin is 0 */
	if (boost == 0)
		return eenv->nrg.diff;

	/* Compute normalized energy diff */
	nrg_delta = normalize_energy(eenv->nrg.diff);
	eenv->nrg.delta = nrg_delta;

	eenv->payoff = schedtune_accept_deltas(
			eenv->nrg.delta,
			eenv->cap.delta,
			eenv->task);

	/*
	 * When SchedTune is enabled, the energy_diff() function will return
	 * the computed energy payoff value. Since the energy_diff() return
	 * value is expected to be negative by its callers, this evaluation
	 * function return a negative value each time the evaluation return a
	 * positive payoff, which is the condition for the acceptance of
	 * a scheduling decision
	 */
	return -eenv->payoff;
}
#else /* CONFIG_SCHED_TUNE */
#define energy_diff(eenv) __energy_diff(eenv)
#endif

/*
 * Detect M:N waker/wakee relationships via a switching-frequency heuristic.
 * A waker of many should wake a different task than the one last awakened
 * at a frequency roughly N times higher than one of its wakees.  In order
 * to determine whether we should let the load spread vs consolodating to
 * shared cache, we look for a minimum 'flip' frequency of llc_size in one
 * partner, and a factor of lls_size higher frequency in the other.  With
 * both conditions met, we can be relatively sure that the relationship is
 * non-monogamous, with partner count exceeding socket size.  Waker/wakee
 * being client/server, worker/dispatcher, interrupt source or whatever is
 * irrelevant, spread criteria is apparent partner count exceeds socket size.
 */
static int wake_wide(struct task_struct *p)
{
	unsigned int master = current->wakee_flips;
	unsigned int slave = p->wakee_flips;
	int factor = this_cpu_read(sd_llc_size);

	if (master < slave)
		swap(master, slave);
	if (slave < factor || master < slave * factor)
		return 0;
	return 1;
}

static int wake_affine(struct sched_domain *sd, struct task_struct *p, int sync)
{
	s64 this_load, load;
	s64 this_eff_load, prev_eff_load;
	int idx, this_cpu, prev_cpu;
	struct task_group *tg;
	unsigned long weight;
	int balanced;

	idx	  = sd->wake_idx;
	this_cpu  = smp_processor_id();
	prev_cpu  = task_cpu(p);
	load	  = source_load(prev_cpu, idx);
	this_load = target_load(this_cpu, idx);

	/*
	 * If sync wakeup then subtract the (maximum possible)
	 * effect of the currently running task from the load
	 * of the current CPU:
	 */
	if (sync) {
		tg = task_group(current);
		weight = current->se.avg.load_avg;

		this_load += effective_load(tg, this_cpu, -weight, -weight);
		load += effective_load(tg, prev_cpu, 0, -weight);
	}

	tg = task_group(p);
	weight = p->se.avg.load_avg;

	/*
	 * In low-load situations, where prev_cpu is idle and this_cpu is idle
	 * due to the sync cause above having dropped this_load to 0, we'll
	 * always have an imbalance, but there's really nothing you can do
	 * about that, so that's good too.
	 *
	 * Otherwise check if either cpus are near enough in load to allow this
	 * task to be woken on this_cpu.
	 */
	this_eff_load = 100;
	this_eff_load *= capacity_of(prev_cpu);

	prev_eff_load = 100 + (sd->imbalance_pct - 100) / 2;
	prev_eff_load *= capacity_of(this_cpu);

	if (this_load > 0) {
		this_eff_load *= this_load +
			effective_load(tg, this_cpu, weight, weight);

		prev_eff_load *= load + effective_load(tg, prev_cpu, 0, weight);
	}

	balanced = this_eff_load <= prev_eff_load;

	schedstat_inc(p, se.statistics.nr_wakeups_affine_attempts);

	if (!balanced)
		return 0;

	schedstat_inc(sd, ttwu_move_affine);
	schedstat_inc(p, se.statistics.nr_wakeups_affine);

	return 1;
}

static inline unsigned long task_util(struct task_struct *p)
{
	return p->se.avg.util_avg;
}

unsigned int capacity_margin = 1280; /* ~20% margin */

static inline unsigned long boosted_task_util(struct task_struct *task);

static inline bool __task_fits(struct task_struct *p, int cpu, int util)
{
	unsigned long capacity = capacity_of(cpu);

	util += boosted_task_util(p);

	return (capacity * 1024) > (util * capacity_margin);
}

static inline bool task_fits_max(struct task_struct *p, int cpu)
{
	unsigned long capacity = capacity_of(cpu);
	unsigned long max_capacity = cpu_rq(cpu)->rd->max_cpu_capacity.val;

	if (capacity == max_capacity)
		return true;

	if (capacity * capacity_margin > max_capacity * 1024)
		return true;

	return __task_fits(p, cpu, 0);
}

static inline bool task_fits_spare(struct task_struct *p, int cpu)
{
	return __task_fits(p, cpu, cpu_util(cpu));
}

static bool cpu_overutilized(int cpu)
{
	return (capacity_of(cpu) * 1024) < (cpu_util(cpu) * capacity_margin);
}

#ifdef CONFIG_SCHED_TUNE

static long
schedtune_margin(unsigned long signal, long boost)
{
	long long margin = 0;

	/*
	 * Signal proportional compensation (SPC)
	 *
	 * The Boost (B) value is used to compute a Margin (M) which is
	 * proportional to the complement of the original Signal (S):
	 *   M = B * (SCHED_LOAD_SCALE - S), if B is positive
	 *   M = B * S, if B is negative
	 * The obtained M could be used by the caller to "boost" S.
	 */
	if (boost >= 0) {
		margin  = SCHED_LOAD_SCALE - signal;
		margin *= boost;
	} else
		margin = -signal * boost;
	/*
	 * Fast integer division by constant:
	 *  Constant   :                 (C) = 100
	 *  Precision  : 0.1%            (P) = 0.1
	 *  Reference  : C * 100 / P     (R) = 100000
	 *
	 * Thus:
	 *  Shift bits : ceil(log(R,2))  (S) = 17
	 *  Mult const : round(2^S/C)    (M) = 1311
	 *
	 *
	 */
	margin  *= 1311;
	margin >>= 17;

	if (boost < 0)
		margin *= -1;
	return margin;
}

static inline int
schedtune_cpu_margin(unsigned long util, int cpu)
{
	int boost = schedtune_cpu_boost(cpu);

	if (boost == 0)
		return 0;

	return schedtune_margin(util, boost);
}

static inline long
schedtune_task_margin(struct task_struct *task)
{
	int boost = schedtune_task_boost(task);
	unsigned long util;
	long margin;

	if (boost == 0)
		return 0;

	util = task_util(task);
	margin = schedtune_margin(util, boost);

	return margin;
}

#else /* CONFIG_SCHED_TUNE */

static inline int
schedtune_cpu_margin(unsigned long util, int cpu)
{
	return 0;
}

static inline int
schedtune_task_margin(struct task_struct *task)
{
	return 0;
}

#endif /* CONFIG_SCHED_TUNE */

static inline unsigned long
boosted_cpu_util(int cpu)
{
	unsigned long util = cpu_util(cpu);
	long margin = schedtune_cpu_margin(util, cpu);

	trace_sched_boost_cpu(cpu, util, margin);

	return util + margin;
}

static inline unsigned long
boosted_task_util(struct task_struct *task)
{
	unsigned long util = task_util(task);
	long margin = schedtune_task_margin(task);

	trace_sched_boost_task(task, util, margin);

	return util + margin;
}

static inline unsigned long task_util(struct task_struct *p)
{
#ifdef CONFIG_SCHED_WALT
	if (!walt_disabled && sysctl_sched_use_walt_task_util) {
		unsigned long demand = p->ravg.demand;
		return (demand << 10) / walt_ravg_window;
	}
#endif
	return p->se.avg.util_avg;
}

unsigned int capacity_margin = 1280; /* ~20% margin */

static inline unsigned long boosted_task_util(struct task_struct *task);

static inline bool __task_fits(struct task_struct *p, int cpu, int util)
{
	unsigned long capacity = capacity_of(cpu);

	util += boosted_task_util(p);

	return (capacity * 1024) > (util * capacity_margin);
}

static inline bool task_fits_max(struct task_struct *p, int cpu)
{
	unsigned long capacity = capacity_of(cpu);
	unsigned long max_capacity = cpu_rq(cpu)->rd->max_cpu_capacity.val;

	if (capacity == max_capacity)
		return true;

	if (capacity * capacity_margin > max_capacity * 1024)
		return true;

	return __task_fits(p, cpu, 0);
}

static inline bool task_fits_spare(struct task_struct *p, int cpu)
{
	return __task_fits(p, cpu, cpu_util(cpu));
}

static bool cpu_overutilized(int cpu)
{
	return (capacity_of(cpu) * 1024) < (cpu_util(cpu) * capacity_margin);
}

#ifdef CONFIG_SCHED_TUNE

static long
schedtune_margin(unsigned long signal, long boost)
{
	long long margin = 0;

	/*
	 * Signal proportional compensation (SPC)
	 *
	 * The Boost (B) value is used to compute a Margin (M) which is
	 * proportional to the complement of the original Signal (S):
	 *   M = B * (SCHED_LOAD_SCALE - S), if B is positive
	 *   M = B * S, if B is negative
	 * The obtained M could be used by the caller to "boost" S.
	 */
	if (boost >= 0) {
		margin  = SCHED_LOAD_SCALE - signal;
		margin *= boost;
	} else
		margin = -signal * boost;
	/*
	 * Fast integer division by constant:
	 *  Constant   :                 (C) = 100
	 *  Precision  : 0.1%            (P) = 0.1
	 *  Reference  : C * 100 / P     (R) = 100000
	 *
	 * Thus:
	 *  Shift bits : ceil(log(R,2))  (S) = 17
	 *  Mult const : round(2^S/C)    (M) = 1311
	 *
	 *
	 */
	margin  *= 1311;
	margin >>= 17;

	if (boost < 0)
		margin *= -1;
	return margin;
}

static inline int
schedtune_cpu_margin(unsigned long util, int cpu)
{
	int boost = schedtune_cpu_boost(cpu);

	if (boost == 0)
		return 0;

	return schedtune_margin(util, boost);
}

static inline long
schedtune_task_margin(struct task_struct *task)
{
	int boost = schedtune_task_boost(task);
	unsigned long util;
	long margin;

	if (boost == 0)
		return 0;

	util = task_util(task);
	margin = schedtune_margin(util, boost);

	return margin;
}

#else /* CONFIG_SCHED_TUNE */

static inline int
schedtune_cpu_margin(unsigned long util, int cpu)
{
	return 0;
}

static inline int
schedtune_task_margin(struct task_struct *task)
{
	return 0;
}

#endif /* CONFIG_SCHED_TUNE */

static inline unsigned long
boosted_cpu_util(int cpu)
{
	unsigned long util = cpu_util(cpu);
	long margin = schedtune_cpu_margin(util, cpu);

	trace_sched_boost_cpu(cpu, util, margin);

	return util + margin;
}

static inline unsigned long
boosted_task_util(struct task_struct *task)
{
	unsigned long util = task_util(task);
	long margin = schedtune_task_margin(task);

	trace_sched_boost_task(task, util, margin);

	return util + margin;
}

/*
 * find_idlest_group finds and returns the least busy CPU group within the
 * domain.
 */
static struct sched_group *
find_idlest_group(struct sched_domain *sd, struct task_struct *p,
		  int this_cpu, int sd_flag)
{
	struct sched_group *idlest = NULL, *group = sd->groups;
	struct sched_group *fit_group = NULL, *spare_group = NULL;
	unsigned long min_load = ULONG_MAX, this_load = 0;
	unsigned long fit_capacity = ULONG_MAX;
	unsigned long max_spare_capacity = capacity_margin - SCHED_LOAD_SCALE;
	int load_idx = sd->forkexec_idx;
	int imbalance = 100 + (sd->imbalance_pct-100)/2;

	if (sd_flag & SD_BALANCE_WAKE)
		load_idx = sd->wake_idx;

	do {
		unsigned long load, avg_load, spare_capacity;
		int local_group;
		int i;

		/* Skip over this group if it has no CPUs allowed */
		if (!cpumask_intersects(sched_group_cpus(group),
					tsk_cpus_allowed(p)))
			continue;

		local_group = cpumask_test_cpu(this_cpu,
					       sched_group_cpus(group));

		/* Tally up the load of all CPUs in the group */
		avg_load = 0;

		for_each_cpu(i, sched_group_cpus(group)) {
			/* Bias balancing toward cpus of our domain */
			if (local_group)
				load = source_load(i, load_idx);
			else
				load = target_load(i, load_idx);

			avg_load += load;

			/*
			 * Look for most energy-efficient group that can fit
			 * that can fit the task.
			 */
			if (capacity_of(i) < fit_capacity && task_fits_spare(p, i)) {
				fit_capacity = capacity_of(i);
				fit_group = group;
			}

			/*
			 * Look for group which has most spare capacity on a
			 * single cpu.
			 */
			spare_capacity = capacity_of(i) - cpu_util(i);
			if (spare_capacity > max_spare_capacity) {
				max_spare_capacity = spare_capacity;
				spare_group = group;
			}
		}

		/* Adjust by relative CPU capacity of the group */
		avg_load = (avg_load * SCHED_CAPACITY_SCALE) / group->sgc->capacity;

		if (local_group) {
			this_load = avg_load;
		} else if (avg_load < min_load) {
			min_load = avg_load;
			idlest = group;
		}
	} while (group = group->next, group != sd->groups);

	if (fit_group)
		return fit_group;

	if (spare_group)
		return spare_group;

	if (!idlest || 100*this_load < imbalance*min_load)
		return NULL;
	return idlest;
}

/*
 * find_idlest_cpu - find the idlest cpu among the cpus in group.
 */
static int
find_idlest_cpu(struct sched_group *group, struct task_struct *p, int this_cpu)
{
	unsigned long load, min_load = ULONG_MAX;
	unsigned int min_exit_latency = UINT_MAX;
	u64 latest_idle_timestamp = 0;
	int least_loaded_cpu = this_cpu;
	int shallowest_idle_cpu = -1;
	int i;

	/* Traverse only the allowed CPUs */
	for_each_cpu_and(i, sched_group_cpus(group), tsk_cpus_allowed(p)) {
		if (task_fits_spare(p, i)) {
			struct rq *rq = cpu_rq(i);
			struct cpuidle_state *idle = idle_get_state(rq);
			if (idle && idle->exit_latency < min_exit_latency) {
				/*
				 * We give priority to a CPU whose idle state
				 * has the smallest exit latency irrespective
				 * of any idle timestamp.
				 */
				min_exit_latency = idle->exit_latency;
				latest_idle_timestamp = rq->idle_stamp;
				shallowest_idle_cpu = i;
			} else if (idle_cpu(i) &&
				   (!idle || idle->exit_latency == min_exit_latency) &&
				   rq->idle_stamp > latest_idle_timestamp) {
				/*
				 * If equal or no active idle state, then
				 * the most recently idled CPU might have
				 * a warmer cache.
				 */
				latest_idle_timestamp = rq->idle_stamp;
				shallowest_idle_cpu = i;
			} else if (shallowest_idle_cpu == -1) {
				/*
				 * If we haven't found an idle CPU yet
				 * pick a non-idle one that can fit the task as
				 * fallback.
				 */
				shallowest_idle_cpu = i;
			}
		} else if (shallowest_idle_cpu == -1) {
			load = weighted_cpuload(i);
			if (load < min_load || (load == min_load && i == this_cpu)) {
				min_load = load;
				least_loaded_cpu = i;
			}
		}
	}

	return shallowest_idle_cpu != -1 ? shallowest_idle_cpu : least_loaded_cpu;
}

/*
 * Try and locate an idle CPU in the sched_domain.
 */
static int select_idle_sibling(struct task_struct *p, int target)
{
	struct sched_domain *sd;
	struct sched_group *sg;
	int i = task_cpu(p);
	int best_idle = -1;
	int best_idle_cstate = -1;
	int best_idle_capacity = INT_MAX;

	if (!sysctl_sched_cstate_aware) {
		if (idle_cpu(target))
			return target;

		/*
		 * If the prevous cpu is cache affine and idle, don't be stupid.
		 */
		if (i != target && cpus_share_cache(i, target) && idle_cpu(i))
			return i;
	}
<<<<<<< HEAD

	if (!(current->flags & PF_WAKE_UP_IDLE) &&
			!(p->flags & PF_WAKE_UP_IDLE))
		return target;
=======
>>>>>>> c71ad0f6

	/*
	 * Otherwise, iterate the domains and find an elegible idle cpu.
	 */
	sd = rcu_dereference(per_cpu(sd_llc, target));
	for_each_lower_domain(sd) {
		sg = sd->groups;
		do {
			if (!cpumask_intersects(sched_group_cpus(sg),
						tsk_cpus_allowed(p)))
				goto next;

			if (sysctl_sched_cstate_aware) {
				for_each_cpu_and(i, tsk_cpus_allowed(p), sched_group_cpus(sg)) {
					struct rq *rq = cpu_rq(i);
					int idle_idx = idle_get_state_idx(rq);
					unsigned long new_usage = boosted_task_util(p);
					unsigned long capacity_orig = capacity_orig_of(i);
					if (new_usage > capacity_orig || !idle_cpu(i))
						goto next;

					if (i == target && new_usage <= capacity_curr_of(target))
						return target;

					if (best_idle < 0 || (idle_idx < best_idle_cstate && capacity_orig <= best_idle_capacity)) {
						best_idle = i;
						best_idle_cstate = idle_idx;
						best_idle_capacity = capacity_orig;
					}
				}
			} else {
				for_each_cpu(i, sched_group_cpus(sg)) {
					if (i == target || !idle_cpu(i))
						goto next;
				}

				target = cpumask_first_and(sched_group_cpus(sg),
					tsk_cpus_allowed(p));
				goto done;
			}
next:
			sg = sg->next;
		} while (sg != sd->groups);
	}
	if (best_idle > 0)
		target = best_idle;

done:
	return target;
}

static inline int find_best_target(struct task_struct *p, bool boosted, bool prefer_idle)
<<<<<<< HEAD
{
	int iter_cpu;
	int target_cpu = -1;
	int target_util = 0;
	int backup_capacity = 0;
	int best_idle_cpu = -1;
	int best_idle_cstate = INT_MAX;
	int backup_cpu = -1;
	unsigned long task_util_boosted, new_util;

	task_util_boosted = boosted_task_util(p);
	for (iter_cpu = 0; iter_cpu < NR_CPUS; iter_cpu++) {
		int cur_capacity;
		struct rq *rq;
		int idle_idx;

		/*
		 * Iterate from higher cpus for boosted tasks.
		 */
		int i = boosted ? NR_CPUS-iter_cpu-1 : iter_cpu;

		if (!cpu_online(i) || !cpumask_test_cpu(i, tsk_cpus_allowed(p)))
			continue;

		/*
		 * p's blocked utilization is still accounted for on prev_cpu
		 * so prev_cpu will receive a negative bias due to the double
		 * accounting. However, the blocked utilization may be zero.
		 */
		new_util = cpu_util(i) + task_util_boosted;

		/*
		 * Ensure minimum capacity to grant the required boost.
		 * The target CPU can be already at a capacity level higher
		 * than the one required to boost the task.
		 */
		if (new_util > capacity_orig_of(i))
			continue;

		/*
		 * Unconditionally favoring tasks that prefer idle cpus to
		 * improve latency.
		 */
		if (idle_cpu(i) && prefer_idle) {
			if (best_idle_cpu < 0)
				best_idle_cpu = i;
			continue;
		}

		cur_capacity = capacity_curr_of(i);
		rq = cpu_rq(i);
		idle_idx = idle_get_state_idx(rq);

		if (new_util < cur_capacity) {
			if (cpu_rq(i)->nr_running) {
				if (prefer_idle) {
					/* Find a target cpu with highest
					 * utilization.
					 */
					if (target_util == 0 ||
						target_util < new_util) {
						target_cpu = i;
						target_util = new_util;
					}
				} else {
					/* Find a target cpu with lowest
					 * utilization.
					 */
					if (target_util == 0 ||
						target_util > new_util) {
						target_cpu = i;
						target_util = new_util;
					}
				}
			} else if (!prefer_idle) {
				if (best_idle_cpu < 0 ||
					(sysctl_sched_cstate_aware &&
						best_idle_cstate > idle_idx)) {
					best_idle_cstate = idle_idx;
					best_idle_cpu = i;
				}
			}
		} else if (backup_capacity == 0 ||
				backup_capacity > cur_capacity) {
			// Find a backup cpu with least capacity.
			backup_capacity = cur_capacity;
			backup_cpu = i;
		}
	}

	if (prefer_idle && best_idle_cpu >= 0)
		target_cpu = best_idle_cpu;
	else if (target_cpu < 0)
		target_cpu = best_idle_cpu >= 0 ? best_idle_cpu : backup_cpu;

	return target_cpu;
}

static int energy_aware_wake_cpu(struct task_struct *p, int target, int sync)
{
=======
{
	int iter_cpu;
	int target_cpu = -1;
	int target_util = 0;
	int backup_capacity = 0;
	int best_idle_cpu = -1;
	int best_idle_cstate = INT_MAX;
	int backup_cpu = -1;
	unsigned long task_util_boosted, new_util;

	task_util_boosted = boosted_task_util(p);
	for (iter_cpu = 0; iter_cpu < NR_CPUS; iter_cpu++) {
		int cur_capacity;
		struct rq *rq;
		int idle_idx;

		/*
		 * Iterate from higher cpus for boosted tasks.
		 */
		int i = boosted ? NR_CPUS-iter_cpu-1 : iter_cpu;

		if (!cpu_online(i) || !cpumask_test_cpu(i, tsk_cpus_allowed(p)))
			continue;

		/*
		 * p's blocked utilization is still accounted for on prev_cpu
		 * so prev_cpu will receive a negative bias due to the double
		 * accounting. However, the blocked utilization may be zero.
		 */
		new_util = cpu_util(i) + task_util_boosted;

		/*
		 * Ensure minimum capacity to grant the required boost.
		 * The target CPU can be already at a capacity level higher
		 * than the one required to boost the task.
		 */
		if (new_util > capacity_orig_of(i))
			continue;

#ifdef CONFIG_SCHED_WALT
		if (walt_cpu_high_irqload(i))
			continue;
#endif
		/*
		 * Unconditionally favoring tasks that prefer idle cpus to
		 * improve latency.
		 */
		if (idle_cpu(i) && prefer_idle) {
			if (best_idle_cpu < 0)
				best_idle_cpu = i;
			continue;
		}

		cur_capacity = capacity_curr_of(i);
		rq = cpu_rq(i);
		idle_idx = idle_get_state_idx(rq);

		if (new_util < cur_capacity) {
			if (cpu_rq(i)->nr_running) {
				if (prefer_idle) {
					/* Find a target cpu with highest
					 * utilization.
					 */
					if (target_util == 0 ||
						target_util < new_util) {
						target_cpu = i;
						target_util = new_util;
					}
				} else {
					/* Find a target cpu with lowest
					 * utilization.
					 */
					if (target_util == 0 ||
						target_util > new_util) {
						target_cpu = i;
						target_util = new_util;
					}
				}
			} else if (!prefer_idle) {
				if (best_idle_cpu < 0 ||
					(sysctl_sched_cstate_aware &&
						best_idle_cstate > idle_idx)) {
					best_idle_cstate = idle_idx;
					best_idle_cpu = i;
				}
			}
		} else if (backup_capacity == 0 ||
				backup_capacity > cur_capacity) {
			// Find a backup cpu with least capacity.
			backup_capacity = cur_capacity;
			backup_cpu = i;
		}
	}

	if (prefer_idle && best_idle_cpu >= 0)
		target_cpu = best_idle_cpu;
	else if (target_cpu < 0)
		target_cpu = best_idle_cpu >= 0 ? best_idle_cpu : backup_cpu;

	return target_cpu;
}

static int energy_aware_wake_cpu(struct task_struct *p, int target, int sync)
{
>>>>>>> c71ad0f6
	struct sched_domain *sd;
	struct sched_group *sg, *sg_target;
	int target_max_cap = INT_MAX;
	int target_cpu = task_cpu(p);
	unsigned long task_util_boosted, new_util;
	int i;

	if (sysctl_sched_sync_hint_enable && sync) {
		int cpu = smp_processor_id();
		cpumask_t search_cpus;
		cpumask_and(&search_cpus, tsk_cpus_allowed(p), cpu_online_mask);
		if (cpumask_test_cpu(cpu, &search_cpus))
			return cpu;
	}

	sd = rcu_dereference(per_cpu(sd_ea, task_cpu(p)));

	if (!sd)
		return target;

	sg = sd->groups;
	sg_target = sg;

	if (sysctl_sched_is_big_little) {

		/*
		 * Find group with sufficient capacity. We only get here if no cpu is
		 * overutilized. We may end up overutilizing a cpu by adding the task,
		 * but that should not be any worse than select_idle_sibling().
		 * load_balance() should sort it out later as we get above the tipping
		 * point.
		 */
		do {
			/* Assuming all cpus are the same in group */
			int max_cap_cpu = group_first_cpu(sg);

			/*
			 * Assume smaller max capacity means more energy-efficient.
			 * Ideally we should query the energy model for the right
			 * answer but it easily ends up in an exhaustive search.
			 */
			if (capacity_of(max_cap_cpu) < target_max_cap &&
			    task_fits_max(p, max_cap_cpu)) {
				sg_target = sg;
				target_max_cap = capacity_of(max_cap_cpu);
			}
		} while (sg = sg->next, sg != sd->groups);

		task_util_boosted = boosted_task_util(p);
		/* Find cpu with sufficient capacity */
		for_each_cpu_and(i, tsk_cpus_allowed(p), sched_group_cpus(sg_target)) {
			/*
			 * p's blocked utilization is still accounted for on prev_cpu
			 * so prev_cpu will receive a negative bias due to the double
			 * accounting. However, the blocked utilization may be zero.
			 */
			new_util = cpu_util(i) + task_util_boosted;

			/*
			 * Ensure minimum capacity to grant the required boost.
			 * The target CPU can be already at a capacity level higher
			 * than the one required to boost the task.
			 */
			if (new_util > capacity_orig_of(i))
				continue;

			if (new_util < capacity_curr_of(i)) {
				target_cpu = i;
				if (cpu_rq(i)->nr_running)
					break;
			}

			/* cpu has capacity at higher OPP, keep it as fallback */
			if (target_cpu == task_cpu(p))
				target_cpu = i;
		}
	} else {
		/*
		 * Find a cpu with sufficient capacity
		 */
#ifdef CONFIG_CGROUP_SCHEDTUNE
		bool boosted = schedtune_task_boost(p) > 0;
		bool prefer_idle = schedtune_prefer_idle(p) > 0;
#else
		bool boosted = 0;
		bool prefer_idle = 0;
#endif
		int tmp_target = find_best_target(p, boosted, prefer_idle);
		if (tmp_target >= 0) {
			target_cpu = tmp_target;
			if ((boosted || prefer_idle) && idle_cpu(target_cpu))
				return target_cpu;
		}
	}

	if (target_cpu != task_cpu(p)) {
		struct energy_env eenv = {
			.util_delta	= task_util(p),
			.src_cpu	= task_cpu(p),
			.dst_cpu	= target_cpu,
			.task		= p,
		};

		/* Not enough spare capacity on previous cpu */
		if (cpu_overutilized(task_cpu(p)))
			return target_cpu;

		if (energy_diff(&eenv) >= 0)
			return task_cpu(p);
	}

	return target_cpu;
}

/*
 * select_task_rq_fair: Select target runqueue for the waking task in domains
 * that have the 'sd_flag' flag set. In practice, this is SD_BALANCE_WAKE,
 * SD_BALANCE_FORK, or SD_BALANCE_EXEC.
 *
 * Balances load by selecting the idlest cpu in the idlest group, or under
 * certain conditions an idle sibling cpu if the domain has SD_WAKE_AFFINE set.
 *
 * Returns the target cpu number.
 *
 * preempt must be disabled.
 */
static int
select_task_rq_fair(struct task_struct *p, int prev_cpu, int sd_flag, int wake_flags)
{
	struct sched_domain *tmp, *affine_sd = NULL, *sd = NULL;
	int cpu = smp_processor_id();
	int new_cpu = prev_cpu;
	int want_affine = 0;
	int sync = wake_flags & WF_SYNC;

#ifdef CONFIG_SCHED_HMP
	return select_best_cpu(p, prev_cpu, 0, sync);
#endif

	if (sd_flag & SD_BALANCE_WAKE)
		want_affine = (!wake_wide(p) && task_fits_max(p, cpu) &&
			      cpumask_test_cpu(cpu, tsk_cpus_allowed(p))) ||
			      energy_aware();

	rcu_read_lock();
	for_each_domain(cpu, tmp) {
		if (!(tmp->flags & SD_LOAD_BALANCE))
			break;

		/*
		 * If both cpu and prev_cpu are part of this domain,
		 * cpu is a valid SD_WAKE_AFFINE target.
		 */
		if (want_affine && (tmp->flags & SD_WAKE_AFFINE) &&
		    cpumask_test_cpu(prev_cpu, sched_domain_span(tmp))) {
			affine_sd = tmp;
			break;
		}

		if (tmp->flags & sd_flag)
			sd = tmp;
		else if (!want_affine)
			break;
	}

	if (affine_sd) {
		sd = NULL; /* Prefer wake_affine over balance flags */
		if (cpu != prev_cpu && wake_affine(affine_sd, p, sync))
			new_cpu = cpu;
	}

	if (!sd) {
		if (energy_aware() && !cpu_rq(cpu)->rd->overutilized)
			new_cpu = energy_aware_wake_cpu(p, prev_cpu, sync);
		else if (sd_flag & SD_BALANCE_WAKE) /* XXX always ? */
			new_cpu = select_idle_sibling(p, new_cpu);

	} else while (sd) {
		struct sched_group *group;
		int weight;

		if (!(sd->flags & sd_flag)) {
			sd = sd->child;
			continue;
		}

		group = find_idlest_group(sd, p, cpu, sd_flag);
		if (!group) {
			sd = sd->child;
			continue;
		}

		new_cpu = find_idlest_cpu(group, p, cpu);
		if (new_cpu == -1 || new_cpu == cpu) {
			/* Now try balancing at a lower domain level of cpu */
			sd = sd->child;
			continue;
		}

		/* Now try balancing at a lower domain level of new_cpu */
		cpu = new_cpu;
		weight = sd->span_weight;
		sd = NULL;
		for_each_domain(cpu, tmp) {
			if (weight <= tmp->span_weight)
				break;
			if (tmp->flags & sd_flag)
				sd = tmp;
		}
		/* while loop will break here if sd == NULL */
	}
	rcu_read_unlock();

	return new_cpu;
}

/*
 * Called immediately before a task is migrated to a new cpu; task_cpu(p) and
 * cfs_rq_of(p) references at time of call are still valid and identify the
 * previous cpu.  However, the caller only guarantees p->pi_lock is held; no
 * other assumptions, including the state of rq->lock, should be made.
 */
static void migrate_task_rq_fair(struct task_struct *p)
{
	/*
	 * We are supposed to update the task to "current" time, then its up to date
	 * and ready to go to new CPU/cfs_rq. But we have difficulty in getting
	 * what current time is, so simply throw away the out-of-date time. This
	 * will result in the wakee task is less decayed, but giving the wakee more
	 * load sounds not bad.
	 */
	remove_entity_load_avg(&p->se);

	/* Tell new CPU we are migrated */
	p->se.avg.last_update_time = 0;

	/* We have migrated, no longer consider this task hot */
	p->se.exec_start = 0;
}

static void task_dead_fair(struct task_struct *p)
{
	remove_entity_load_avg(&p->se);
}
#else
#define task_fits_max(p, cpu) true
#endif /* CONFIG_SMP */

static unsigned long
wakeup_gran(struct sched_entity *curr, struct sched_entity *se)
{
	unsigned long gran = sysctl_sched_wakeup_granularity;

	/*
	 * Since its curr running now, convert the gran from real-time
	 * to virtual-time in his units.
	 *
	 * By using 'se' instead of 'curr' we penalize light tasks, so
	 * they get preempted easier. That is, if 'se' < 'curr' then
	 * the resulting gran will be larger, therefore penalizing the
	 * lighter, if otoh 'se' > 'curr' then the resulting gran will
	 * be smaller, again penalizing the lighter task.
	 *
	 * This is especially important for buddies when the leftmost
	 * task is higher priority than the buddy.
	 */
	return calc_delta_fair(gran, se);
}

/*
 * Should 'se' preempt 'curr'.
 *
 *             |s1
 *        |s2
 *   |s3
 *         g
 *      |<--->|c
 *
 *  w(c, s1) = -1
 *  w(c, s2) =  0
 *  w(c, s3) =  1
 *
 */
static int
wakeup_preempt_entity(struct sched_entity *curr, struct sched_entity *se)
{
	s64 gran, vdiff = curr->vruntime - se->vruntime;

	if (vdiff <= 0)
		return -1;

	gran = wakeup_gran(curr, se);
	if (vdiff > gran)
		return 1;

	return 0;
}

static void set_last_buddy(struct sched_entity *se)
{
	if (entity_is_task(se) && unlikely(task_of(se)->policy == SCHED_IDLE))
		return;

	for_each_sched_entity(se)
		cfs_rq_of(se)->last = se;
}

static void set_next_buddy(struct sched_entity *se)
{
	if (entity_is_task(se) && unlikely(task_of(se)->policy == SCHED_IDLE))
		return;

	for_each_sched_entity(se)
		cfs_rq_of(se)->next = se;
}

static void set_skip_buddy(struct sched_entity *se)
{
	for_each_sched_entity(se)
		cfs_rq_of(se)->skip = se;
}

/*
 * Preempt the current task with a newly woken task if needed:
 */
static void check_preempt_wakeup(struct rq *rq, struct task_struct *p, int wake_flags)
{
	struct task_struct *curr = rq->curr;
	struct sched_entity *se = &curr->se, *pse = &p->se;
	struct cfs_rq *cfs_rq = task_cfs_rq(curr);
	int scale = cfs_rq->nr_running >= sched_nr_latency;
	int next_buddy_marked = 0;

	if (unlikely(se == pse))
		return;

	/*
	 * This is possible from callers such as attach_tasks(), in which we
	 * unconditionally check_prempt_curr() after an enqueue (which may have
	 * lead to a throttle).  This both saves work and prevents false
	 * next-buddy nomination below.
	 */
	if (unlikely(throttled_hierarchy(cfs_rq_of(pse))))
		return;

	if (sched_feat(NEXT_BUDDY) && scale && !(wake_flags & WF_FORK)) {
		set_next_buddy(pse);
		next_buddy_marked = 1;
	}

	/*
	 * We can come here with TIF_NEED_RESCHED already set from new task
	 * wake up path.
	 *
	 * Note: this also catches the edge-case of curr being in a throttled
	 * group (e.g. via set_curr_task), since update_curr() (in the
	 * enqueue of curr) will have resulted in resched being set.  This
	 * prevents us from potentially nominating it as a false LAST_BUDDY
	 * below.
	 */
	if (test_tsk_need_resched(curr))
		return;

	/* Idle tasks are by definition preempted by non-idle tasks. */
	if (unlikely(curr->policy == SCHED_IDLE) &&
	    likely(p->policy != SCHED_IDLE))
		goto preempt;

	/*
	 * Batch and idle tasks do not preempt non-idle tasks (their preemption
	 * is driven by the tick):
	 */
	if (unlikely(p->policy != SCHED_NORMAL) || !sched_feat(WAKEUP_PREEMPTION))
		return;

	find_matching_se(&se, &pse);
	update_curr(cfs_rq_of(se));
	BUG_ON(!pse);
	if (wakeup_preempt_entity(se, pse) == 1) {
		/*
		 * Bias pick_next to pick the sched entity that is
		 * triggering this preemption.
		 */
		if (!next_buddy_marked)
			set_next_buddy(pse);
		goto preempt;
	}

	return;

preempt:
	resched_curr(rq);
	/*
	 * Only set the backward buddy when the current task is still
	 * on the rq. This can happen when a wakeup gets interleaved
	 * with schedule on the ->pre_schedule() or idle_balance()
	 * point, either of which can * drop the rq lock.
	 *
	 * Also, during early boot the idle thread is in the fair class,
	 * for obvious reasons its a bad idea to schedule back to it.
	 */
	if (unlikely(!se->on_rq || curr == rq->idle))
		return;

	if (sched_feat(LAST_BUDDY) && scale && entity_is_task(se))
		set_last_buddy(se);
}

static struct task_struct *
pick_next_task_fair(struct rq *rq, struct task_struct *prev)
{
	struct cfs_rq *cfs_rq = &rq->cfs;
	struct sched_entity *se;
	struct task_struct *p;
	int new_tasks;

again:
#ifdef CONFIG_FAIR_GROUP_SCHED
	if (!cfs_rq->nr_running)
		goto idle;

	if (prev->sched_class != &fair_sched_class)
		goto simple;

	/*
	 * Because of the set_next_buddy() in dequeue_task_fair() it is rather
	 * likely that a next task is from the same cgroup as the current.
	 *
	 * Therefore attempt to avoid putting and setting the entire cgroup
	 * hierarchy, only change the part that actually changes.
	 */

	do {
		struct sched_entity *curr = cfs_rq->curr;

		/*
		 * Since we got here without doing put_prev_entity() we also
		 * have to consider cfs_rq->curr. If it is still a runnable
		 * entity, update_curr() will update its vruntime, otherwise
		 * forget we've ever seen it.
		 */
		if (curr) {
			if (curr->on_rq)
				update_curr(cfs_rq);
			else
				curr = NULL;

			/*
			 * This call to check_cfs_rq_runtime() will do the
			 * throttle and dequeue its entity in the parent(s).
			 * Therefore the 'simple' nr_running test will indeed
			 * be correct.
			 */
			if (unlikely(check_cfs_rq_runtime(cfs_rq)))
				goto simple;
		}

		se = pick_next_entity(cfs_rq, curr);
		cfs_rq = group_cfs_rq(se);
	} while (cfs_rq);

	p = task_of(se);

	/*
	 * Since we haven't yet done put_prev_entity and if the selected task
	 * is a different task than we started out with, try and touch the
	 * least amount of cfs_rqs.
	 */
	if (prev != p) {
		struct sched_entity *pse = &prev->se;

		while (!(cfs_rq = is_same_group(se, pse))) {
			int se_depth = se->depth;
			int pse_depth = pse->depth;

			if (se_depth <= pse_depth) {
				put_prev_entity(cfs_rq_of(pse), pse);
				pse = parent_entity(pse);
			}
			if (se_depth >= pse_depth) {
				set_next_entity(cfs_rq_of(se), se);
				se = parent_entity(se);
			}
		}

		put_prev_entity(cfs_rq, pse);
		set_next_entity(cfs_rq, se);
	}

	if (hrtick_enabled(rq))
		hrtick_start_fair(rq, p);

	rq->misfit_task = !task_fits_max(p, rq->cpu);

	return p;
simple:
	cfs_rq = &rq->cfs;
#endif

	if (!cfs_rq->nr_running)
		goto idle;

	put_prev_task(rq, prev);

	do {
		se = pick_next_entity(cfs_rq, NULL);
		set_next_entity(cfs_rq, se);
		cfs_rq = group_cfs_rq(se);
	} while (cfs_rq);

	p = task_of(se);

	if (hrtick_enabled(rq))
		hrtick_start_fair(rq, p);

	rq->misfit_task = !task_fits_max(p, rq->cpu);

	return p;

idle:
	rq->misfit_task = 0;
	/*
	 * This is OK, because current is on_cpu, which avoids it being picked
	 * for load-balance and preemption/IRQs are still disabled avoiding
	 * further scheduler activity on it and we're being very careful to
	 * re-start the picking loop.
	 */
	lockdep_unpin_lock(&rq->lock);
	new_tasks = idle_balance(rq);
	lockdep_pin_lock(&rq->lock);
	/*
	 * Because idle_balance() releases (and re-acquires) rq->lock, it is
	 * possible for any higher priority task to appear. In that case we
	 * must re-start the pick_next_entity() loop.
	 */
	if (new_tasks < 0)
		return RETRY_TASK;

	if (new_tasks > 0)
		goto again;

	return NULL;
}

/*
 * Account for a descheduled task:
 */
static void put_prev_task_fair(struct rq *rq, struct task_struct *prev)
{
	struct sched_entity *se = &prev->se;
	struct cfs_rq *cfs_rq;

	for_each_sched_entity(se) {
		cfs_rq = cfs_rq_of(se);
		put_prev_entity(cfs_rq, se);
	}
}

/*
 * sched_yield() is very simple
 *
 * The magic of dealing with the ->skip buddy is in pick_next_entity.
 */
static void yield_task_fair(struct rq *rq)
{
	struct task_struct *curr = rq->curr;
	struct cfs_rq *cfs_rq = task_cfs_rq(curr);
	struct sched_entity *se = &curr->se;

	/*
	 * Are we the only task in the tree?
	 */
	if (unlikely(rq->nr_running == 1))
		return;

	clear_buddies(cfs_rq, se);

	if (curr->policy != SCHED_BATCH) {
		update_rq_clock(rq);
		/*
		 * Update run-time statistics of the 'current'.
		 */
		update_curr(cfs_rq);
		/*
		 * Tell update_rq_clock() that we've just updated,
		 * so we don't do microscopic update in schedule()
		 * and double the fastpath cost.
		 */
		rq_clock_skip_update(rq, true);
	}

	set_skip_buddy(se);
}

static bool yield_to_task_fair(struct rq *rq, struct task_struct *p, bool preempt)
{
	struct sched_entity *se = &p->se;

	/* throttled hierarchies are not runnable */
	if (!se->on_rq || throttled_hierarchy(cfs_rq_of(se)))
		return false;

	/* Tell the scheduler that we'd really like pse to run next. */
	set_next_buddy(se);

	yield_task_fair(rq);

	return true;
}

#ifdef CONFIG_SMP
/**************************************************
 * Fair scheduling class load-balancing methods.
 *
 * BASICS
 *
 * The purpose of load-balancing is to achieve the same basic fairness the
 * per-cpu scheduler provides, namely provide a proportional amount of compute
 * time to each task. This is expressed in the following equation:
 *
 *   W_i,n/P_i == W_j,n/P_j for all i,j                               (1)
 *
 * Where W_i,n is the n-th weight average for cpu i. The instantaneous weight
 * W_i,0 is defined as:
 *
 *   W_i,0 = \Sum_j w_i,j                                             (2)
 *
 * Where w_i,j is the weight of the j-th runnable task on cpu i. This weight
 * is derived from the nice value as per prio_to_weight[].
 *
 * The weight average is an exponential decay average of the instantaneous
 * weight:
 *
 *   W'_i,n = (2^n - 1) / 2^n * W_i,n + 1 / 2^n * W_i,0               (3)
 *
 * C_i is the compute capacity of cpu i, typically it is the
 * fraction of 'recent' time available for SCHED_OTHER task execution. But it
 * can also include other factors [XXX].
 *
 * To achieve this balance we define a measure of imbalance which follows
 * directly from (1):
 *
 *   imb_i,j = max{ avg(W/C), W_i/C_i } - min{ avg(W/C), W_j/C_j }    (4)
 *
 * We them move tasks around to minimize the imbalance. In the continuous
 * function space it is obvious this converges, in the discrete case we get
 * a few fun cases generally called infeasible weight scenarios.
 *
 * [XXX expand on:
 *     - infeasible weights;
 *     - local vs global optima in the discrete case. ]
 *
 *
 * SCHED DOMAINS
 *
 * In order to solve the imbalance equation (4), and avoid the obvious O(n^2)
 * for all i,j solution, we create a tree of cpus that follows the hardware
 * topology where each level pairs two lower groups (or better). This results
 * in O(log n) layers. Furthermore we reduce the number of cpus going up the
 * tree to only the first of the previous level and we decrease the frequency
 * of load-balance at each level inv. proportional to the number of cpus in
 * the groups.
 *
 * This yields:
 *
 *     log_2 n     1     n
 *   \Sum       { --- * --- * 2^i } = O(n)                            (5)
 *     i = 0      2^i   2^i
 *                               `- size of each group
 *         |         |     `- number of cpus doing load-balance
 *         |         `- freq
 *         `- sum over all levels
 *
 * Coupled with a limit on how many tasks we can migrate every balance pass,
 * this makes (5) the runtime complexity of the balancer.
 *
 * An important property here is that each CPU is still (indirectly) connected
 * to every other cpu in at most O(log n) steps:
 *
 * The adjacency matrix of the resulting graph is given by:
 *
 *             log_2 n     
 *   A_i,j = \Union     (i % 2^k == 0) && i / 2^(k+1) == j / 2^(k+1)  (6)
 *             k = 0
 *
 * And you'll find that:
 *
 *   A^(log_2 n)_i,j != 0  for all i,j                                (7)
 *
 * Showing there's indeed a path between every cpu in at most O(log n) steps.
 * The task movement gives a factor of O(m), giving a convergence complexity
 * of:
 *
 *   O(nm log n),  n := nr_cpus, m := nr_tasks                        (8)
 *
 *
 * WORK CONSERVING
 *
 * In order to avoid CPUs going idle while there's still work to do, new idle
 * balancing is more aggressive and has the newly idle cpu iterate up the domain
 * tree itself instead of relying on other CPUs to bring it work.
 *
 * This adds some complexity to both (5) and (8) but it reduces the total idle
 * time.
 *
 * [XXX more?]
 *
 *
 * CGROUPS
 *
 * Cgroups make a horror show out of (2), instead of a simple sum we get:
 *
 *                                s_k,i
 *   W_i,0 = \Sum_j \Prod_k w_k * -----                               (9)
 *                                 S_k
 *
 * Where
 *
 *   s_k,i = \Sum_j w_i,j,k  and  S_k = \Sum_i s_k,i                 (10)
 *
 * w_i,j,k is the weight of the j-th runnable task in the k-th cgroup on cpu i.
 *
 * The big problem is S_k, its a global sum needed to compute a local (W_i)
 * property.
 *
 * [XXX write more on how we solve this.. _after_ merging pjt's patches that
 *      rewrite all of this once again.]
 */ 

static unsigned long __read_mostly max_load_balance_interval = HZ/10;

enum fbq_type { regular, remote, all };

enum group_type {
	group_other = 0,
	group_misfit_task,
	group_imbalanced,
	group_overloaded,
};

#define LBF_ALL_PINNED	0x01
#define LBF_NEED_BREAK	0x02
#define LBF_DST_PINNED  0x04
#define LBF_SOME_PINNED	0x08
#define LBF_BIG_TASK_ACTIVE_BALANCE 0x80
#define LBF_IGNORE_BIG_TASKS 0x100
#define LBF_IGNORE_PREFERRED_CLUSTER_TASKS 0x200
#define LBF_MOVED_RELATED_THREAD_GROUP_TASK 0x400

struct lb_env {
	struct sched_domain	*sd;

	struct rq		*src_rq;
	int			src_cpu;

	int			dst_cpu;
	struct rq		*dst_rq;

	struct cpumask		*dst_grpmask;
	int			new_dst_cpu;
	enum cpu_idle_type	idle;
	long			imbalance;
	unsigned int		src_grp_nr_running;
	/* The set of CPUs under consideration for load-balancing */
	struct cpumask		*cpus;
	unsigned int		busiest_grp_capacity;
	unsigned int		busiest_nr_running;

	unsigned int		flags;

	unsigned int		loop;
	unsigned int		loop_break;
	unsigned int		loop_max;

	enum fbq_type		fbq_type;
	enum group_type		busiest_group_type;
	struct list_head	tasks;
	enum sched_boost_policy	boost_policy;
};

/*
 * Is this task likely cache-hot:
 */
static int task_hot(struct task_struct *p, struct lb_env *env)
{
	s64 delta;

	lockdep_assert_held(&env->src_rq->lock);

	if (p->sched_class != &fair_sched_class)
		return 0;

	if (unlikely(p->policy == SCHED_IDLE))
		return 0;

	/*
	 * Buddy candidates are cache hot:
	 */
	if (sched_feat(CACHE_HOT_BUDDY) && env->dst_rq->nr_running &&
			(&p->se == cfs_rq_of(&p->se)->next ||
			 &p->se == cfs_rq_of(&p->se)->last))
		return 1;

	if (sysctl_sched_migration_cost == -1)
		return 1;
	if (sysctl_sched_migration_cost == 0)
		return 0;

	delta = rq_clock_task(env->src_rq) - p->se.exec_start;

	return delta < (s64)sysctl_sched_migration_cost;
}

#ifdef CONFIG_NUMA_BALANCING
/*
 * Returns 1, if task migration degrades locality
 * Returns 0, if task migration improves locality i.e migration preferred.
 * Returns -1, if task migration is not affected by locality.
 */
static int migrate_degrades_locality(struct task_struct *p, struct lb_env *env)
{
	struct numa_group *numa_group = rcu_dereference(p->numa_group);
	unsigned long src_faults, dst_faults;
	int src_nid, dst_nid;

	if (!static_branch_likely(&sched_numa_balancing))
		return -1;

	if (!p->numa_faults || !(env->sd->flags & SD_NUMA))
		return -1;

	src_nid = cpu_to_node(env->src_cpu);
	dst_nid = cpu_to_node(env->dst_cpu);

	if (src_nid == dst_nid)
		return -1;

	/* Migrating away from the preferred node is always bad. */
	if (src_nid == p->numa_preferred_nid) {
		if (env->src_rq->nr_running > env->src_rq->nr_preferred_running)
			return 1;
		else
			return -1;
	}

	/* Encourage migration to the preferred node. */
	if (dst_nid == p->numa_preferred_nid)
		return 0;

	if (numa_group) {
		src_faults = group_faults(p, src_nid);
		dst_faults = group_faults(p, dst_nid);
	} else {
		src_faults = task_faults(p, src_nid);
		dst_faults = task_faults(p, dst_nid);
	}

	return dst_faults < src_faults;
}

#else
static inline int migrate_degrades_locality(struct task_struct *p,
					     struct lb_env *env)
{
	return -1;
}
#endif

/*
 * can_migrate_task - may task p from runqueue rq be migrated to this_cpu?
 */
static
int can_migrate_task(struct task_struct *p, struct lb_env *env)
{
	int tsk_cache_hot;
	int twf, group_cpus;

	lockdep_assert_held(&env->src_rq->lock);

	/*
	 * We do not migrate tasks that are:
	 * 1) throttled_lb_pair, or
	 * 2) cannot be migrated to this CPU due to cpus_allowed, or
	 * 3) running (obviously), or
	 * 4) are cache-hot on their current CPU.
	 */
	if (throttled_lb_pair(task_group(p), env->src_cpu, env->dst_cpu))
		return 0;

	if (!cpumask_test_cpu(env->dst_cpu, tsk_cpus_allowed(p))) {
		int cpu;

		schedstat_inc(p, se.statistics.nr_failed_migrations_affine);

		env->flags |= LBF_SOME_PINNED;

		/*
		 * Remember if this task can be migrated to any other cpu in
		 * our sched_group. We may want to revisit it if we couldn't
		 * meet load balance goals by pulling other tasks on src_cpu.
		 *
		 * Also avoid computing new_dst_cpu if we have already computed
		 * one in current iteration.
		 */
		if (!env->dst_grpmask || (env->flags & LBF_DST_PINNED))
			return 0;

		/* Prevent to re-select dst_cpu via env's cpus */
		for_each_cpu_and(cpu, env->dst_grpmask, env->cpus) {
			if (cpumask_test_cpu(cpu, tsk_cpus_allowed(p))) {
				env->flags |= LBF_DST_PINNED;
				env->new_dst_cpu = cpu;
				break;
			}
		}

		return 0;
	}

	/* Record that we found atleast one task that could run on dst_cpu */
	env->flags &= ~LBF_ALL_PINNED;

	if (cpu_capacity(env->dst_cpu) > cpu_capacity(env->src_cpu)) {
		if (nr_big_tasks(env->src_rq) && !is_big_task(p))
			return 0;

		if (env->boost_policy == SCHED_BOOST_ON_BIG &&
					!task_sched_boost(p))
			return 0;
	}

	twf = task_will_fit(p, env->dst_cpu);

	/*
	 * Attempt to not pull tasks that don't fit. We may get lucky and find
	 * one that actually fits.
	 */
	if (env->flags & LBF_IGNORE_BIG_TASKS && !twf)
		return 0;

	if (env->flags & LBF_IGNORE_PREFERRED_CLUSTER_TASKS &&
	    !preferred_cluster(rq_cluster(cpu_rq(env->dst_cpu)), p))
		return 0;

	/*
	 * Group imbalance can sometimes cause work to be pulled across groups
	 * even though the group could have managed the imbalance on its own.
	 * Prevent inter-cluster migrations for big tasks when the number of
	 * tasks is lower than the capacity of the group.
	 */
	group_cpus = DIV_ROUND_UP(env->busiest_grp_capacity,
						 SCHED_CAPACITY_SCALE);
	if (!twf && env->busiest_nr_running <= group_cpus)
		return 0;

	if (task_running(env->src_rq, p)) {
		schedstat_inc(p, se.statistics.nr_failed_migrations_running);
		return 0;
	}

	/*
	 * Aggressive migration if:
	 * 1) IDLE or NEWLY_IDLE balance.
	 * 2) destination numa is preferred
	 * 3) task is cache cold, or
	 * 4) too many balance attempts have failed.
	 */
	tsk_cache_hot = migrate_degrades_locality(p, env);
	if (tsk_cache_hot == -1)
		tsk_cache_hot = task_hot(p, env);

	if (env->idle != CPU_NOT_IDLE || tsk_cache_hot <= 0 ||
	    env->sd->nr_balance_failed > env->sd->cache_nice_tries) {
		if (tsk_cache_hot == 1) {
			schedstat_inc(env->sd, lb_hot_gained[env->idle]);
			schedstat_inc(p, se.statistics.nr_forced_migrations);
		}
		return 1;
	}

	schedstat_inc(p, se.statistics.nr_failed_migrations_hot);
	return 0;
}

/*
 * detach_task() -- detach the task for the migration specified in env
 */
static void detach_task(struct task_struct *p, struct lb_env *env)
{
	lockdep_assert_held(&env->src_rq->lock);

	p->on_rq = TASK_ON_RQ_MIGRATING;
<<<<<<< HEAD
	deactivate_task(env->src_rq, p, 0);
	double_lock_balance(env->src_rq, env->dst_rq);
	set_task_cpu(p, env->dst_cpu);
	if (task_in_related_thread_group(p))
		env->flags |= LBF_MOVED_RELATED_THREAD_GROUP_TASK;
=======
	double_lock_balance(env->src_rq, env->dst_rq);
	set_task_cpu(p, env->dst_cpu);
>>>>>>> c71ad0f6
	double_unlock_balance(env->src_rq, env->dst_rq);
}

/*
 * detach_one_task() -- tries to dequeue exactly one task from env->src_rq, as
 * part of active balancing operations within "domain".
 *
 * Returns a task if successful and NULL otherwise.
 */
static struct task_struct *detach_one_task(struct lb_env *env)
{
	struct task_struct *p, *n;

	lockdep_assert_held(&env->src_rq->lock);

	list_for_each_entry_safe(p, n, &env->src_rq->cfs_tasks, se.group_node) {
		if (!can_migrate_task(p, env))
			continue;

		detach_task(p, env);

		/*
		 * Right now, this is only the second place where
		 * lb_gained[env->idle] is updated (other is detach_tasks)
		 * so we can safely collect stats here rather than
		 * inside detach_tasks().
		 */
		schedstat_inc(env->sd, lb_gained[env->idle]);

		return p;
	}
	return NULL;
}

static const unsigned int sched_nr_migrate_break = 32;

/*
 * detach_tasks() -- tries to detach up to imbalance weighted load from
 * busiest_rq, as part of a balancing operation within domain "sd".
 *
 * Returns number of detached tasks if successful and 0 otherwise.
 */
static int detach_tasks(struct lb_env *env)
{
	struct list_head *tasks = &env->src_rq->cfs_tasks;
	struct task_struct *p;
	unsigned long load;
	int detached = 0;
	int orig_loop = env->loop;

	lockdep_assert_held(&env->src_rq->lock);

	if (env->imbalance <= 0)
		return 0;

	if (!same_cluster(env->dst_cpu, env->src_cpu))
		env->flags |= LBF_IGNORE_PREFERRED_CLUSTER_TASKS;

	if (cpu_capacity(env->dst_cpu) < cpu_capacity(env->src_cpu))
		env->flags |= LBF_IGNORE_BIG_TASKS;

redo:
	while (!list_empty(tasks)) {
		/*
		 * We don't want to steal all, otherwise we may be treated likewise,
		 * which could at worst lead to a livelock crash.
		 */
		if (env->idle != CPU_NOT_IDLE && env->src_rq->nr_running <= 1)
			break;

		p = list_first_entry(tasks, struct task_struct, se.group_node);

		env->loop++;
		/* We've more or less seen every task there is, call it quits */
		if (env->loop > env->loop_max)
			break;

		/* take a breather every nr_migrate tasks */
		if (env->loop > env->loop_break) {
			env->loop_break += sched_nr_migrate_break;
			env->flags |= LBF_NEED_BREAK;
			break;
		}

		if (!can_migrate_task(p, env))
			goto next;

		load = task_h_load(p);

		if (sched_feat(LB_MIN) && load < 16 && !env->sd->nr_balance_failed)
			goto next;

		if ((load / 2) > env->imbalance)
			goto next;

		detach_task(p, env);
		list_add(&p->se.group_node, &env->tasks);

		detached++;
		env->imbalance -= load;

#ifdef CONFIG_PREEMPT
		/*
		 * NEWIDLE balancing is a source of latency, so preemptible
		 * kernels will stop after the first task is detached to minimize
		 * the critical section.
		 */
		if (env->idle == CPU_NEWLY_IDLE)
			break;
#endif

		/*
		 * We only want to steal up to the prescribed amount of
		 * weighted load.
		 */
		if (env->imbalance <= 0)
			break;

		continue;
next:
		list_move_tail(&p->se.group_node, tasks);
	}

	if (env->flags & (LBF_IGNORE_BIG_TASKS |
			LBF_IGNORE_PREFERRED_CLUSTER_TASKS) && !detached) {
		tasks = &env->src_rq->cfs_tasks;
		env->flags &= ~(LBF_IGNORE_BIG_TASKS |
				LBF_IGNORE_PREFERRED_CLUSTER_TASKS);
		env->loop = orig_loop;
		goto redo;
	}

	/*
	 * Right now, this is one of only two places we collect this stat
	 * so we can safely collect detach_one_task() stats here rather
	 * than inside detach_one_task().
	 */
	schedstat_add(env->sd, lb_gained[env->idle], detached);

	return detached;
}

/*
 * attach_task() -- attach the task detached by detach_task() to its new rq.
 */
static void attach_task(struct rq *rq, struct task_struct *p)
{
	lockdep_assert_held(&rq->lock);

	BUG_ON(task_rq(p) != rq);
	activate_task(rq, p, 0);
	p->on_rq = TASK_ON_RQ_QUEUED;
	check_preempt_curr(rq, p, 0);
}

/*
 * attach_one_task() -- attaches the task returned from detach_one_task() to
 * its new rq.
 */
static void attach_one_task(struct rq *rq, struct task_struct *p)
{
	raw_spin_lock(&rq->lock);
	attach_task(rq, p);
	/*
	 * We want to potentially raise target_cpu's OPP.
	 */
	update_capacity_of(cpu_of(rq));
	raw_spin_unlock(&rq->lock);
}

/*
 * attach_tasks() -- attaches all tasks detached by detach_tasks() to their
 * new rq.
 */
static void attach_tasks(struct lb_env *env)
{
	struct list_head *tasks = &env->tasks;
	struct task_struct *p;

	raw_spin_lock(&env->dst_rq->lock);

	while (!list_empty(tasks)) {
		p = list_first_entry(tasks, struct task_struct, se.group_node);
		list_del_init(&p->se.group_node);

		attach_task(env->dst_rq, p);
	}

	/*
	 * We want to potentially raise env.dst_cpu's OPP.
	 */
	update_capacity_of(env->dst_cpu);

	raw_spin_unlock(&env->dst_rq->lock);
}

#ifdef CONFIG_FAIR_GROUP_SCHED
static void update_blocked_averages(int cpu)
{
	struct rq *rq = cpu_rq(cpu);
	struct cfs_rq *cfs_rq;
	unsigned long flags;

	raw_spin_lock_irqsave(&rq->lock, flags);
	update_rq_clock(rq);

	/*
	 * Iterates the task_group tree in a bottom up fashion, see
	 * list_add_leaf_cfs_rq() for details.
	 */
	for_each_leaf_cfs_rq(rq, cfs_rq) {
		/* throttled entities do not contribute to load */
		if (throttled_hierarchy(cfs_rq))
			continue;

		if (update_cfs_rq_load_avg(cfs_rq_clock_task(cfs_rq), cfs_rq))
			update_tg_load_avg(cfs_rq, 0);
	}
	raw_spin_unlock_irqrestore(&rq->lock, flags);
}

/*
 * Compute the hierarchical load factor for cfs_rq and all its ascendants.
 * This needs to be done in a top-down fashion because the load of a child
 * group is a fraction of its parents load.
 */
static void update_cfs_rq_h_load(struct cfs_rq *cfs_rq)
{
	struct rq *rq = rq_of(cfs_rq);
	struct sched_entity *se = cfs_rq->tg->se[cpu_of(rq)];
	unsigned long now = jiffies;
	unsigned long load;

	if (cfs_rq->last_h_load_update == now)
		return;

	cfs_rq->h_load_next = NULL;
	for_each_sched_entity(se) {
		cfs_rq = cfs_rq_of(se);
		cfs_rq->h_load_next = se;
		if (cfs_rq->last_h_load_update == now)
			break;
	}

	if (!se) {
		cfs_rq->h_load = cfs_rq_load_avg(cfs_rq);
		cfs_rq->last_h_load_update = now;
	}

	while ((se = cfs_rq->h_load_next) != NULL) {
		load = cfs_rq->h_load;
		load = div64_ul(load * se->avg.load_avg,
			cfs_rq_load_avg(cfs_rq) + 1);
		cfs_rq = group_cfs_rq(se);
		cfs_rq->h_load = load;
		cfs_rq->last_h_load_update = now;
	}
}

static unsigned long task_h_load(struct task_struct *p)
{
	struct cfs_rq *cfs_rq = task_cfs_rq(p);

	update_cfs_rq_h_load(cfs_rq);
	return div64_ul(p->se.avg.load_avg * cfs_rq->h_load,
			cfs_rq_load_avg(cfs_rq) + 1);
}
#else
static inline void update_blocked_averages(int cpu)
{
	struct rq *rq = cpu_rq(cpu);
	struct cfs_rq *cfs_rq = &rq->cfs;
	unsigned long flags;

	raw_spin_lock_irqsave(&rq->lock, flags);
	update_rq_clock(rq);
	update_cfs_rq_load_avg(cfs_rq_clock_task(cfs_rq), cfs_rq);
	raw_spin_unlock_irqrestore(&rq->lock, flags);
}

static unsigned long task_h_load(struct task_struct *p)
{
	return p->se.avg.load_avg;
}
#endif

/********** Helpers for find_busiest_group ************************/

/*
 * sg_lb_stats - stats of a sched_group required for load_balancing
 */
struct sg_lb_stats {
	unsigned long avg_load; /*Avg load across the CPUs of the group */
	unsigned long group_load; /* Total load over the CPUs of the group */
	unsigned long sum_weighted_load; /* Weighted load of group's tasks */
	unsigned long load_per_task;
	unsigned long group_capacity;
	unsigned long group_util; /* Total utilization of the group */
	unsigned int sum_nr_running; /* Nr tasks running in the group */
#ifdef CONFIG_SCHED_HMP
	unsigned long sum_nr_big_tasks;
	u64 group_cpu_load; /* Scaled load of all CPUs of the group */
#endif
	unsigned int idle_cpus;
	unsigned int group_weight;
	enum group_type group_type;
	int group_no_capacity;
	int group_misfit_task; /* A cpu has a task too big for its capacity */
#ifdef CONFIG_NUMA_BALANCING
	unsigned int nr_numa_running;
	unsigned int nr_preferred_running;
#endif
};

/*
 * sd_lb_stats - Structure to store the statistics of a sched_domain
 *		 during load balancing.
 */
struct sd_lb_stats {
	struct sched_group *busiest;	/* Busiest group in this sd */
	struct sched_group *local;	/* Local group in this sd */
	unsigned long total_load;	/* Total load of all groups in sd */
	unsigned long total_capacity;	/* Total capacity of all groups in sd */
	unsigned long avg_load;	/* Average load across all groups in sd */

	struct sg_lb_stats busiest_stat;/* Statistics of the busiest group */
	struct sg_lb_stats local_stat;	/* Statistics of the local group */
};

static inline void init_sd_lb_stats(struct sd_lb_stats *sds)
{
	/*
	 * Skimp on the clearing to avoid duplicate work. We can avoid clearing
	 * local_stat because update_sg_lb_stats() does a full clear/assignment.
	 * We must however clear busiest_stat::avg_load because
	 * update_sd_pick_busiest() reads this before assignment.
	 */
	*sds = (struct sd_lb_stats){
		.busiest = NULL,
		.local = NULL,
		.total_load = 0UL,
		.total_capacity = 0UL,
		.busiest_stat = {
			.avg_load = 0UL,
			.sum_nr_running = 0,
			.group_type = group_other,
#ifdef CONFIG_SCHED_HMP
			.sum_nr_big_tasks = 0UL,
			.group_cpu_load = 0ULL,
#endif
		},
	};
}

#ifdef CONFIG_SCHED_HMP

static int
bail_inter_cluster_balance(struct lb_env *env, struct sd_lb_stats *sds)
{
	int local_cpu, busiest_cpu;
	int local_capacity, busiest_capacity;
	int local_pwr_cost, busiest_pwr_cost;
	int nr_cpus;
	int boost = sched_boost();

	if (!sysctl_sched_restrict_cluster_spill ||
		boost == FULL_THROTTLE_BOOST || boost == CONSERVATIVE_BOOST)
		return 0;

	local_cpu = group_first_cpu(sds->local);
	busiest_cpu = group_first_cpu(sds->busiest);

	local_capacity = cpu_max_possible_capacity(local_cpu);
	busiest_capacity = cpu_max_possible_capacity(busiest_cpu);

	local_pwr_cost = cpu_max_power_cost(local_cpu);
	busiest_pwr_cost = cpu_max_power_cost(busiest_cpu);

	if (local_pwr_cost <= busiest_pwr_cost)
		return 0;

	if (local_capacity > busiest_capacity &&
			sds->busiest_stat.sum_nr_big_tasks)
		return 0;

	nr_cpus = cpumask_weight(sched_group_cpus(sds->busiest));
	if ((sds->busiest_stat.group_cpu_load < nr_cpus * sched_spill_load) &&
		(sds->busiest_stat.sum_nr_running <
			nr_cpus * sysctl_sched_spill_nr_run))
		return 1;

	return 0;
}

#else	/* CONFIG_SCHED_HMP */

static inline int
bail_inter_cluster_balance(struct lb_env *env, struct sd_lb_stats *sds)
{
	return 0;
}

#endif	/* CONFIG_SCHED_HMP */

/**
 * get_sd_load_idx - Obtain the load index for a given sched domain.
 * @sd: The sched_domain whose load_idx is to be obtained.
 * @idle: The idle status of the CPU for whose sd load_idx is obtained.
 *
 * Return: The load index.
 */
static inline int get_sd_load_idx(struct sched_domain *sd,
					enum cpu_idle_type idle)
{
	int load_idx;

	switch (idle) {
	case CPU_NOT_IDLE:
		load_idx = sd->busy_idx;
		break;

	case CPU_NEWLY_IDLE:
		load_idx = sd->newidle_idx;
		break;
	default:
		load_idx = sd->idle_idx;
		break;
	}

	return load_idx;
}

static unsigned long scale_rt_capacity(int cpu)
{
	struct rq *rq = cpu_rq(cpu);
	u64 total, used, age_stamp, avg;
	s64 delta;

	/*
	 * Since we're reading these variables without serialization make sure
	 * we read them once before doing sanity checks on them.
	 */
	age_stamp = READ_ONCE(rq->age_stamp);
	avg = READ_ONCE(rq->rt_avg);
	delta = __rq_clock_broken(rq) - age_stamp;

	if (unlikely(delta < 0))
		delta = 0;

	total = sched_avg_period() + delta;

	used = div_u64(avg, total);

	/*
	 * deadline bandwidth is defined at system level so we must
	 * weight this bandwidth with the max capacity of the system.
	 * As a reminder, avg_bw is 20bits width and
	 * scale_cpu_capacity is 10 bits width
	 */
	used += div_u64(rq->dl.avg_bw, arch_scale_cpu_capacity(NULL, cpu));

	if (likely(used < SCHED_CAPACITY_SCALE))
		return SCHED_CAPACITY_SCALE - used;

	return 1;
}

void init_max_cpu_capacity(struct max_cpu_capacity *mcc)
{
	raw_spin_lock_init(&mcc->lock);
	mcc->val = 0;
	mcc->cpu = -1;
}

static void update_cpu_capacity(struct sched_domain *sd, int cpu)
{
	unsigned long capacity = arch_scale_cpu_capacity(sd, cpu);
	struct sched_group *sdg = sd->groups;
	struct max_cpu_capacity *mcc;
	unsigned long max_capacity;
	int max_cap_cpu;
	unsigned long flags;

	cpu_rq(cpu)->cpu_capacity_orig = capacity;

	mcc = &cpu_rq(cpu)->rd->max_cpu_capacity;

	raw_spin_lock_irqsave(&mcc->lock, flags);
	max_capacity = mcc->val;
	max_cap_cpu = mcc->cpu;

	if ((max_capacity > capacity && max_cap_cpu == cpu) ||
	    (max_capacity < capacity)) {
		mcc->val = capacity;
		mcc->cpu = cpu;
#ifdef CONFIG_SCHED_DEBUG
		raw_spin_unlock_irqrestore(&mcc->lock, flags);
		printk_deferred(KERN_INFO "CPU%d: update max cpu_capacity %lu\n",
				cpu, capacity);
		goto skip_unlock;
#endif
	}
	raw_spin_unlock_irqrestore(&mcc->lock, flags);

skip_unlock: __attribute__ ((unused));
	capacity *= scale_rt_capacity(cpu);
	capacity >>= SCHED_CAPACITY_SHIFT;

	if (!capacity)
		capacity = 1;

	cpu_rq(cpu)->cpu_capacity = capacity;
	sdg->sgc->capacity = capacity;
	sdg->sgc->max_capacity = capacity;
}

void update_group_capacity(struct sched_domain *sd, int cpu)
{
	struct sched_domain *child = sd->child;
	struct sched_group *group, *sdg = sd->groups;
	unsigned long capacity, max_capacity;
	unsigned long interval;

	interval = msecs_to_jiffies(sd->balance_interval);
	interval = clamp(interval, 1UL, max_load_balance_interval);
	sdg->sgc->next_update = jiffies + interval;

	if (!child) {
		update_cpu_capacity(sd, cpu);
		return;
	}

	capacity = 0;
	max_capacity = 0;

	if (child->flags & SD_OVERLAP) {
		/*
		 * SD_OVERLAP domains cannot assume that child groups
		 * span the current group.
		 */

		for_each_cpu(cpu, sched_group_cpus(sdg)) {
			struct sched_group_capacity *sgc;
			struct rq *rq = cpu_rq(cpu);

			if (cpumask_test_cpu(cpu, cpu_isolated_mask))
				continue;
			/*
			 * build_sched_domains() -> init_sched_groups_capacity()
			 * gets here before we've attached the domains to the
			 * runqueues.
			 *
			 * Use capacity_of(), which is set irrespective of domains
			 * in update_cpu_capacity().
			 *
			 * This avoids capacity from being 0 and
			 * causing divide-by-zero issues on boot.
			 */
			if (unlikely(!rq->sd)) {
				capacity += capacity_of(cpu);
			} else {
				sgc = rq->sd->groups->sgc;
				capacity += sgc->capacity;
			}

			max_capacity = max(capacity, max_capacity);
		}
	} else  {
		/*
		 * !SD_OVERLAP domains can assume that child groups
		 * span the current group.
		 */ 

		group = child->groups;
		do {
			struct sched_group_capacity *sgc = group->sgc;

<<<<<<< HEAD
			cpumask_t *cpus = sched_group_cpus(group);

			/* Revisit this later. This won't work for MT domain */
			if (!cpu_isolated(cpumask_first(cpus))) {
				capacity += sgc->capacity;
				max_capacity = max(sgc->max_capacity, max_capacity);
			}
=======
			capacity += sgc->capacity;
			max_capacity = max(sgc->max_capacity, max_capacity);
>>>>>>> c71ad0f6
			group = group->next;
		} while (group != child->groups);
	}

	sdg->sgc->capacity = capacity;
	sdg->sgc->max_capacity = max_capacity;
}

/*
 * Check whether the capacity of the rq has been noticeably reduced by side
 * activity. The imbalance_pct is used for the threshold.
 * Return true is the capacity is reduced
 */
static inline int
check_cpu_capacity(struct rq *rq, struct sched_domain *sd)
{
	return ((rq->cpu_capacity * sd->imbalance_pct) <
				(rq->cpu_capacity_orig * 100));
}

/*
 * Group imbalance indicates (and tries to solve) the problem where balancing
 * groups is inadequate due to tsk_cpus_allowed() constraints.
 *
 * Imagine a situation of two groups of 4 cpus each and 4 tasks each with a
 * cpumask covering 1 cpu of the first group and 3 cpus of the second group.
 * Something like:
 *
 * 	{ 0 1 2 3 } { 4 5 6 7 }
 * 	        *     * * *
 *
 * If we were to balance group-wise we'd place two tasks in the first group and
 * two tasks in the second group. Clearly this is undesired as it will overload
 * cpu 3 and leave one of the cpus in the second group unused.
 *
 * The current solution to this issue is detecting the skew in the first group
 * by noticing the lower domain failed to reach balance and had difficulty
 * moving tasks due to affinity constraints.
 *
 * When this is so detected; this group becomes a candidate for busiest; see
 * update_sd_pick_busiest(). And calculate_imbalance() and
 * find_busiest_group() avoid some of the usual balance conditions to allow it
 * to create an effective group imbalance.
 *
 * This is a somewhat tricky proposition since the next run might not find the
 * group imbalance and decide the groups need to be balanced again. A most
 * subtle and fragile situation.
 */

static inline int sg_imbalanced(struct sched_group *group)
{
	return group->sgc->imbalance;
}

/*
 * group_has_capacity returns true if the group has spare capacity that could
 * be used by some tasks.
 * We consider that a group has spare capacity if the  * number of task is
 * smaller than the number of CPUs or if the utilization is lower than the
 * available capacity for CFS tasks.
 * For the latter, we use a threshold to stabilize the state, to take into
 * account the variance of the tasks' load and to return true if the available
 * capacity in meaningful for the load balancer.
 * As an example, an available capacity of 1% can appear but it doesn't make
 * any benefit for the load balance.
 */
static inline bool
group_has_capacity(struct lb_env *env, struct sg_lb_stats *sgs)
{
	if (sgs->sum_nr_running < sgs->group_weight)
		return true;

	if ((sgs->group_capacity * 100) >
			(sgs->group_util * env->sd->imbalance_pct))
		return true;

	return false;
}

/*
 *  group_is_overloaded returns true if the group has more tasks than it can
 *  handle.
 *  group_is_overloaded is not equals to !group_has_capacity because a group
 *  with the exact right number of tasks, has no more spare capacity but is not
 *  overloaded so both group_has_capacity and group_is_overloaded return
 *  false.
 */
static inline bool
group_is_overloaded(struct lb_env *env, struct sg_lb_stats *sgs)
{
	if (sgs->sum_nr_running <= sgs->group_weight)
		return false;

	if ((sgs->group_capacity * 100) <
			(sgs->group_util * env->sd->imbalance_pct))
		return true;

	return false;
}


/*
 * group_smaller_cpu_capacity: Returns true if sched_group sg has smaller
 * per-cpu capacity than sched_group ref.
 */
static inline bool
group_smaller_cpu_capacity(struct sched_group *sg, struct sched_group *ref)
{
	return sg->sgc->max_capacity + capacity_margin - SCHED_LOAD_SCALE <
							ref->sgc->max_capacity;
}

static inline enum
group_type group_classify(struct sched_group *group,
			  struct sg_lb_stats *sgs, struct lb_env *env)
{
	if (sgs->group_no_capacity)
		return group_overloaded;

	if (sg_imbalanced(group))
		return group_imbalanced;

	if (sgs->group_misfit_task)
		return group_misfit_task;

	return group_other;
}

/**
 * update_sg_lb_stats - Update sched_group's statistics for load balancing.
 * @env: The load balancing environment.
 * @group: sched_group whose statistics are to be updated.
 * @load_idx: Load index of sched_domain of this_cpu for load calc.
 * @local_group: Does group contain this_cpu.
 * @sgs: variable to hold the statistics for this group.
 * @overload: Indicate more than one runnable task for any CPU.
 * @overutilized: Indicate overutilization for any CPU.
 */
static inline void update_sg_lb_stats(struct lb_env *env,
			struct sched_group *group, int load_idx,
			int local_group, struct sg_lb_stats *sgs,
			bool *overload, bool *overutilized)
{
	unsigned long load;
	int i, nr_running;

	memset(sgs, 0, sizeof(*sgs));

	for_each_cpu_and(i, sched_group_cpus(group), env->cpus) {
		struct rq *rq = cpu_rq(i);

		trace_sched_cpu_load_lb(cpu_rq(i), idle_cpu(i),
				     sched_irqload(i),
				     power_cost(i, 0),
				     cpu_temp(i));

		if (cpu_isolated(i))
			continue;

		/* Bias balancing toward cpus of our domain */
		if (local_group)
			load = target_load(i, load_idx);
		else
			load = source_load(i, load_idx);

		sgs->group_load += load;
		sgs->group_util += cpu_util(i);
		sgs->sum_nr_running += rq->cfs.h_nr_running;

		nr_running = rq->nr_running;
		if (nr_running > 1)
			*overload = true;

#ifdef CONFIG_SCHED_HMP
		sgs->sum_nr_big_tasks += rq->hmp_stats.nr_big_tasks;
		sgs->group_cpu_load += cpu_load(i);
#endif

#ifdef CONFIG_NUMA_BALANCING
		sgs->nr_numa_running += rq->nr_numa_running;
		sgs->nr_preferred_running += rq->nr_preferred_running;
#endif
		sgs->sum_weighted_load += weighted_cpuload(i);
		/*
		 * No need to call idle_cpu() if nr_running is not 0
		 */
		if (!nr_running && idle_cpu(i))
			sgs->idle_cpus++;

<<<<<<< HEAD
		if (energy_aware() && cpu_overutilized(i)) {
=======
		if (cpu_overutilized(i)) {
>>>>>>> c71ad0f6
			*overutilized = true;
			if (!sgs->group_misfit_task && rq->misfit_task)
				sgs->group_misfit_task = capacity_of(i);
		}
	}

	/* Isolated CPU has no weight */
	if (!group->group_weight) {
		sgs->group_capacity = 0;
		sgs->avg_load = 0;
		sgs->group_no_capacity = 1;
		sgs->group_type = group_other;
		sgs->group_weight = group->group_weight;
	} else {
		/* Adjust by relative CPU capacity of the group */
		sgs->group_capacity = group->sgc->capacity;
		sgs->avg_load = (sgs->group_load*SCHED_CAPACITY_SCALE) /
							sgs->group_capacity;

		sgs->group_weight = group->group_weight;

		sgs->group_no_capacity = group_is_overloaded(env, sgs);
		sgs->group_type = group_classify(group, sgs, env);
	}

	if (sgs->sum_nr_running)
		sgs->load_per_task = sgs->sum_weighted_load / sgs->sum_nr_running;
}

#ifdef CONFIG_SCHED_HMP
static bool update_sd_pick_busiest_active_balance(struct lb_env *env,
						  struct sd_lb_stats *sds,
						  struct sched_group *sg,
						  struct sg_lb_stats *sgs)
{
	if (env->idle != CPU_NOT_IDLE &&
	    cpu_capacity(env->dst_cpu) > group_rq_capacity(sg)) {
		if (sgs->sum_nr_big_tasks >
				sds->busiest_stat.sum_nr_big_tasks) {
			env->flags |= LBF_BIG_TASK_ACTIVE_BALANCE;
			return true;
		}
	}

	return false;
}
#else
static bool update_sd_pick_busiest_active_balance(struct lb_env *env,
						  struct sd_lb_stats *sds,
						  struct sched_group *sg,
						  struct sg_lb_stats *sgs)
{
	return false;
}
#endif

/**
 * update_sd_pick_busiest - return 1 on busiest group
 * @env: The load balancing environment.
 * @sds: sched_domain statistics
 * @sg: sched_group candidate to be checked for being the busiest
 * @sgs: sched_group statistics
 *
 * Determine if @sg is a busier group than the previously selected
 * busiest group.
 *
 * Return: %true if @sg is a busier group than the previously selected
 * busiest group. %false otherwise.
 */
static bool update_sd_pick_busiest(struct lb_env *env,
				   struct sd_lb_stats *sds,
				   struct sched_group *sg,
				   struct sg_lb_stats *sgs)
{
	struct sg_lb_stats *busiest = &sds->busiest_stat;

	if (update_sd_pick_busiest_active_balance(env, sds, sg, sgs))
		return true;

	if (sgs->group_type > busiest->group_type)
		return true;

	if (sgs->group_type < busiest->group_type)
		return false;

<<<<<<< HEAD
	if (energy_aware()) {
		/*
		 * Candidate sg doesn't face any serious load-balance problems
		 * so don't pick it if the local sg is already filled up.
		 */
		if (sgs->group_type == group_other &&
		    !group_has_capacity(env, &sds->local_stat))
			return false;

		if (sgs->avg_load <= busiest->avg_load)
			return false;

		/*
		 * Candiate sg has no more than one task per cpu and has higher
		 * per-cpu capacity. No reason to pull tasks to less capable cpus.
		 */
		if (sgs->sum_nr_running <= sgs->group_weight &&
		    group_smaller_cpu_capacity(sds->local, sg))
			return false;
	}
=======
	/*
	 * Candidate sg doesn't face any serious load-balance problems
	 * so don't pick it if the local sg is already filled up.
	 */
	if (sgs->group_type == group_other &&
	    !group_has_capacity(env, &sds->local_stat))
		return false;

	if (sgs->avg_load <= busiest->avg_load)
		return false;
>>>>>>> c71ad0f6

	/*
	 * Candiate sg has no more than one task per cpu and has higher
	 * per-cpu capacity. No reason to pull tasks to less capable cpus.
	 */
	if (sgs->sum_nr_running <= sgs->group_weight &&
	    group_smaller_cpu_capacity(sds->local, sg))
		return false;

	/* This is the busiest node in its class. */
	if (!(env->sd->flags & SD_ASYM_PACKING))
		return true;

	/*
	 * ASYM_PACKING needs to move all the work to the lowest
	 * numbered CPUs in the group, therefore mark all groups
	 * higher than ourself as busy.
	 */
	if (sgs->sum_nr_running && env->dst_cpu < group_first_cpu(sg)) {
		if (!sds->busiest)
			return true;

		if (group_first_cpu(sds->busiest) > group_first_cpu(sg))
			return true;
	}

	return false;
}

#ifdef CONFIG_NUMA_BALANCING
static inline enum fbq_type fbq_classify_group(struct sg_lb_stats *sgs)
{
	if (sgs->sum_nr_running > sgs->nr_numa_running)
		return regular;
	if (sgs->sum_nr_running > sgs->nr_preferred_running)
		return remote;
	return all;
}

static inline enum fbq_type fbq_classify_rq(struct rq *rq)
{
	if (rq->nr_running > rq->nr_numa_running)
		return regular;
	if (rq->nr_running > rq->nr_preferred_running)
		return remote;
	return all;
}
#else
static inline enum fbq_type fbq_classify_group(struct sg_lb_stats *sgs)
{
	return all;
}

static inline enum fbq_type fbq_classify_rq(struct rq *rq)
{
	return regular;
}
#endif /* CONFIG_NUMA_BALANCING */

/**
 * update_sd_lb_stats - Update sched_domain's statistics for load balancing.
 * @env: The load balancing environment.
 * @sds: variable to hold the statistics for this sched_domain.
 */
static inline void update_sd_lb_stats(struct lb_env *env, struct sd_lb_stats *sds)
{
	struct sched_domain *child = env->sd->child;
	struct sched_group *sg = env->sd->groups;
	struct sg_lb_stats tmp_sgs;
	int load_idx, prefer_sibling = 0;
	bool overload = false, overutilized = false;

	if (child && child->flags & SD_PREFER_SIBLING)
		prefer_sibling = 1;

	load_idx = get_sd_load_idx(env->sd, env->idle);

	do {
		struct sg_lb_stats *sgs = &tmp_sgs;
		int local_group;

		local_group = cpumask_test_cpu(env->dst_cpu, sched_group_cpus(sg));
		if (local_group) {
			sds->local = sg;
			sgs = &sds->local_stat;

			if (env->idle != CPU_NEWLY_IDLE ||
			    time_after_eq(jiffies, sg->sgc->next_update))
				update_group_capacity(env->sd, env->dst_cpu);
		}

		update_sg_lb_stats(env, sg, load_idx, local_group, sgs,
						&overload, &overutilized);

		if (local_group)
			goto next_group;

		/*
		 * In case the child domain prefers tasks go to siblings
		 * first, lower the sg capacity so that we'll try
		 * and move all the excess tasks away. We lower the capacity
		 * of a group only if the local group has the capacity to fit
		 * these excess tasks. The extra check prevents the case where
		 * you always pull from the heaviest group when it is already
		 * under-utilized (possible with a large weight task outweighs
		 * the tasks on the system).
		 */
		if (prefer_sibling && sds->local &&
		    group_has_capacity(env, &sds->local_stat) &&
		    (sgs->sum_nr_running > 1)) {
			sgs->group_no_capacity = 1;
			sgs->group_type = group_classify(sg, sgs, env);
		}

		/*
		 * Ignore task groups with misfit tasks if local group has no
		 * capacity or if per-cpu capacity isn't higher.
		 */
<<<<<<< HEAD
		if (energy_aware() &&
		    sgs->group_type == group_misfit_task &&
=======
		if (sgs->group_type == group_misfit_task &&
>>>>>>> c71ad0f6
		    (!group_has_capacity(env, &sds->local_stat) ||
		     !group_smaller_cpu_capacity(sg, sds->local)))
			sgs->group_type = group_other;

		if (update_sd_pick_busiest(env, sds, sg, sgs)) {
			sds->busiest = sg;
			sds->busiest_stat = *sgs;
			env->busiest_nr_running = sgs->sum_nr_running;
			env->busiest_grp_capacity = sgs->group_capacity;
		}

next_group:
		/* Now, start updating sd_lb_stats */
		sds->total_load += sgs->group_load;
		sds->total_capacity += sgs->group_capacity;

		sg = sg->next;
	} while (sg != env->sd->groups);

	if (env->sd->flags & SD_NUMA)
		env->fbq_type = fbq_classify_group(&sds->busiest_stat);

	env->src_grp_nr_running = sds->busiest_stat.sum_nr_running;

	if (!env->sd->parent) {
		/* update overload indicator if we are at root domain */
		if (env->dst_rq->rd->overload != overload)
			env->dst_rq->rd->overload = overload;

		/* Update over-utilization (tipping point, U >= 0) indicator */
<<<<<<< HEAD
		if (energy_aware() && env->dst_rq->rd->overutilized != overutilized) {
=======
		if (env->dst_rq->rd->overutilized != overutilized) {
>>>>>>> c71ad0f6
			env->dst_rq->rd->overutilized = overutilized;
			trace_sched_overutilized(overutilized);
		}
	} else {
<<<<<<< HEAD
		if (energy_aware() && !env->dst_rq->rd->overutilized && overutilized) {
=======
		if (!env->dst_rq->rd->overutilized && overutilized) {
>>>>>>> c71ad0f6
			env->dst_rq->rd->overutilized = true;
			trace_sched_overutilized(true);
		}
	}

}

/**
 * check_asym_packing - Check to see if the group is packed into the
 *			sched doman.
 *
 * This is primarily intended to used at the sibling level.  Some
 * cores like POWER7 prefer to use lower numbered SMT threads.  In the
 * case of POWER7, it can move to lower SMT modes only when higher
 * threads are idle.  When in lower SMT modes, the threads will
 * perform better since they share less core resources.  Hence when we
 * have idle threads, we want them to be the higher ones.
 *
 * This packing function is run on idle threads.  It checks to see if
 * the busiest CPU in this domain (core in the P7 case) has a higher
 * CPU number than the packing function is being run on.  Here we are
 * assuming lower CPU number will be equivalent to lower a SMT thread
 * number.
 *
 * Return: 1 when packing is required and a task should be moved to
 * this CPU.  The amount of the imbalance is returned in *imbalance.
 *
 * @env: The load balancing environment.
 * @sds: Statistics of the sched_domain which is to be packed
 */
static int check_asym_packing(struct lb_env *env, struct sd_lb_stats *sds)
{
	int busiest_cpu;

	if (!(env->sd->flags & SD_ASYM_PACKING))
		return 0;

	if (!sds->busiest)
		return 0;

	busiest_cpu = group_first_cpu(sds->busiest);
	if (env->dst_cpu > busiest_cpu)
		return 0;

	env->imbalance = DIV_ROUND_CLOSEST(
		sds->busiest_stat.avg_load * sds->busiest_stat.group_capacity,
		SCHED_CAPACITY_SCALE);

	return 1;
}

/**
 * fix_small_imbalance - Calculate the minor imbalance that exists
 *			amongst the groups of a sched_domain, during
 *			load balancing.
 * @env: The load balancing environment.
 * @sds: Statistics of the sched_domain whose imbalance is to be calculated.
 */
static inline
void fix_small_imbalance(struct lb_env *env, struct sd_lb_stats *sds)
{
	unsigned long tmp, capa_now = 0, capa_move = 0;
	unsigned int imbn = 2;
	unsigned long scaled_busy_load_per_task;
	struct sg_lb_stats *local, *busiest;

	local = &sds->local_stat;
	busiest = &sds->busiest_stat;

	if (!local->sum_nr_running)
		local->load_per_task = cpu_avg_load_per_task(env->dst_cpu);
	else if (busiest->load_per_task > local->load_per_task)
		imbn = 1;

	scaled_busy_load_per_task =
		(busiest->load_per_task * SCHED_CAPACITY_SCALE) /
		busiest->group_capacity;

	if (busiest->avg_load + scaled_busy_load_per_task >=
	    local->avg_load + (scaled_busy_load_per_task * imbn)) {
		env->imbalance = busiest->load_per_task;
		return;
	}

	/*
	 * OK, we don't have enough imbalance to justify moving tasks,
	 * however we may be able to increase total CPU capacity used by
	 * moving them.
	 */

	capa_now += busiest->group_capacity *
			min(busiest->load_per_task, busiest->avg_load);
	capa_now += local->group_capacity *
			min(local->load_per_task, local->avg_load);
	capa_now /= SCHED_CAPACITY_SCALE;

	/* Amount of load we'd subtract */
	if (busiest->avg_load > scaled_busy_load_per_task) {
		capa_move += busiest->group_capacity *
			    min(busiest->load_per_task,
				busiest->avg_load - scaled_busy_load_per_task);
	}

	/* Amount of load we'd add */
	if (busiest->avg_load * busiest->group_capacity <
	    busiest->load_per_task * SCHED_CAPACITY_SCALE) {
		tmp = (busiest->avg_load * busiest->group_capacity) /
		      local->group_capacity;
	} else {
		tmp = (busiest->load_per_task * SCHED_CAPACITY_SCALE) /
		      local->group_capacity;
	}
	capa_move += local->group_capacity *
		    min(local->load_per_task, local->avg_load + tmp);
	capa_move /= SCHED_CAPACITY_SCALE;

	/* Move if we gain throughput */
	if (capa_move > capa_now)
		env->imbalance = busiest->load_per_task;
}

/**
 * calculate_imbalance - Calculate the amount of imbalance present within the
 *			 groups of a given sched_domain during load balance.
 * @env: load balance environment
 * @sds: statistics of the sched_domain whose imbalance is to be calculated.
 */
static inline void calculate_imbalance(struct lb_env *env, struct sd_lb_stats *sds)
{
	unsigned long max_pull, load_above_capacity = ~0UL;
	struct sg_lb_stats *local, *busiest;

	local = &sds->local_stat;
	busiest = &sds->busiest_stat;

	if (busiest->group_type == group_imbalanced) {
		/*
		 * In the group_imb case we cannot rely on group-wide averages
		 * to ensure cpu-load equilibrium, look at wider averages. XXX
		 */
		busiest->load_per_task =
			min(busiest->load_per_task, sds->avg_load);
	}

	/*
	 * In the presence of smp nice balancing, certain scenarios can have
	 * max load less than avg load(as we skip the groups at or below
	 * its cpu_capacity, while calculating max_load..)
	 */
	if (busiest->avg_load <= sds->avg_load ||
	    local->avg_load >= sds->avg_load) {
<<<<<<< HEAD
		if (energy_aware()) {
			/* Misfitting tasks should be migrated in any case */
			if (busiest->group_type == group_misfit_task) {
				env->imbalance = busiest->group_misfit_task;
				return;
			}

			/*
			 * Busiest group is overloaded, local is not, use the spare
			 * cycles to maximize throughput
			 */
			if (busiest->group_type == group_overloaded &&
			    local->group_type <= group_misfit_task) {
				env->imbalance = busiest->load_per_task;
				return;
			}
=======
		/* Misfitting tasks should be migrated in any case */
		if (busiest->group_type == group_misfit_task) {
			env->imbalance = busiest->group_misfit_task;
			return;
		}

		/*
		 * Busiest group is overloaded, local is not, use the spare
		 * cycles to maximize throughput
		 */
		if (busiest->group_type == group_overloaded &&
		    local->group_type <= group_misfit_task) {
			env->imbalance = busiest->load_per_task;
			return;
>>>>>>> c71ad0f6
		}

		env->imbalance = 0;
		return fix_small_imbalance(env, sds);
	}

	/*
	 * If there aren't any idle cpus, avoid creating some.
	 */
	if (busiest->group_type == group_overloaded &&
	    local->group_type   == group_overloaded) {
		load_above_capacity = busiest->sum_nr_running *
					SCHED_LOAD_SCALE;
		if (load_above_capacity > busiest->group_capacity)
			load_above_capacity -= busiest->group_capacity;
		else
			load_above_capacity = ~0UL;
	}

	/*
	 * We're trying to get all the cpus to the average_load, so we don't
	 * want to push ourselves above the average load, nor do we wish to
	 * reduce the max loaded cpu below the average load. At the same time,
	 * we also don't want to reduce the group load below the group capacity
	 * (so that we can implement power-savings policies etc). Thus we look
	 * for the minimum possible imbalance.
	 */
	max_pull = min(busiest->avg_load - sds->avg_load, load_above_capacity);

	/* How much load to actually move to equalise the imbalance */
	env->imbalance = min(
		max_pull * busiest->group_capacity,
		(sds->avg_load - local->avg_load) * local->group_capacity
	) / SCHED_CAPACITY_SCALE;

	/* Boost imbalance to allow misfit task to be balanced. */
<<<<<<< HEAD
	if (energy_aware() && busiest->group_type == group_misfit_task)
=======
	if (busiest->group_type == group_misfit_task)
>>>>>>> c71ad0f6
		env->imbalance = max_t(long, env->imbalance,
				     busiest->group_misfit_task);

	/*
	 * if *imbalance is less than the average load per runnable task
	 * there is no guarantee that any tasks will be moved so we'll have
	 * a think about bumping its value to force at least one task to be
	 * moved
	 */
	if (env->imbalance < busiest->load_per_task)
		return fix_small_imbalance(env, sds);
}

/******* find_busiest_group() helpers end here *********************/

/**
 * find_busiest_group - Returns the busiest group within the sched_domain
 * if there is an imbalance. If there isn't an imbalance, and
 * the user has opted for power-savings, it returns a group whose
 * CPUs can be put to idle by rebalancing those tasks elsewhere, if
 * such a group exists.
 *
 * Also calculates the amount of weighted load which should be moved
 * to restore balance.
 *
 * @env: The load balancing environment.
 *
 * Return:	- The busiest group if imbalance exists.
 *		- If no imbalance and user has opted for power-savings balance,
 *		   return the least loaded group whose CPUs can be
 *		   put to idle by rebalancing its tasks onto our group.
 */
static struct sched_group *find_busiest_group(struct lb_env *env)
{
	struct sg_lb_stats *local, *busiest;
	struct sd_lb_stats sds;

	init_sd_lb_stats(&sds);

	/*
	 * Compute the various statistics relavent for load balancing at
	 * this level.
	 */
	update_sd_lb_stats(env, &sds);

	if (energy_aware() && !env->dst_rq->rd->overutilized)
		goto out_balanced;

	local = &sds.local_stat;
	busiest = &sds.busiest_stat;

	/* ASYM feature bypasses nice load balance check */
	if ((env->idle == CPU_IDLE || env->idle == CPU_NEWLY_IDLE) &&
	    check_asym_packing(env, &sds))
		return sds.busiest;

	/* There is no busy sibling group to pull tasks from */
	if (!sds.busiest || busiest->sum_nr_running == 0)
		goto out_balanced;

	if (env->flags & LBF_BIG_TASK_ACTIVE_BALANCE)
		goto force_balance;

	if (bail_inter_cluster_balance(env, &sds))
		goto out_balanced;

	sds.avg_load = (SCHED_CAPACITY_SCALE * sds.total_load)
						/ sds.total_capacity;

	/*
	 * If the busiest group is imbalanced the below checks don't
	 * work because they assume all things are equal, which typically
	 * isn't true due to cpus_allowed constraints and the like.
	 */
	if (busiest->group_type == group_imbalanced)
		goto force_balance;

	/* SD_BALANCE_NEWIDLE trumps SMP nice when underutilized */
	if (env->idle == CPU_NEWLY_IDLE && group_has_capacity(env, local) &&
	    busiest->group_no_capacity)
		goto force_balance;

	/* Misfitting tasks should be dealt with regardless of the avg load */
<<<<<<< HEAD
	if (energy_aware() && busiest->group_type == group_misfit_task) {
=======
	if (busiest->group_type == group_misfit_task) {
>>>>>>> c71ad0f6
		goto force_balance;
	}

	/*
	 * If the local group is busier than the selected busiest group
	 * don't try and pull any tasks.
	 */
	if (local->avg_load >= busiest->avg_load)
		goto out_balanced;

	/*
	 * Don't pull any tasks if this group is already above the domain
	 * average load.
	 */
	if (local->avg_load >= sds.avg_load)
		goto out_balanced;

	if (env->idle == CPU_IDLE) {
		/*
		 * This cpu is idle. If the busiest group is not overloaded
		 * and there is no imbalance between this and busiest group
		 * wrt idle cpus, it is balanced. The imbalance becomes
		 * significant if the diff is greater than 1 otherwise we
		 * might end up to just move the imbalance on another group
		 */
		if ((busiest->group_type != group_overloaded) &&
		    (local->idle_cpus <= (busiest->idle_cpus + 1)) &&
		    !group_smaller_cpu_capacity(sds.busiest, sds.local))
			goto out_balanced;
	} else {
		/*
		 * In the CPU_NEWLY_IDLE, CPU_NOT_IDLE cases, use
		 * imbalance_pct to be conservative.
		 */
		if (100 * busiest->avg_load <=
				env->sd->imbalance_pct * local->avg_load)
			goto out_balanced;
	}

force_balance:
	env->busiest_group_type = busiest->group_type;
	/* Looks like there is an imbalance. Compute it */
	calculate_imbalance(env, &sds);
	return sds.busiest;

out_balanced:
	env->imbalance = 0;
	return NULL;
}

#ifdef CONFIG_SCHED_HMP
static struct rq *find_busiest_queue_hmp(struct lb_env *env,
				     struct sched_group *group)
{
	struct rq *busiest = NULL, *busiest_big = NULL;
	u64 max_runnable_avg = 0, max_runnable_avg_big = 0;
	int max_nr_big = 0, nr_big;
	bool find_big = !!(env->flags & LBF_BIG_TASK_ACTIVE_BALANCE);
	int i;
	cpumask_t cpus;

	cpumask_andnot(&cpus, sched_group_cpus(group), cpu_isolated_mask);

	for_each_cpu(i, &cpus) {
		struct rq *rq = cpu_rq(i);
		u64 cumulative_runnable_avg =
				rq->hmp_stats.cumulative_runnable_avg;

		if (!cpumask_test_cpu(i, env->cpus))
			continue;


		if (find_big) {
			nr_big = nr_big_tasks(rq);
			if (nr_big > max_nr_big ||
			    (nr_big > 0 && nr_big == max_nr_big &&
			     cumulative_runnable_avg > max_runnable_avg_big)) {
				max_runnable_avg_big = cumulative_runnable_avg;
				busiest_big = rq;
				max_nr_big = nr_big;
				continue;
			}
		}

		if (cumulative_runnable_avg > max_runnable_avg) {
			max_runnable_avg = cumulative_runnable_avg;
			busiest = rq;
		}
	}

	if (busiest_big)
		return busiest_big;

	env->flags &= ~LBF_BIG_TASK_ACTIVE_BALANCE;
	return busiest;
}
#else
static inline struct rq *find_busiest_queue_hmp(struct lb_env *env,
                                    struct sched_group *group)
{
	return NULL;
}
#endif

/*
 * find_busiest_queue - find the busiest runqueue among the cpus in group.
 */
static struct rq *find_busiest_queue(struct lb_env *env,
				     struct sched_group *group)
{
	struct rq *busiest = NULL, *rq;
	unsigned long busiest_load = 0, busiest_capacity = 1;
	int i;

#ifdef CONFIG_SCHED_HMP
	return find_busiest_queue_hmp(env, group);
#endif

	for_each_cpu_and(i, sched_group_cpus(group), env->cpus) {
		unsigned long capacity, wl;
		enum fbq_type rt;

		rq = cpu_rq(i);
		rt = fbq_classify_rq(rq);

		/*
		 * We classify groups/runqueues into three groups:
		 *  - regular: there are !numa tasks
		 *  - remote:  there are numa tasks that run on the 'wrong' node
		 *  - all:     there is no distinction
		 *
		 * In order to avoid migrating ideally placed numa tasks,
		 * ignore those when there's better options.
		 *
		 * If we ignore the actual busiest queue to migrate another
		 * task, the next balance pass can still reduce the busiest
		 * queue by moving tasks around inside the node.
		 *
		 * If we cannot move enough load due to this classification
		 * the next pass will adjust the group classification and
		 * allow migration of more tasks.
		 *
		 * Both cases only affect the total convergence complexity.
		 */
		if (rt > env->fbq_type)
			continue;

		capacity = capacity_of(i);

		wl = weighted_cpuload(i);

		/*
		 * When comparing with imbalance, use weighted_cpuload()
		 * which is not scaled with the cpu capacity.
		 */

		if (rq->nr_running == 1 && wl > env->imbalance &&
		    !check_cpu_capacity(rq, env->sd) &&
		    env->busiest_group_type != group_misfit_task)
			continue;

		/*
		 * For the load comparisons with the other cpu's, consider
		 * the weighted_cpuload() scaled with the cpu capacity, so
		 * that the load can be moved away from the cpu that is
		 * potentially running at a lower capacity.
		 *
		 * Thus we're looking for max(wl_i / capacity_i), crosswise
		 * multiplication to rid ourselves of the division works out
		 * to: wl_i * capacity_j > wl_j * capacity_i;  where j is
		 * our previous maximum.
		 */
		if (wl * busiest_capacity > busiest_load * capacity) {
			busiest_load = wl;
			busiest_capacity = capacity;
			busiest = rq;
		}
	}

	return busiest;
}

/*
 * Max backoff if we encounter pinned tasks. Pretty arbitrary value, but
 * so long as it is large enough.
 */
#define MAX_PINNED_INTERVAL	16

/* Working cpumask for load_balance and load_balance_newidle. */
DEFINE_PER_CPU(cpumask_var_t, load_balance_mask);

#define NEED_ACTIVE_BALANCE_THRESHOLD 10

static int need_active_balance(struct lb_env *env)
{
	struct sched_domain *sd = env->sd;

	if (env->flags & LBF_BIG_TASK_ACTIVE_BALANCE)
		return 1;

	if (env->idle == CPU_NEWLY_IDLE) {

		/*
		 * ASYM_PACKING needs to force migrate tasks from busy but
		 * higher numbered CPUs in order to pack all tasks in the
		 * lowest numbered CPUs.
		 */
		if ((sd->flags & SD_ASYM_PACKING) && env->src_cpu > env->dst_cpu)
			return 1;
	}

	/*
	 * The dst_cpu is idle and the src_cpu CPU has only 1 CFS task.
	 * It's worth migrating the task if the src_cpu's capacity is reduced
	 * because of other sched_class or IRQs if more capacity stays
	 * available on dst_cpu.
	 */
	if ((env->idle != CPU_NOT_IDLE) &&
	    (env->src_rq->cfs.h_nr_running == 1)) {
		if ((check_cpu_capacity(env->src_rq, sd)) &&
		    (capacity_of(env->src_cpu)*sd->imbalance_pct < capacity_of(env->dst_cpu)*100))
			return 1;
	}

<<<<<<< HEAD
	if (energy_aware() &&
	    (capacity_of(env->src_cpu) < capacity_of(env->dst_cpu)) &&
=======
	if ((capacity_of(env->src_cpu) < capacity_of(env->dst_cpu)) &&
>>>>>>> c71ad0f6
				env->src_rq->cfs.h_nr_running == 1 &&
				cpu_overutilized(env->src_cpu) &&
				!cpu_overutilized(env->dst_cpu)) {
			return 1;
	}

<<<<<<< HEAD
	return unlikely(sd->nr_balance_failed >
			sd->cache_nice_tries + NEED_ACTIVE_BALANCE_THRESHOLD);
=======
	return unlikely(sd->nr_balance_failed > sd->cache_nice_tries+2);
>>>>>>> c71ad0f6
}

static int group_balance_cpu_not_isolated(struct sched_group *sg)
{
	cpumask_t cpus;

	cpumask_and(&cpus, sched_group_cpus(sg), sched_group_mask(sg));
	cpumask_andnot(&cpus, &cpus, cpu_isolated_mask);
	return cpumask_first(&cpus);
}

static int should_we_balance(struct lb_env *env)
{
	struct sched_group *sg = env->sd->groups;
	struct cpumask *sg_cpus, *sg_mask;
	int cpu, balance_cpu = -1;

	/*
	 * In the newly idle case, we will allow all the cpu's
	 * to do the newly idle load balance.
	 */
	if (env->idle == CPU_NEWLY_IDLE)
		return 1;

	sg_cpus = sched_group_cpus(sg);
	sg_mask = sched_group_mask(sg);
	/* Try to find first idle cpu */
	for_each_cpu_and(cpu, sg_cpus, env->cpus) {
		if (!cpumask_test_cpu(cpu, sg_mask) || !idle_cpu(cpu) ||
		    cpu_isolated(cpu))
			continue;

		balance_cpu = cpu;
		break;
	}

	if (balance_cpu == -1)
		balance_cpu = group_balance_cpu_not_isolated(sg);

	/*
	 * First idle cpu or the first cpu(busiest) in this sched group
	 * is eligible for doing load balancing at this and above domains.
	 */
	return balance_cpu == env->dst_cpu;
}

/*
 * Check this_cpu to ensure it is balanced within domain. Attempt to move
 * tasks if there is an imbalance.
 */
static int load_balance(int this_cpu, struct rq *this_rq,
			struct sched_domain *sd, enum cpu_idle_type idle,
			int *continue_balancing)
{
	int ld_moved = 0, cur_ld_moved, active_balance = 0;
	struct sched_domain *sd_parent = sd->parent;
	struct sched_group *group = NULL;
	struct rq *busiest = NULL;
	unsigned long flags;
	struct cpumask *cpus = this_cpu_cpumask_var_ptr(load_balance_mask);

	struct lb_env env = {
		.sd			= sd,
		.dst_cpu		= this_cpu,
		.dst_rq			= this_rq,
		.dst_grpmask		= sched_group_cpus(sd->groups),
		.idle			= idle,
		.loop_break		= sched_nr_migrate_break,
		.cpus			= cpus,
		.fbq_type		= all,
		.tasks			= LIST_HEAD_INIT(env.tasks),
		.imbalance		= 0,
		.flags			= 0,
		.loop			= 0,
		.busiest_nr_running     = 0,
		.busiest_grp_capacity   = 0,
		.boost_policy		= sched_boost_policy(),
	};

	/*
	 * For NEWLY_IDLE load_balancing, we don't need to consider
	 * other cpus in our group
	 */
	if (idle == CPU_NEWLY_IDLE)
		env.dst_grpmask = NULL;

	cpumask_copy(cpus, cpu_active_mask);

	schedstat_inc(sd, lb_count[idle]);

redo:
	if (!should_we_balance(&env)) {
		*continue_balancing = 0;
		goto out_balanced;
	}

	group = find_busiest_group(&env);
	if (!group) {
		schedstat_inc(sd, lb_nobusyg[idle]);
		goto out_balanced;
	}

	busiest = find_busiest_queue(&env, group);
	if (!busiest) {
		schedstat_inc(sd, lb_nobusyq[idle]);
		goto out_balanced;
	}

	BUG_ON(busiest == env.dst_rq);

	schedstat_add(sd, lb_imbalance[idle], env.imbalance);

	env.src_cpu = busiest->cpu;
	env.src_rq = busiest;

	ld_moved = 0;
	if (busiest->nr_running > 1) {
		/*
		 * Attempt to move tasks. If find_busiest_group has found
		 * an imbalance but busiest->nr_running <= 1, the group is
		 * still unbalanced. ld_moved simply stays zero, so it is
		 * correctly treated as an imbalance.
		 */
		env.flags |= LBF_ALL_PINNED;
		env.loop_max  = min(sysctl_sched_nr_migrate, busiest->nr_running);

more_balance:
		raw_spin_lock_irqsave(&busiest->lock, flags);

		/* The world might have changed. Validate assumptions */
		if (busiest->nr_running <= 1) {
			raw_spin_unlock_irqrestore(&busiest->lock, flags);
			env.flags &= ~LBF_ALL_PINNED;
			goto no_move;
		}

		/*
		 * cur_ld_moved - load moved in current iteration
		 * ld_moved     - cumulative load moved across iterations
		 */
		cur_ld_moved = detach_tasks(&env);
		/*
		 * We want to potentially lower env.src_cpu's OPP.
		 */
		if (cur_ld_moved)
			update_capacity_of(env.src_cpu);

		/*
		 * We've detached some tasks from busiest_rq. Every
		 * task is masked "TASK_ON_RQ_MIGRATING", so we can safely
		 * unlock busiest->lock, and we are able to be sure
		 * that nobody can manipulate the tasks in parallel.
		 * See task_rq_lock() family for the details.
		 */

		raw_spin_unlock(&busiest->lock);

		if (cur_ld_moved) {
			attach_tasks(&env);
			ld_moved += cur_ld_moved;
		}

		local_irq_restore(flags);

		if (env.flags & LBF_NEED_BREAK) {
			env.flags &= ~LBF_NEED_BREAK;
			goto more_balance;
		}

		/*
		 * Revisit (affine) tasks on src_cpu that couldn't be moved to
		 * us and move them to an alternate dst_cpu in our sched_group
		 * where they can run. The upper limit on how many times we
		 * iterate on same src_cpu is dependent on number of cpus in our
		 * sched_group.
		 *
		 * This changes load balance semantics a bit on who can move
		 * load to a given_cpu. In addition to the given_cpu itself
		 * (or a ilb_cpu acting on its behalf where given_cpu is
		 * nohz-idle), we now have balance_cpu in a position to move
		 * load to given_cpu. In rare situations, this may cause
		 * conflicts (balance_cpu and given_cpu/ilb_cpu deciding
		 * _independently_ and at _same_ time to move some load to
		 * given_cpu) causing exceess load to be moved to given_cpu.
		 * This however should not happen so much in practice and
		 * moreover subsequent load balance cycles should correct the
		 * excess load moved.
		 */
		if ((env.flags & LBF_DST_PINNED) && env.imbalance > 0) {

			/* Prevent to re-select dst_cpu via env's cpus */
			cpumask_clear_cpu(env.dst_cpu, env.cpus);

			env.dst_rq	 = cpu_rq(env.new_dst_cpu);
			env.dst_cpu	 = env.new_dst_cpu;
			env.flags	&= ~LBF_DST_PINNED;
			env.loop	 = 0;
			env.loop_break	 = sched_nr_migrate_break;

			/*
			 * Go back to "more_balance" rather than "redo" since we
			 * need to continue with same src_cpu.
			 */
			goto more_balance;
		}

		/*
		 * We failed to reach balance because of affinity.
		 */
		if (sd_parent) {
			int *group_imbalance = &sd_parent->groups->sgc->imbalance;

			if ((env.flags & LBF_SOME_PINNED) && env.imbalance > 0)
				*group_imbalance = 1;
		}

		/* All tasks on this runqueue were pinned by CPU affinity */
		if (unlikely(env.flags & LBF_ALL_PINNED)) {
			cpumask_clear_cpu(cpu_of(busiest), cpus);
			if (!cpumask_empty(cpus)) {
				env.loop = 0;
				env.loop_break = sched_nr_migrate_break;
				goto redo;
			}
			goto out_all_pinned;
		}
	}

no_move:
	if (!ld_moved) {
		if (!(env.flags & LBF_BIG_TASK_ACTIVE_BALANCE))
			schedstat_inc(sd, lb_failed[idle]);

		/*
		 * Increment the failure counter only on periodic balance.
		 * We do not want newidle balance, which can be very
		 * frequent, pollute the failure counter causing
		 * excessive cache_hot migrations and active balances.
		 */
<<<<<<< HEAD
		if (idle != CPU_NEWLY_IDLE &&
		    !(env.flags & LBF_BIG_TASK_ACTIVE_BALANCE)) {
		    	if (env.src_grp_nr_running > 1)
				sd->nr_balance_failed++;
		}
=======
		if (idle != CPU_NEWLY_IDLE)
			if (env.src_grp_nr_running > 1)
				sd->nr_balance_failed++;
>>>>>>> c71ad0f6

		if (need_active_balance(&env)) {
			raw_spin_lock_irqsave(&busiest->lock, flags);

			/* don't kick the active_load_balance_cpu_stop,
			 * if the curr task on busiest cpu can't be
			 * moved to this_cpu
			 */
			if (!cpumask_test_cpu(this_cpu,
					tsk_cpus_allowed(busiest->curr))) {
				raw_spin_unlock_irqrestore(&busiest->lock,
							    flags);
				env.flags |= LBF_ALL_PINNED;
				goto out_one_pinned;
			}

			/*
			 * ->active_balance synchronizes accesses to
			 * ->active_balance_work.  Once set, it's cleared
			 * only after active load balance is finished.
			 */
			if (!busiest->active_balance &&
			    !cpu_isolated(cpu_of(busiest))) {
				busiest->active_balance = 1;
				busiest->push_cpu = this_cpu;
				active_balance = 1;
			}
			raw_spin_unlock_irqrestore(&busiest->lock, flags);

			if (active_balance) {
				stop_one_cpu_nowait(cpu_of(busiest),
					active_load_balance_cpu_stop, busiest,
					&busiest->active_balance_work);
				*continue_balancing = 0;
			}

			/*
			 * We've kicked active balancing, reset the failure
			 * counter.
			 */
			sd->nr_balance_failed =
			    sd->cache_nice_tries +
			    NEED_ACTIVE_BALANCE_THRESHOLD - 1;
		}
	} else {
		sd->nr_balance_failed = 0;

		/* Assumes one 'busiest' cpu that we pulled tasks from */
		if (!same_freq_domain(this_cpu, cpu_of(busiest))) {
			int check_groups = !!(env.flags &
					 LBF_MOVED_RELATED_THREAD_GROUP_TASK);

			check_for_freq_change(this_rq, false, check_groups);
			check_for_freq_change(busiest, false, check_groups);
		} else {
			check_for_freq_change(this_rq, true, false);
		}
	}
	if (likely(!active_balance)) {
		/* We were unbalanced, so reset the balancing interval */
		sd->balance_interval = sd->min_interval;
	} else {
		/*
		 * If we've begun active balancing, start to back off. This
		 * case may not be covered by the all_pinned logic if there
		 * is only 1 task on the busy runqueue (because we don't call
		 * detach_tasks).
		 */
		if (sd->balance_interval < sd->max_interval)
			sd->balance_interval *= 2;
	}

	goto out;

out_balanced:
	/*
	 * We reach balance although we may have faced some affinity
	 * constraints. Clear the imbalance flag if it was set.
	 */
	if (sd_parent) {
		int *group_imbalance = &sd_parent->groups->sgc->imbalance;

		if (*group_imbalance)
			*group_imbalance = 0;
	}

out_all_pinned:
	/*
	 * We reach balance because all tasks are pinned at this level so
	 * we can't migrate them. Let the imbalance flag set so parent level
	 * can try to migrate them.
	 */
	schedstat_inc(sd, lb_balanced[idle]);

	sd->nr_balance_failed = 0;

out_one_pinned:
	/* tune up the balancing interval */
	if (((env.flags & LBF_ALL_PINNED) &&
			sd->balance_interval < MAX_PINNED_INTERVAL) ||
			(sd->balance_interval < sd->max_interval))
		sd->balance_interval *= 2;

	ld_moved = 0;
out:
	trace_sched_load_balance(this_cpu, idle, *continue_balancing,
				 group ? group->cpumask[0] : 0,
				 busiest ? busiest->nr_running : 0,
				 env.imbalance, env.flags, ld_moved,
				 sd->balance_interval);
	return ld_moved;
}

static inline unsigned long
get_sd_balance_interval(struct sched_domain *sd, int cpu_busy)
{
	unsigned long interval = sd->balance_interval;

	if (cpu_busy)
		interval *= sd->busy_factor;

	/* scale ms to jiffies */
	interval = msecs_to_jiffies(interval);
	interval = clamp(interval, 1UL, max_load_balance_interval);

	return interval;
}

static inline void
update_next_balance(struct sched_domain *sd, int cpu_busy, unsigned long *next_balance)
{
	unsigned long interval, next;

	interval = get_sd_balance_interval(sd, cpu_busy);
	next = sd->last_balance + interval;

	if (time_after(*next_balance, next))
		*next_balance = next;
}

/*
 * idle_balance is called by schedule() if this_cpu is about to become
 * idle. Attempts to pull tasks from other CPUs.
 */
static int idle_balance(struct rq *this_rq)
{
	unsigned long next_balance = jiffies + HZ;
	int this_cpu = this_rq->cpu;
	struct sched_domain *sd;
	int pulled_task = 0;
	u64 curr_cost = 0;
	long removed_util=0;
<<<<<<< HEAD

	if (cpu_isolated(this_cpu))
		return 0;
=======
>>>>>>> c71ad0f6

	idle_enter_fair(this_rq);

	/*
	 * We must set idle_stamp _before_ calling idle_balance(), such that we
	 * measure the duration of idle_balance() as idle time.
	 */
	this_rq->idle_stamp = rq_clock(this_rq);

	if (!energy_aware() &&
	    (this_rq->avg_idle < sysctl_sched_migration_cost ||
	     !this_rq->rd->overload)) {
		rcu_read_lock();
		sd = rcu_dereference_check_sched_domain(this_rq->sd);
		if (sd)
			update_next_balance(sd, 0, &next_balance);
		rcu_read_unlock();

		goto out;
	}

	raw_spin_unlock(&this_rq->lock);

	/*
	 * If removed_util_avg is !0 we most probably migrated some task away
	 * from this_cpu. In this case we might be willing to trigger an OPP
	 * update, but we want to do so if we don't find anybody else to pull
	 * here (we will trigger an OPP update with the pulled task's enqueue
	 * anyway).
	 *
	 * Record removed_util before calling update_blocked_averages, and use
	 * it below (before returning) to see if an OPP update is required.
	 */
	removed_util = atomic_long_read(&(this_rq->cfs).removed_util_avg);
	update_blocked_averages(this_cpu);
	rcu_read_lock();
	for_each_domain(this_cpu, sd) {
		int continue_balancing = 1;
		u64 t0, domain_cost;

		if (!(sd->flags & SD_LOAD_BALANCE))
			continue;

		if (this_rq->avg_idle < curr_cost + sd->max_newidle_lb_cost) {
			update_next_balance(sd, 0, &next_balance);
			break;
		}

		if (sd->flags & SD_BALANCE_NEWIDLE) {
			t0 = sched_clock_cpu(this_cpu);

			pulled_task = load_balance(this_cpu, this_rq,
						   sd, CPU_NEWLY_IDLE,
						   &continue_balancing);

			domain_cost = sched_clock_cpu(this_cpu) - t0;
			if (domain_cost > sd->max_newidle_lb_cost)
				sd->max_newidle_lb_cost = domain_cost;

			curr_cost += domain_cost;
		}

		update_next_balance(sd, 0, &next_balance);

		/*
		 * Stop searching for tasks to pull if there are
		 * now runnable tasks on the balance rq or if
		 * continue_balancing has been unset (only possible
		 * due to active migration).
		 */
		if (pulled_task || this_rq->nr_running > 0 ||
						!continue_balancing)
			break;
	}
	rcu_read_unlock();

	raw_spin_lock(&this_rq->lock);

	if (curr_cost > this_rq->max_idle_balance_cost)
		this_rq->max_idle_balance_cost = curr_cost;

	/*
	 * While browsing the domains, we released the rq lock, a task could
	 * have been enqueued in the meantime. Since we're not going idle,
	 * pretend we pulled a task.
	 */
	if (this_rq->cfs.h_nr_running && !pulled_task)
		pulled_task = 1;

out:
	/* Move the next balance forward */
	if (time_after(this_rq->next_balance, next_balance))
		this_rq->next_balance = next_balance;

	/* Is there a task of a high priority class? */
	if (this_rq->nr_running != this_rq->cfs.h_nr_running)
		pulled_task = -1;

	if (pulled_task) {
		idle_exit_fair(this_rq);
		this_rq->idle_stamp = 0;
	} else if (removed_util) {
		/*
		 * No task pulled and someone has been migrated away.
		 * Good case to trigger an OPP update.
		 */
		update_capacity_of(this_cpu);
	}

	return pulled_task;
}

/*
 * active_load_balance_cpu_stop is run by cpu stopper. It pushes
 * running tasks off the busiest CPU onto idle CPUs. It requires at
 * least 1 task to be running on each physical CPU where possible, and
 * avoids physical / logical imbalances.
 */
static int active_load_balance_cpu_stop(void *data)
{
	struct rq *busiest_rq = data;
	int busiest_cpu = cpu_of(busiest_rq);
	int target_cpu = busiest_rq->push_cpu;
	struct rq *target_rq = cpu_rq(target_cpu);
	struct sched_domain *sd = NULL;
	struct task_struct *p = NULL;
	struct task_struct *push_task;
	int push_task_detached = 0;
	struct lb_env env = {
		.sd			= sd,
		.dst_cpu		= target_cpu,
		.dst_rq			= target_rq,
		.src_cpu		= busiest_rq->cpu,
		.src_rq			= busiest_rq,
		.idle			= CPU_IDLE,
		.busiest_nr_running 	= 0,
		.busiest_grp_capacity 	= 0,
		.flags			= 0,
		.loop			= 0,
		.boost_policy		= sched_boost_policy(),
	};
	bool moved = false;

	raw_spin_lock_irq(&busiest_rq->lock);

	/* make sure the requested cpu hasn't gone down in the meantime */
	if (unlikely(busiest_cpu != smp_processor_id() ||
		     !busiest_rq->active_balance))
		goto out_unlock;

	/* Is there any task to move? */
	if (busiest_rq->nr_running <= 1)
		goto out_unlock;

	/*
	 * This condition is "impossible", if it occurs
	 * we need to fix it. Originally reported by
	 * Bjorn Helgaas on a 128-cpu setup.
	 */
	BUG_ON(busiest_rq == target_rq);

	push_task = busiest_rq->push_task;
	target_cpu = busiest_rq->push_cpu;
	if (push_task) {
		if (task_on_rq_queued(push_task) &&
			push_task->state == TASK_RUNNING &&
			task_cpu(push_task) == busiest_cpu &&
					cpu_online(target_cpu)) {
			detach_task(push_task, &env);
			push_task_detached = 1;
			moved = true;
		}
		goto out_unlock;
	}

	/* Search for an sd spanning us and the target CPU. */
	rcu_read_lock();
	for_each_domain(target_cpu, sd) {
		if ((sd->flags & SD_LOAD_BALANCE) &&
		    cpumask_test_cpu(busiest_cpu, sched_domain_span(sd)))
				break;
	}

	if (likely(sd)) {
		env.sd = sd;
		schedstat_inc(sd, alb_count);

		p = detach_one_task(&env);
		if (p) {
			schedstat_inc(sd, alb_pushed);
			/*
			 * We want to potentially lower env.src_cpu's OPP.
			 */
			update_capacity_of(env.src_cpu);
<<<<<<< HEAD
			moved = true;
		} else {
=======
		}
		else
>>>>>>> c71ad0f6
			schedstat_inc(sd, alb_failed);
		}
	}
	rcu_read_unlock();
out_unlock:
	busiest_rq->active_balance = 0;
	push_task = busiest_rq->push_task;
	target_cpu = busiest_rq->push_cpu;

	if (push_task)
		busiest_rq->push_task = NULL;

	raw_spin_unlock(&busiest_rq->lock);

	if (push_task) {
		if (push_task_detached)
			attach_one_task(target_rq, push_task);
		put_task_struct(push_task);
		clear_reserved(target_cpu);
	}

	if (p)
		attach_one_task(target_rq, p);

	local_irq_enable();

	if (moved && !same_freq_domain(busiest_cpu, target_cpu)) {
		int check_groups = !!(env.flags &
					 LBF_MOVED_RELATED_THREAD_GROUP_TASK);
		check_for_freq_change(busiest_rq, false, check_groups);
		check_for_freq_change(target_rq, false, check_groups);
	} else if (moved) {
		check_for_freq_change(target_rq, true, false);
	}

	return 0;
}

static inline int on_null_domain(struct rq *rq)
{
	return unlikely(!rcu_dereference_sched(rq->sd));
}

#ifdef CONFIG_NO_HZ_COMMON
/*
 * idle load balancing details
 * - When one of the busy CPUs notice that there may be an idle rebalancing
 *   needed, they will kick the idle load balancer, which then does idle
 *   load balancing for all the idle CPUs.
 */
static struct {
	cpumask_var_t idle_cpus_mask;
	atomic_t nr_cpus;
	unsigned long next_balance;     /* in jiffy units */
} nohz ____cacheline_aligned;

#ifdef CONFIG_SCHED_HMP
static inline int find_new_hmp_ilb(int type)
{
	int call_cpu = raw_smp_processor_id();
	struct sched_domain *sd;
	int ilb;

	rcu_read_lock();

	/* Pick an idle cpu "closest" to call_cpu */
	for_each_domain(call_cpu, sd) {
		for_each_cpu_and(ilb, nohz.idle_cpus_mask,
						sched_domain_span(sd)) {
			if (idle_cpu(ilb) && (type != NOHZ_KICK_RESTRICT ||
					cpu_max_power_cost(ilb) <=
					cpu_max_power_cost(call_cpu))) {
				rcu_read_unlock();
				reset_balance_interval(ilb);
				return ilb;
			}
		}
	}

	rcu_read_unlock();
	return nr_cpu_ids;
}
#else	/* CONFIG_SCHED_HMP */
static inline int find_new_hmp_ilb(int type)
{
	return 0;
}
#endif	/* CONFIG_SCHED_HMP */

static inline int find_new_ilb(int type)
{
	int ilb;

#ifdef CONFIG_SCHED_HMP
	return find_new_hmp_ilb(type);
#endif

	ilb = cpumask_first(nohz.idle_cpus_mask);

	if (ilb < nr_cpu_ids && idle_cpu(ilb))
		return ilb;

	return nr_cpu_ids;
}

/*
 * Kick a CPU to do the nohz balancing, if it is time for it. We pick the
 * nohz_load_balancer CPU (if there is one) otherwise fallback to any idle
 * CPU (if there is one).
 */
static void nohz_balancer_kick(int type)
{
	int ilb_cpu;

	nohz.next_balance++;

	ilb_cpu = find_new_ilb(type);

	if (ilb_cpu >= nr_cpu_ids)
		return;

	if (test_and_set_bit(NOHZ_BALANCE_KICK, nohz_flags(ilb_cpu)))
		return;
	/*
	 * Use smp_send_reschedule() instead of resched_cpu().
	 * This way we generate a sched IPI on the target cpu which
	 * is idle. And the softirq performing nohz idle load balance
	 * will be run before returning from the IPI.
	 */
	smp_send_reschedule(ilb_cpu);
	return;
}

void nohz_balance_clear_nohz_mask(int cpu)
{
	if (likely(cpumask_test_cpu(cpu, nohz.idle_cpus_mask))) {
		cpumask_clear_cpu(cpu, nohz.idle_cpus_mask);
		atomic_dec(&nohz.nr_cpus);
	}
}

static inline void nohz_balance_exit_idle(int cpu)
{
	if (unlikely(test_bit(NOHZ_TICK_STOPPED, nohz_flags(cpu)))) {
		/*
		 * Completely isolated CPUs don't ever set, so we must test.
		 */
		nohz_balance_clear_nohz_mask(cpu);
		clear_bit(NOHZ_TICK_STOPPED, nohz_flags(cpu));
	}
}

static inline void set_cpu_sd_state_busy(void)
{
	struct sched_domain *sd;
	int cpu = smp_processor_id();

	rcu_read_lock();
	sd = rcu_dereference(per_cpu(sd_busy, cpu));

	if (!sd || !sd->nohz_idle)
		goto unlock;
	sd->nohz_idle = 0;

	atomic_inc(&sd->groups->sgc->nr_busy_cpus);
unlock:
	rcu_read_unlock();
}

void set_cpu_sd_state_idle(void)
{
	struct sched_domain *sd;
	int cpu = smp_processor_id();

	rcu_read_lock();
	sd = rcu_dereference(per_cpu(sd_busy, cpu));

	if (!sd || sd->nohz_idle)
		goto unlock;
	sd->nohz_idle = 1;

	atomic_dec(&sd->groups->sgc->nr_busy_cpus);
unlock:
	rcu_read_unlock();
}

/*
 * This routine will record that the cpu is going idle with tick stopped.
 * This info will be used in performing idle load balancing in the future.
 */
void nohz_balance_enter_idle(int cpu)
{
	/*
	 * If this cpu is going down, then nothing needs to be done.
	 */
	if (!cpu_active(cpu))
		return;

	if (test_bit(NOHZ_TICK_STOPPED, nohz_flags(cpu)))
		return;

	/*
	 * If we're a completely isolated CPU, we don't play.
	 */
	if (on_null_domain(cpu_rq(cpu)) || cpu_isolated(cpu))
		return;

	cpumask_set_cpu(cpu, nohz.idle_cpus_mask);
	atomic_inc(&nohz.nr_cpus);
	set_bit(NOHZ_TICK_STOPPED, nohz_flags(cpu));
}

static int sched_ilb_notifier(struct notifier_block *nfb,
					unsigned long action, void *hcpu)
{
	switch (action & ~CPU_TASKS_FROZEN) {
	case CPU_DYING:
		nohz_balance_exit_idle(smp_processor_id());
		return NOTIFY_OK;
	default:
		return NOTIFY_DONE;
	}
}
#endif

static DEFINE_SPINLOCK(balancing);

/*
 * Scale the max load_balance interval with the number of CPUs in the system.
 * This trades load-balance latency on larger machines for less cross talk.
 */
void update_max_interval(void)
{
	cpumask_t avail_mask;
	unsigned int available_cpus;

	cpumask_andnot(&avail_mask, cpu_online_mask, cpu_isolated_mask);
	available_cpus = cpumask_weight(&avail_mask);

	max_load_balance_interval = HZ*available_cpus/10;
}

/*
 * It checks each scheduling domain to see if it is due to be balanced,
 * and initiates a balancing operation if so.
 *
 * Balancing parameters are set up in init_sched_domains.
 */
static void rebalance_domains(struct rq *rq, enum cpu_idle_type idle)
{
	int continue_balancing = 1;
	int cpu = rq->cpu;
	unsigned long interval;
	struct sched_domain *sd;
	/* Earliest time when we have to do rebalance again */
	unsigned long next_balance = jiffies + 60*HZ;
	int update_next_balance = 0;
	int need_serialize, need_decay = 0;
	u64 max_cost = 0;

	update_blocked_averages(cpu);

	rcu_read_lock();
	for_each_domain(cpu, sd) {
		/*
		 * Decay the newidle max times here because this is a regular
		 * visit to all the domains. Decay ~1% per second.
		 */
		if (time_after(jiffies, sd->next_decay_max_lb_cost)) {
			sd->max_newidle_lb_cost =
				(sd->max_newidle_lb_cost * 253) / 256;
			sd->next_decay_max_lb_cost = jiffies + HZ;
			need_decay = 1;
		}
		max_cost += sd->max_newidle_lb_cost;

		if (!(sd->flags & SD_LOAD_BALANCE))
			continue;

		/*
		 * Stop the load balance at this level. There is another
		 * CPU in our sched group which is doing load balancing more
		 * actively.
		 */
		if (!continue_balancing) {
			if (need_decay)
				continue;
			break;
		}

		interval = get_sd_balance_interval(sd, idle != CPU_IDLE);

		need_serialize = sd->flags & SD_SERIALIZE;
		if (need_serialize) {
			if (!spin_trylock(&balancing))
				goto out;
		}

		if (time_after_eq(jiffies, sd->last_balance + interval)) {
			if (load_balance(cpu, rq, sd, idle, &continue_balancing)) {
				/*
				 * The LBF_DST_PINNED logic could have changed
				 * env->dst_cpu, so we can't know our idle
				 * state even if we migrated tasks. Update it.
				 */
				idle = idle_cpu(cpu) ? CPU_IDLE : CPU_NOT_IDLE;
			}
			sd->last_balance = jiffies;
			interval = get_sd_balance_interval(sd, idle != CPU_IDLE);
		}
		if (need_serialize)
			spin_unlock(&balancing);
out:
		if (time_after(next_balance, sd->last_balance + interval)) {
			next_balance = sd->last_balance + interval;
			update_next_balance = 1;
		}
	}
	if (need_decay) {
		/*
		 * Ensure the rq-wide value also decays but keep it at a
		 * reasonable floor to avoid funnies with rq->avg_idle.
		 */
		rq->max_idle_balance_cost =
			max((u64)sysctl_sched_migration_cost, max_cost);
	}
	rcu_read_unlock();

	/*
	 * next_balance will be updated only when there is a need.
	 * When the cpu is attached to null domain for ex, it will not be
	 * updated.
	 */
	if (likely(update_next_balance)) {
		rq->next_balance = next_balance;

#ifdef CONFIG_NO_HZ_COMMON
		/*
		 * If this CPU has been elected to perform the nohz idle
		 * balance. Other idle CPUs have already rebalanced with
		 * nohz_idle_balance() and nohz.next_balance has been
		 * updated accordingly. This CPU is now running the idle load
		 * balance for itself and we need to update the
		 * nohz.next_balance accordingly.
		 */
		if ((idle == CPU_IDLE) && time_after(nohz.next_balance, rq->next_balance))
			nohz.next_balance = rq->next_balance;
#endif
	}
}

#ifdef CONFIG_NO_HZ_COMMON
/*
 * In CONFIG_NO_HZ_COMMON case, the idle balance kickee will do the
 * rebalancing for all the cpus for whom scheduler ticks are stopped.
 */
static void nohz_idle_balance(struct rq *this_rq, enum cpu_idle_type idle)
{
	int this_cpu = this_rq->cpu;
	struct rq *rq;
	int balance_cpu;
	/* Earliest time when we have to do rebalance again */
	unsigned long next_balance = jiffies + 60*HZ;
	int update_next_balance = 0;
	cpumask_t cpus;

	if (idle != CPU_IDLE ||
	    !test_bit(NOHZ_BALANCE_KICK, nohz_flags(this_cpu)))
		goto end;

	cpumask_andnot(&cpus, nohz.idle_cpus_mask, cpu_isolated_mask);

	for_each_cpu(balance_cpu, &cpus) {
		if (balance_cpu == this_cpu || !idle_cpu(balance_cpu))
			continue;

		/*
		 * If this cpu gets work to do, stop the load balancing
		 * work being done for other cpus. Next load
		 * balancing owner will pick it up.
		 */
		if (need_resched())
			break;

		rq = cpu_rq(balance_cpu);

		/*
		 * If time for next balance is due,
		 * do the balance.
		 */
		if (time_after_eq(jiffies, rq->next_balance)) {
			raw_spin_lock_irq(&rq->lock);
			update_rq_clock(rq);
			update_idle_cpu_load(rq);
			raw_spin_unlock_irq(&rq->lock);
			rebalance_domains(rq, CPU_IDLE);
		}

		if (time_after(next_balance, rq->next_balance)) {
			next_balance = rq->next_balance;
			update_next_balance = 1;
		}
	}

	/*
	 * next_balance will be updated only when there is a need.
	 * When the CPU is attached to null domain for ex, it will not be
	 * updated.
	 */
	if (likely(update_next_balance))
		nohz.next_balance = next_balance;
end:
	clear_bit(NOHZ_BALANCE_KICK, nohz_flags(this_cpu));
}

#ifdef CONFIG_SCHED_HMP
static inline int _nohz_kick_needed_hmp(struct rq *rq, int cpu, int *type)
{
	struct sched_domain *sd;
	int i;

	if (rq->nr_running < 2)
		return 0;

	if (!sysctl_sched_restrict_cluster_spill ||
			sched_boost_policy() == SCHED_BOOST_ON_ALL)
		return 1;

	if (cpu_max_power_cost(cpu) == max_power_cost)
		return 1;

	rcu_read_lock();
	sd = rcu_dereference_check_sched_domain(rq->sd);
	if (!sd) {
		rcu_read_unlock();
		return 0;
	}

	for_each_cpu(i, sched_domain_span(sd)) {
		if (cpu_load(i) < sched_spill_load &&
				cpu_rq(i)->nr_running <
				sysctl_sched_spill_nr_run) {
			/* Change the kick type to limit to CPUs that
			 * are of equal or lower capacity.
			 */
			*type = NOHZ_KICK_RESTRICT;
			break;
		}
	}
	rcu_read_unlock();
	return 1;
}
#else
static inline int _nohz_kick_needed_hmp(struct rq *rq, int cpu, int *type)
{
	return 0;
}
#endif

static inline int _nohz_kick_needed(struct rq *rq, int cpu, int *type)
{
	unsigned long now = jiffies;

	/*
	 * None are in tickless mode and hence no need for NOHZ idle load
	 * balancing.
	 */
	if (likely(!atomic_read(&nohz.nr_cpus)))
		return 0;

#ifdef CONFIG_SCHED_HMP
	return _nohz_kick_needed_hmp(rq, cpu, type);
#endif

	if (time_before(now, nohz.next_balance))
		return 0;

	if (rq->nr_running >= 2 &&
	    (!energy_aware() || cpu_overutilized(cpu)))
	    	return true;

	return (rq->nr_running >= 2);
}

/*
 * Current heuristic for kicking the idle load balancer in the presence
 * of an idle cpu in the system.
 *   - This rq has more than one task.
 *   - This rq has at least one CFS task and the capacity of the CPU is
 *     significantly reduced because of RT tasks or IRQs.
 *   - At parent of LLC scheduler domain level, this cpu's scheduler group has
 *     multiple busy cpu.
 *   - For SD_ASYM_PACKING, if the lower numbered cpu's in the scheduler
 *     domain span are idle.
 */
static inline bool nohz_kick_needed(struct rq *rq, int *type)
{
#ifndef CONFIG_SCHED_HMP
	struct sched_domain *sd;
	struct sched_group_capacity *sgc;
	int nr_busy;
#endif
	int cpu = rq->cpu;
	bool kick = false;

	if (unlikely(rq->idle_balance))
		return false;

       /*
	* We may be recently in ticked or tickless idle mode. At the first
	* busy tick after returning from idle, we will update the busy stats.
	*/
	set_cpu_sd_state_busy();
	nohz_balance_exit_idle(cpu);

<<<<<<< HEAD
	if (_nohz_kick_needed(rq, cpu, type))
=======
	/*
	 * None are in tickless mode and hence no need for NOHZ idle load
	 * balancing.
	 */
	if (likely(!atomic_read(&nohz.nr_cpus)))
		return false;

	if (time_before(now, nohz.next_balance))
		return false;

	if (rq->nr_running >= 2 &&
	    (!energy_aware() || cpu_overutilized(cpu)))
>>>>>>> c71ad0f6
		return true;

#ifndef CONFIG_SCHED_HMP
	rcu_read_lock();
	sd = rcu_dereference(per_cpu(sd_busy, cpu));
	if (sd && !energy_aware()) {
		sgc = sd->groups->sgc;
		nr_busy = atomic_read(&sgc->nr_busy_cpus);

		if (nr_busy > 1) {
			kick = true;
			goto unlock;
		}

	}

	sd = rcu_dereference(rq->sd);
	if (sd) {
		if ((rq->cfs.h_nr_running >= 1) &&
				check_cpu_capacity(rq, sd)) {
			kick = true;
			goto unlock;
		}
	}

	sd = rcu_dereference(per_cpu(sd_asym, cpu));
	if (sd && (cpumask_first_and(nohz.idle_cpus_mask,
				  sched_domain_span(sd)) < cpu)) {
		kick = true;
		goto unlock;
	}

unlock:
	rcu_read_unlock();
#endif
	return kick;
}
#else
static void nohz_idle_balance(struct rq *this_rq, enum cpu_idle_type idle) { }
#endif

/*
 * run_rebalance_domains is triggered when needed from the scheduler tick.
 * Also triggered for nohz idle balancing (with nohz_balancing_kick set).
 */
static void run_rebalance_domains(struct softirq_action *h)
{
	struct rq *this_rq = this_rq();
	enum cpu_idle_type idle = this_rq->idle_balance ?
						CPU_IDLE : CPU_NOT_IDLE;

	/*
	 * If this cpu has a pending nohz_balance_kick, then do the
	 * balancing on behalf of the other idle cpus whose ticks are
	 * stopped. Do nohz_idle_balance *before* rebalance_domains to
	 * give the idle cpus a chance to load balance. Else we may
	 * load balance only within the local sched_domain hierarchy
	 * and abort nohz_idle_balance altogether if we pull some load.
	 */
	nohz_idle_balance(this_rq, idle);
	rebalance_domains(this_rq, idle);
}

/*
 * Trigger the SCHED_SOFTIRQ if it is time to do periodic load balancing.
 */
void trigger_load_balance(struct rq *rq)
{
	int type = NOHZ_KICK_ANY;

	/* Don't need to rebalance while attached to NULL domain or
	 * cpu is isolated.
	 */
	if (unlikely(on_null_domain(rq)) || cpu_isolated(cpu_of(rq)))
		return;

	if (time_after_eq(jiffies, rq->next_balance))
		raise_softirq(SCHED_SOFTIRQ);
#ifdef CONFIG_NO_HZ_COMMON
	if (nohz_kick_needed(rq, &type))
		nohz_balancer_kick(type);
#endif
}

static void rq_online_fair(struct rq *rq)
{
	update_sysctl();

	update_runtime_enabled(rq);
}

static void rq_offline_fair(struct rq *rq)
{
	update_sysctl();

	/* Ensure any throttled groups are reachable by pick_next_task */
	unthrottle_offline_cfs_rqs(rq);
}

#endif /* CONFIG_SMP */

/*
 * scheduler tick hitting a task of our scheduling class:
 */
static void task_tick_fair(struct rq *rq, struct task_struct *curr, int queued)
{
	struct cfs_rq *cfs_rq;
	struct sched_entity *se = &curr->se;

	for_each_sched_entity(se) {
		cfs_rq = cfs_rq_of(se);
		entity_tick(cfs_rq, se, queued);
	}

	if (static_branch_unlikely(&sched_numa_balancing))
		task_tick_numa(rq, curr);

#ifdef CONFIG_SMP
<<<<<<< HEAD
	if (energy_aware() &&
	    !rq->rd->overutilized && cpu_overutilized(task_cpu(curr))) {
=======
	if (!rq->rd->overutilized && cpu_overutilized(task_cpu(curr))) {
>>>>>>> c71ad0f6
		rq->rd->overutilized = true;
		trace_sched_overutilized(true);
	}

	rq->misfit_task = !task_fits_max(curr, rq->cpu);
#endif

}

/*
 * called on fork with the child task as argument from the parent's context
 *  - child not yet on the tasklist
 *  - preemption disabled
 */
static void task_fork_fair(struct task_struct *p)
{
	struct cfs_rq *cfs_rq;
	struct sched_entity *se = &p->se, *curr;
	int this_cpu = smp_processor_id();
	struct rq *rq = this_rq();
	unsigned long flags;

	raw_spin_lock_irqsave(&rq->lock, flags);

	update_rq_clock(rq);

	cfs_rq = task_cfs_rq(current);
	curr = cfs_rq->curr;

	/*
	 * Not only the cpu but also the task_group of the parent might have
	 * been changed after parent->se.parent,cfs_rq were copied to
	 * child->se.parent,cfs_rq. So call __set_task_cpu() to make those
	 * of child point to valid ones.
	 */
	rcu_read_lock();
	__set_task_cpu(p, this_cpu);
	rcu_read_unlock();

	update_curr(cfs_rq);

	if (curr)
		se->vruntime = curr->vruntime;
	place_entity(cfs_rq, se, 1);

	if (sysctl_sched_child_runs_first && curr && entity_before(curr, se)) {
		/*
		 * Upon rescheduling, sched_class::put_prev_task() will place
		 * 'current' within the tree based on its new key value.
		 */
		swap(curr->vruntime, se->vruntime);
		resched_curr(rq);
	}

	se->vruntime -= cfs_rq->min_vruntime;

	raw_spin_unlock_irqrestore(&rq->lock, flags);
}

/*
 * Priority of the task has changed. Check to see if we preempt
 * the current task.
 */
static void
prio_changed_fair(struct rq *rq, struct task_struct *p, int oldprio)
{
	if (!task_on_rq_queued(p))
		return;

	/*
	 * Reschedule if we are currently running on this runqueue and
	 * our priority decreased, or if we are not currently running on
	 * this runqueue and our priority is higher than the current's
	 */
	if (rq->curr == p) {
		if (p->prio > oldprio)
			resched_curr(rq);
	} else
		check_preempt_curr(rq, p, 0);
}

static inline bool vruntime_normalized(struct task_struct *p)
{
	struct sched_entity *se = &p->se;

	/*
	 * In both the TASK_ON_RQ_QUEUED and TASK_ON_RQ_MIGRATING cases,
	 * the dequeue_entity(.flags=0) will already have normalized the
	 * vruntime.
	 */
	if (p->on_rq)
		return true;

	/*
	 * When !on_rq, vruntime of the task has usually NOT been normalized.
	 * But there are some cases where it has already been normalized:
	 *
	 * - A forked child which is waiting for being woken up by
	 *   wake_up_new_task().
	 * - A task which has been woken up by try_to_wake_up() and
	 *   waiting for actually being woken up by sched_ttwu_pending().
	 */
	if (!se->sum_exec_runtime || p->state == TASK_WAKING)
		return true;

	return false;
}

static void detach_task_cfs_rq(struct task_struct *p)
{
	struct sched_entity *se = &p->se;
	struct cfs_rq *cfs_rq = cfs_rq_of(se);

	if (!vruntime_normalized(p)) {
		/*
		 * Fix up our vruntime so that the current sleep doesn't
		 * cause 'unlimited' sleep bonus.
		 */
		place_entity(cfs_rq, se, 0);
		se->vruntime -= cfs_rq->min_vruntime;
	}

	/* Catch up with the cfs_rq and remove our load when we leave */
	detach_entity_load_avg(cfs_rq, se);
}

static void attach_task_cfs_rq(struct task_struct *p)
{
	struct sched_entity *se = &p->se;
	struct cfs_rq *cfs_rq = cfs_rq_of(se);

#ifdef CONFIG_FAIR_GROUP_SCHED
	/*
	 * Since the real-depth could have been changed (only FAIR
	 * class maintain depth value), reset depth properly.
	 */
	se->depth = se->parent ? se->parent->depth + 1 : 0;
#endif

	/* Synchronize task with its cfs_rq */
	attach_entity_load_avg(cfs_rq, se);

	if (!vruntime_normalized(p))
		se->vruntime += cfs_rq->min_vruntime;
}

static void switched_from_fair(struct rq *rq, struct task_struct *p)
{
	detach_task_cfs_rq(p);
}

static void switched_to_fair(struct rq *rq, struct task_struct *p)
{
	attach_task_cfs_rq(p);

	if (task_on_rq_queued(p)) {
		/*
		 * We were most likely switched from sched_rt, so
		 * kick off the schedule if running, otherwise just see
		 * if we can still preempt the current task.
		 */
		if (rq->curr == p)
			resched_curr(rq);
		else
			check_preempt_curr(rq, p, 0);
	}
}

/* Account for a task changing its policy or group.
 *
 * This routine is mostly called to set cfs_rq->curr field when a task
 * migrates between groups/classes.
 */
static void set_curr_task_fair(struct rq *rq)
{
	struct sched_entity *se = &rq->curr->se;

	for_each_sched_entity(se) {
		struct cfs_rq *cfs_rq = cfs_rq_of(se);

		set_next_entity(cfs_rq, se);
		/* ensure bandwidth has been allocated on our new cfs_rq */
		account_cfs_rq_runtime(cfs_rq, 0);
	}
}

void init_cfs_rq(struct cfs_rq *cfs_rq)
{
	cfs_rq->tasks_timeline = RB_ROOT;
	cfs_rq->min_vruntime = (u64)(-(1LL << 20));
#ifndef CONFIG_64BIT
	cfs_rq->min_vruntime_copy = cfs_rq->min_vruntime;
#endif
#ifdef CONFIG_SMP
	atomic_long_set(&cfs_rq->removed_load_avg, 0);
	atomic_long_set(&cfs_rq->removed_util_avg, 0);
#endif
}

#ifdef CONFIG_FAIR_GROUP_SCHED
static void task_move_group_fair(struct task_struct *p)
{
	detach_task_cfs_rq(p);
	set_task_rq(p, task_cpu(p));

#ifdef CONFIG_SMP
	/* Tell se's cfs_rq has been changed -- migrated */
	p->se.avg.last_update_time = 0;
#endif
	attach_task_cfs_rq(p);
}

void free_fair_sched_group(struct task_group *tg)
{
	int i;

	destroy_cfs_bandwidth(tg_cfs_bandwidth(tg));

	for_each_possible_cpu(i) {
		if (tg->cfs_rq)
			kfree(tg->cfs_rq[i]);
		if (tg->se)
			kfree(tg->se[i]);
	}

	kfree(tg->cfs_rq);
	kfree(tg->se);
}

int alloc_fair_sched_group(struct task_group *tg, struct task_group *parent)
{
	struct cfs_rq *cfs_rq;
	struct sched_entity *se;
	int i;

	tg->cfs_rq = kzalloc(sizeof(cfs_rq) * nr_cpu_ids, GFP_KERNEL);
	if (!tg->cfs_rq)
		goto err;
	tg->se = kzalloc(sizeof(se) * nr_cpu_ids, GFP_KERNEL);
	if (!tg->se)
		goto err;

	tg->shares = NICE_0_LOAD;

	init_cfs_bandwidth(tg_cfs_bandwidth(tg));

	for_each_possible_cpu(i) {
		cfs_rq = kzalloc_node(sizeof(struct cfs_rq),
				      GFP_KERNEL, cpu_to_node(i));
		if (!cfs_rq)
			goto err;

		se = kzalloc_node(sizeof(struct sched_entity),
				  GFP_KERNEL, cpu_to_node(i));
		if (!se)
			goto err_free_rq;

		init_cfs_rq(cfs_rq);
		init_tg_cfs_entry(tg, cfs_rq, se, i, parent->se[i]);
		init_entity_runnable_average(se);
	}

	return 1;

err_free_rq:
	kfree(cfs_rq);
err:
	return 0;
}

void unregister_fair_sched_group(struct task_group *tg)
{
	unsigned long flags;
	struct rq *rq;
	int cpu;

	for_each_possible_cpu(cpu) {
		if (tg->se[cpu])
			remove_entity_load_avg(tg->se[cpu]);

		/*
		 * Only empty task groups can be destroyed; so we can speculatively
		 * check on_list without danger of it being re-added.
		 */
		if (!tg->cfs_rq[cpu]->on_list)
			continue;

		rq = cpu_rq(cpu);

		raw_spin_lock_irqsave(&rq->lock, flags);
		list_del_leaf_cfs_rq(tg->cfs_rq[cpu]);
		raw_spin_unlock_irqrestore(&rq->lock, flags);
	}
}

void init_tg_cfs_entry(struct task_group *tg, struct cfs_rq *cfs_rq,
			struct sched_entity *se, int cpu,
			struct sched_entity *parent)
{
	struct rq *rq = cpu_rq(cpu);

	cfs_rq->tg = tg;
	cfs_rq->rq = rq;
	init_cfs_rq_runtime(cfs_rq);

	tg->cfs_rq[cpu] = cfs_rq;
	tg->se[cpu] = se;

	/* se could be NULL for root_task_group */
	if (!se)
		return;

	if (!parent) {
		se->cfs_rq = &rq->cfs;
		se->depth = 0;
	} else {
		se->cfs_rq = parent->my_q;
		se->depth = parent->depth + 1;
	}

	se->my_q = cfs_rq;
	/* guarantee group entities always have weight */
	update_load_set(&se->load, NICE_0_LOAD);
	se->parent = parent;
}

static DEFINE_MUTEX(shares_mutex);

int sched_group_set_shares(struct task_group *tg, unsigned long shares)
{
	int i;
	unsigned long flags;

	/*
	 * We can't change the weight of the root cgroup.
	 */
	if (!tg->se[0])
		return -EINVAL;

	shares = clamp(shares, scale_load(MIN_SHARES), scale_load(MAX_SHARES));

	mutex_lock(&shares_mutex);
	if (tg->shares == shares)
		goto done;

	tg->shares = shares;
	for_each_possible_cpu(i) {
		struct rq *rq = cpu_rq(i);
		struct sched_entity *se;

		se = tg->se[i];
		/* Propagate contribution to hierarchy */
		raw_spin_lock_irqsave(&rq->lock, flags);

		/* Possible calls to update_curr() need rq clock */
		update_rq_clock(rq);
		for_each_sched_entity(se)
			update_cfs_shares(group_cfs_rq(se));
		raw_spin_unlock_irqrestore(&rq->lock, flags);
	}

done:
	mutex_unlock(&shares_mutex);
	return 0;
}
#else /* CONFIG_FAIR_GROUP_SCHED */

void free_fair_sched_group(struct task_group *tg) { }

int alloc_fair_sched_group(struct task_group *tg, struct task_group *parent)
{
	return 1;
}

void unregister_fair_sched_group(struct task_group *tg) { }

#endif /* CONFIG_FAIR_GROUP_SCHED */


static unsigned int get_rr_interval_fair(struct rq *rq, struct task_struct *task)
{
	struct sched_entity *se = &task->se;
	unsigned int rr_interval = 0;

	/*
	 * Time slice is 0 for SCHED_OTHER tasks that are on an otherwise
	 * idle runqueue:
	 */
	if (rq->cfs.load.weight)
		rr_interval = NS_TO_JIFFIES(sched_slice(cfs_rq_of(se), se));

	return rr_interval;
}

/*
 * All the scheduling class methods:
 */
const struct sched_class fair_sched_class = {
	.next			= &idle_sched_class,
	.enqueue_task		= enqueue_task_fair,
	.dequeue_task		= dequeue_task_fair,
	.yield_task		= yield_task_fair,
	.yield_to_task		= yield_to_task_fair,

	.check_preempt_curr	= check_preempt_wakeup,

	.pick_next_task		= pick_next_task_fair,
	.put_prev_task		= put_prev_task_fair,

#ifdef CONFIG_SMP
	.select_task_rq		= select_task_rq_fair,
	.migrate_task_rq	= migrate_task_rq_fair,

	.rq_online		= rq_online_fair,
	.rq_offline		= rq_offline_fair,

	.task_waking		= task_waking_fair,
	.task_dead		= task_dead_fair,
	.set_cpus_allowed	= set_cpus_allowed_common,
#endif

	.set_curr_task          = set_curr_task_fair,
	.task_tick		= task_tick_fair,
	.task_fork		= task_fork_fair,

	.prio_changed		= prio_changed_fair,
	.switched_from		= switched_from_fair,
	.switched_to		= switched_to_fair,

	.get_rr_interval	= get_rr_interval_fair,

	.update_curr		= update_curr_fair,

#ifdef CONFIG_FAIR_GROUP_SCHED
	.task_move_group	= task_move_group_fair,
#endif
#ifdef CONFIG_SCHED_HMP
	.inc_hmp_sched_stats	= inc_hmp_sched_stats_fair,
	.dec_hmp_sched_stats	= dec_hmp_sched_stats_fair,
	.fixup_hmp_sched_stats	= fixup_hmp_sched_stats_fair,
#endif
};

#ifdef CONFIG_SCHED_DEBUG
void print_cfs_stats(struct seq_file *m, int cpu)
{
	struct cfs_rq *cfs_rq;

	rcu_read_lock();
	for_each_leaf_cfs_rq(cpu_rq(cpu), cfs_rq)
		print_cfs_rq(m, cpu, cfs_rq);
	rcu_read_unlock();
}

#ifdef CONFIG_NUMA_BALANCING
void show_numa_stats(struct task_struct *p, struct seq_file *m)
{
	int node;
	unsigned long tsf = 0, tpf = 0, gsf = 0, gpf = 0;

	for_each_online_node(node) {
		if (p->numa_faults) {
			tsf = p->numa_faults[task_faults_idx(NUMA_MEM, node, 0)];
			tpf = p->numa_faults[task_faults_idx(NUMA_MEM, node, 1)];
		}
		if (p->numa_group) {
			gsf = p->numa_group->faults[task_faults_idx(NUMA_MEM, node, 0)],
			gpf = p->numa_group->faults[task_faults_idx(NUMA_MEM, node, 1)];
		}
		print_numa_stats(m, node, tsf, tpf, gsf, gpf);
	}
}
#endif /* CONFIG_NUMA_BALANCING */
#endif /* CONFIG_SCHED_DEBUG */

__init void init_sched_fair_class(void)
{
#ifdef CONFIG_SMP
	open_softirq(SCHED_SOFTIRQ, run_rebalance_domains);

#ifdef CONFIG_NO_HZ_COMMON
	nohz.next_balance = jiffies;
	zalloc_cpumask_var(&nohz.idle_cpus_mask, GFP_NOWAIT);
	cpu_notifier(sched_ilb_notifier, 0);
#endif
#endif /* SMP */

}<|MERGE_RESOLUTION|>--- conflicted
+++ resolved
@@ -31,20 +31,10 @@
 #include <linux/migrate.h>
 #include <linux/task_work.h>
 #include <linux/module.h>
-<<<<<<< HEAD
 
 #include "sched.h"
 #include <trace/events/sched.h>
 #include "tune.h"
-=======
-
-#include <trace/events/sched.h>
-
-#include "sched.h"
-#include "tune.h"
-#include "walt.h"
-
->>>>>>> c71ad0f6
 /*
  * Targeted preemption latency for CPU-bound tasks:
  * (default: 6ms * (1 + ilog(ncpus)), units: nanoseconds)
@@ -65,15 +55,6 @@
 unsigned int sysctl_sched_initial_task_util = 0;
 unsigned int sysctl_sched_cstate_aware = 1;
 
-<<<<<<< HEAD
-=======
-#ifdef CONFIG_SCHED_WALT
-unsigned int sysctl_sched_use_walt_cpu_util = 1;
-unsigned int sysctl_sched_use_walt_task_util = 1;
-__read_mostly unsigned int sysctl_sched_walt_cpu_high_irqload =
-    (10 * NSEC_PER_MSEC);
-#endif
->>>>>>> c71ad0f6
 /*
  * The initial- and re-scaling of tunables is configurable
  * (default SCHED_TUNABLESCALING_LOG = *(1+ilog(ncpus))
@@ -2681,15 +2662,9 @@
 
 	total_load = env->task_load + env->cpu_load;
 
-<<<<<<< HEAD
 	if (total_load > sched_spill_load ||
 	    (rq->nr_running + 1) > sysctl_sched_spill_nr_run)
 		return 1;
-=======
-	scale_freq = arch_scale_freq_capacity(NULL, cpu);
-	scale_cpu = arch_scale_cpu_capacity(NULL, cpu);
-	trace_sched_contrib_scale_f(cpu, scale_freq, scale_cpu);
->>>>>>> c71ad0f6
 
 	return 0;
 }
@@ -5372,11 +5347,7 @@
 #define boosted_cpu_util(cpu) cpu_util(cpu)
 #endif
 
-<<<<<<< HEAD
 #if defined(CONFIG_SMP) && defined(CONFIG_CPU_FREQ_GOV_SCHED)
-=======
-#ifdef CONFIG_SMP
->>>>>>> c71ad0f6
 static void update_capacity_of(int cpu)
 {
 	unsigned long req_cap;
@@ -5389,13 +5360,9 @@
 	req_cap = req_cap * SCHED_CAPACITY_SCALE / capacity_orig_of(cpu);
 	set_cfs_cpu_capacity(cpu, true, req_cap);
 }
-<<<<<<< HEAD
 #else
 #define update_capacity_of(X) do {} while(0)
 #endif /* SMP and CPU_FREQ_GOV_SCHED */
-=======
-#endif
->>>>>>> c71ad0f6
 
 /*
  * The enqueue_task method is called before nr_running is
@@ -5427,11 +5394,7 @@
 		if (cfs_rq_throttled(cfs_rq))
 			break;
 		cfs_rq->h_nr_running++;
-<<<<<<< HEAD
 		inc_cfs_rq_hmp_stats(cfs_rq, p, 1);
-=======
-		walt_inc_cfs_cumulative_runnable_avg(cfs_rq, p);
->>>>>>> c71ad0f6
 
 		flags = ENQUEUE_WAKEUP;
 	}
@@ -5439,11 +5402,7 @@
 	for_each_sched_entity(se) {
 		cfs_rq = cfs_rq_of(se);
 		cfs_rq->h_nr_running++;
-<<<<<<< HEAD
 		inc_cfs_rq_hmp_stats(cfs_rq, p, 1);
-=======
-		walt_inc_cfs_cumulative_runnable_avg(cfs_rq, p);
->>>>>>> c71ad0f6
 
 		if (cfs_rq_throttled(cfs_rq))
 			break;
@@ -5499,49 +5458,6 @@
 			update_capacity_of(cpu_of(rq));
 	}
 
-<<<<<<< HEAD
-=======
-#ifdef CONFIG_SMP
-
-	/*
-	 * Update SchedTune accounting.
-	 *
-	 * We do it before updating the CPU capacity to ensure the
-	 * boost value of the current task is accounted for in the
-	 * selection of the OPP.
-	 *
-	 * We do it also in the case where we enqueue a throttled task;
-	 * we could argue that a throttled task should not boost a CPU,
-	 * however:
-	 * a) properly implementing CPU boosting considering throttled
-	 *    tasks will increase a lot the complexity of the solution
-	 * b) it's not easy to quantify the benefits introduced by
-	 *    such a more complex solution.
-	 * Thus, for the time being we go for the simple solution and boost
-	 * also for throttled RQs.
-	 */
-	schedtune_enqueue_task(p, cpu_of(rq));
-
-	if (!se) {
-		walt_inc_cumulative_runnable_avg(rq, p);
-		if (!task_new && !rq->rd->overutilized &&
-		    cpu_overutilized(rq->cpu)) {
-			rq->rd->overutilized = true;
-			trace_sched_overutilized(true);
-		}
-
-		/*
-		 * We want to potentially trigger a freq switch
-		 * request only for tasks that are waking up; this is
-		 * because we get here also during load balancing, but
-		 * in these cases it seems wise to trigger as single
-		 * request after load balancing is done.
-		 */
-		if (task_new || task_wakeup)
-			update_capacity_of(cpu_of(rq));
-	}
-
->>>>>>> c71ad0f6
 #endif /* CONFIG_SMP */
 	hrtick_update(rq);
 }
@@ -5572,11 +5488,7 @@
 		if (cfs_rq_throttled(cfs_rq))
 			break;
 		cfs_rq->h_nr_running--;
-<<<<<<< HEAD
 		dec_cfs_rq_hmp_stats(cfs_rq, p, 1);
-=======
-		walt_dec_cfs_cumulative_runnable_avg(cfs_rq, p);
->>>>>>> c71ad0f6
 
 		/* Don't dequeue parent if it has other entities besides us */
 		if (cfs_rq->load.weight) {
@@ -5597,11 +5509,7 @@
 	for_each_sched_entity(se) {
 		cfs_rq = cfs_rq_of(se);
 		cfs_rq->h_nr_running--;
-<<<<<<< HEAD
 		dec_cfs_rq_hmp_stats(cfs_rq, p, 1);
-=======
-		walt_dec_cfs_cumulative_runnable_avg(cfs_rq, p);
->>>>>>> c71ad0f6
 
 		if (cfs_rq_throttled(cfs_rq))
 			break;
@@ -5645,38 +5553,6 @@
 
 #endif /* CONFIG_SMP */
 
-#ifdef CONFIG_SMP
-
-	/*
-	 * Update SchedTune accounting
-	 *
-	 * We do it before updating the CPU capacity to ensure the
-	 * boost value of the current task is accounted for in the
-	 * selection of the OPP.
-	 */
-	schedtune_dequeue_task(p, cpu_of(rq));
-
-	if (!se) {
-		walt_dec_cumulative_runnable_avg(rq, p);
-
-		/*
-		 * We want to potentially trigger a freq switch
-		 * request only for tasks that are going to sleep;
-		 * this is because we get here also during load
-		 * balancing, but in these cases it seems wise to
-		 * trigger as single request after load balancing is
-		 * done.
-		 */
-		if (task_sleep) {
-			if (rq->cfs.nr_running)
-				update_capacity_of(cpu_of(rq));
-			else if (sched_freq())
-				set_cfs_cpu_capacity(cpu_of(rq), false, 0);
-		}
-	}
-
-#endif /* CONFIG_SMP */
-
 	hrtick_update(rq);
 }
 
@@ -6087,14 +5963,6 @@
 	       >> SCHED_CAPACITY_SHIFT;
 }
 
-<<<<<<< HEAD
-=======
-static inline bool energy_aware(void)
-{
-	return sched_feat(ENERGY_AWARE);
-}
-
->>>>>>> c71ad0f6
 struct energy_env {
 	struct sched_group	*sg_top;
 	struct sched_group	*sg_cap;
@@ -6192,11 +6060,7 @@
 }
 
 static int find_new_capacity(struct energy_env *eenv,
-<<<<<<< HEAD
-	const struct sched_group_energy const *sge)
-=======
 	const struct sched_group_energy * const sge)
->>>>>>> c71ad0f6
 {
 	int idx;
 	unsigned long util = group_max_util(eenv);
@@ -6562,160 +6426,6 @@
 
 static inline unsigned long task_util(struct task_struct *p)
 {
-	return p->se.avg.util_avg;
-}
-
-unsigned int capacity_margin = 1280; /* ~20% margin */
-
-static inline unsigned long boosted_task_util(struct task_struct *task);
-
-static inline bool __task_fits(struct task_struct *p, int cpu, int util)
-{
-	unsigned long capacity = capacity_of(cpu);
-
-	util += boosted_task_util(p);
-
-	return (capacity * 1024) > (util * capacity_margin);
-}
-
-static inline bool task_fits_max(struct task_struct *p, int cpu)
-{
-	unsigned long capacity = capacity_of(cpu);
-	unsigned long max_capacity = cpu_rq(cpu)->rd->max_cpu_capacity.val;
-
-	if (capacity == max_capacity)
-		return true;
-
-	if (capacity * capacity_margin > max_capacity * 1024)
-		return true;
-
-	return __task_fits(p, cpu, 0);
-}
-
-static inline bool task_fits_spare(struct task_struct *p, int cpu)
-{
-	return __task_fits(p, cpu, cpu_util(cpu));
-}
-
-static bool cpu_overutilized(int cpu)
-{
-	return (capacity_of(cpu) * 1024) < (cpu_util(cpu) * capacity_margin);
-}
-
-#ifdef CONFIG_SCHED_TUNE
-
-static long
-schedtune_margin(unsigned long signal, long boost)
-{
-	long long margin = 0;
-
-	/*
-	 * Signal proportional compensation (SPC)
-	 *
-	 * The Boost (B) value is used to compute a Margin (M) which is
-	 * proportional to the complement of the original Signal (S):
-	 *   M = B * (SCHED_LOAD_SCALE - S), if B is positive
-	 *   M = B * S, if B is negative
-	 * The obtained M could be used by the caller to "boost" S.
-	 */
-	if (boost >= 0) {
-		margin  = SCHED_LOAD_SCALE - signal;
-		margin *= boost;
-	} else
-		margin = -signal * boost;
-	/*
-	 * Fast integer division by constant:
-	 *  Constant   :                 (C) = 100
-	 *  Precision  : 0.1%            (P) = 0.1
-	 *  Reference  : C * 100 / P     (R) = 100000
-	 *
-	 * Thus:
-	 *  Shift bits : ceil(log(R,2))  (S) = 17
-	 *  Mult const : round(2^S/C)    (M) = 1311
-	 *
-	 *
-	 */
-	margin  *= 1311;
-	margin >>= 17;
-
-	if (boost < 0)
-		margin *= -1;
-	return margin;
-}
-
-static inline int
-schedtune_cpu_margin(unsigned long util, int cpu)
-{
-	int boost = schedtune_cpu_boost(cpu);
-
-	if (boost == 0)
-		return 0;
-
-	return schedtune_margin(util, boost);
-}
-
-static inline long
-schedtune_task_margin(struct task_struct *task)
-{
-	int boost = schedtune_task_boost(task);
-	unsigned long util;
-	long margin;
-
-	if (boost == 0)
-		return 0;
-
-	util = task_util(task);
-	margin = schedtune_margin(util, boost);
-
-	return margin;
-}
-
-#else /* CONFIG_SCHED_TUNE */
-
-static inline int
-schedtune_cpu_margin(unsigned long util, int cpu)
-{
-	return 0;
-}
-
-static inline int
-schedtune_task_margin(struct task_struct *task)
-{
-	return 0;
-}
-
-#endif /* CONFIG_SCHED_TUNE */
-
-static inline unsigned long
-boosted_cpu_util(int cpu)
-{
-	unsigned long util = cpu_util(cpu);
-	long margin = schedtune_cpu_margin(util, cpu);
-
-	trace_sched_boost_cpu(cpu, util, margin);
-
-	return util + margin;
-}
-
-static inline unsigned long
-boosted_task_util(struct task_struct *task)
-{
-	unsigned long util = task_util(task);
-	long margin = schedtune_task_margin(task);
-
-	trace_sched_boost_task(task, util, margin);
-
-	return util + margin;
-}
-
-static inline unsigned long task_util(struct task_struct *p)
-{
-#ifdef CONFIG_SCHED_WALT
-	if (!walt_disabled && sysctl_sched_use_walt_task_util) {
-		unsigned long demand = p->ravg.demand;
-		return (demand << 10) / walt_ravg_window;
-	}
-#endif
 	return p->se.avg.util_avg;
 }
 
@@ -7027,13 +6737,10 @@
 		if (i != target && cpus_share_cache(i, target) && idle_cpu(i))
 			return i;
 	}
-<<<<<<< HEAD
 
 	if (!(current->flags & PF_WAKE_UP_IDLE) &&
 			!(p->flags & PF_WAKE_UP_IDLE))
 		return target;
-=======
->>>>>>> c71ad0f6
 
 	/*
 	 * Otherwise, iterate the domains and find an elegible idle cpu.
@@ -7086,7 +6793,6 @@
 }
 
 static inline int find_best_target(struct task_struct *p, bool boosted, bool prefer_idle)
-<<<<<<< HEAD
 {
 	int iter_cpu;
 	int target_cpu = -1;
@@ -7187,112 +6893,6 @@
 
 static int energy_aware_wake_cpu(struct task_struct *p, int target, int sync)
 {
-=======
-{
-	int iter_cpu;
-	int target_cpu = -1;
-	int target_util = 0;
-	int backup_capacity = 0;
-	int best_idle_cpu = -1;
-	int best_idle_cstate = INT_MAX;
-	int backup_cpu = -1;
-	unsigned long task_util_boosted, new_util;
-
-	task_util_boosted = boosted_task_util(p);
-	for (iter_cpu = 0; iter_cpu < NR_CPUS; iter_cpu++) {
-		int cur_capacity;
-		struct rq *rq;
-		int idle_idx;
-
-		/*
-		 * Iterate from higher cpus for boosted tasks.
-		 */
-		int i = boosted ? NR_CPUS-iter_cpu-1 : iter_cpu;
-
-		if (!cpu_online(i) || !cpumask_test_cpu(i, tsk_cpus_allowed(p)))
-			continue;
-
-		/*
-		 * p's blocked utilization is still accounted for on prev_cpu
-		 * so prev_cpu will receive a negative bias due to the double
-		 * accounting. However, the blocked utilization may be zero.
-		 */
-		new_util = cpu_util(i) + task_util_boosted;
-
-		/*
-		 * Ensure minimum capacity to grant the required boost.
-		 * The target CPU can be already at a capacity level higher
-		 * than the one required to boost the task.
-		 */
-		if (new_util > capacity_orig_of(i))
-			continue;
-
-#ifdef CONFIG_SCHED_WALT
-		if (walt_cpu_high_irqload(i))
-			continue;
-#endif
-		/*
-		 * Unconditionally favoring tasks that prefer idle cpus to
-		 * improve latency.
-		 */
-		if (idle_cpu(i) && prefer_idle) {
-			if (best_idle_cpu < 0)
-				best_idle_cpu = i;
-			continue;
-		}
-
-		cur_capacity = capacity_curr_of(i);
-		rq = cpu_rq(i);
-		idle_idx = idle_get_state_idx(rq);
-
-		if (new_util < cur_capacity) {
-			if (cpu_rq(i)->nr_running) {
-				if (prefer_idle) {
-					/* Find a target cpu with highest
-					 * utilization.
-					 */
-					if (target_util == 0 ||
-						target_util < new_util) {
-						target_cpu = i;
-						target_util = new_util;
-					}
-				} else {
-					/* Find a target cpu with lowest
-					 * utilization.
-					 */
-					if (target_util == 0 ||
-						target_util > new_util) {
-						target_cpu = i;
-						target_util = new_util;
-					}
-				}
-			} else if (!prefer_idle) {
-				if (best_idle_cpu < 0 ||
-					(sysctl_sched_cstate_aware &&
-						best_idle_cstate > idle_idx)) {
-					best_idle_cstate = idle_idx;
-					best_idle_cpu = i;
-				}
-			}
-		} else if (backup_capacity == 0 ||
-				backup_capacity > cur_capacity) {
-			// Find a backup cpu with least capacity.
-			backup_capacity = cur_capacity;
-			backup_cpu = i;
-		}
-	}
-
-	if (prefer_idle && best_idle_cpu >= 0)
-		target_cpu = best_idle_cpu;
-	else if (target_cpu < 0)
-		target_cpu = best_idle_cpu >= 0 ? best_idle_cpu : backup_cpu;
-
-	return target_cpu;
-}
-
-static int energy_aware_wake_cpu(struct task_struct *p, int target, int sync)
-{
->>>>>>> c71ad0f6
 	struct sched_domain *sd;
 	struct sched_group *sg, *sg_target;
 	int target_max_cap = INT_MAX;
@@ -8285,16 +7885,11 @@
 	lockdep_assert_held(&env->src_rq->lock);
 
 	p->on_rq = TASK_ON_RQ_MIGRATING;
-<<<<<<< HEAD
 	deactivate_task(env->src_rq, p, 0);
 	double_lock_balance(env->src_rq, env->dst_rq);
 	set_task_cpu(p, env->dst_cpu);
 	if (task_in_related_thread_group(p))
 		env->flags |= LBF_MOVED_RELATED_THREAD_GROUP_TASK;
-=======
-	double_lock_balance(env->src_rq, env->dst_rq);
-	set_task_cpu(p, env->dst_cpu);
->>>>>>> c71ad0f6
 	double_unlock_balance(env->src_rq, env->dst_rq);
 }
 
@@ -8872,7 +8467,6 @@
 		do {
 			struct sched_group_capacity *sgc = group->sgc;
 
-<<<<<<< HEAD
 			cpumask_t *cpus = sched_group_cpus(group);
 
 			/* Revisit this later. This won't work for MT domain */
@@ -8880,10 +8474,6 @@
 				capacity += sgc->capacity;
 				max_capacity = max(sgc->max_capacity, max_capacity);
 			}
-=======
-			capacity += sgc->capacity;
-			max_capacity = max(sgc->max_capacity, max_capacity);
->>>>>>> c71ad0f6
 			group = group->next;
 		} while (group != child->groups);
 	}
@@ -9073,11 +8663,7 @@
 		if (!nr_running && idle_cpu(i))
 			sgs->idle_cpus++;
 
-<<<<<<< HEAD
 		if (energy_aware() && cpu_overutilized(i)) {
-=======
-		if (cpu_overutilized(i)) {
->>>>>>> c71ad0f6
 			*overutilized = true;
 			if (!sgs->group_misfit_task && rq->misfit_task)
 				sgs->group_misfit_task = capacity_of(i);
@@ -9163,7 +8749,6 @@
 	if (sgs->group_type < busiest->group_type)
 		return false;
 
-<<<<<<< HEAD
 	if (energy_aware()) {
 		/*
 		 * Candidate sg doesn't face any serious load-balance problems
@@ -9184,26 +8769,6 @@
 		    group_smaller_cpu_capacity(sds->local, sg))
 			return false;
 	}
-=======
-	/*
-	 * Candidate sg doesn't face any serious load-balance problems
-	 * so don't pick it if the local sg is already filled up.
-	 */
-	if (sgs->group_type == group_other &&
-	    !group_has_capacity(env, &sds->local_stat))
-		return false;
-
-	if (sgs->avg_load <= busiest->avg_load)
-		return false;
->>>>>>> c71ad0f6
-
-	/*
-	 * Candiate sg has no more than one task per cpu and has higher
-	 * per-cpu capacity. No reason to pull tasks to less capable cpus.
-	 */
-	if (sgs->sum_nr_running <= sgs->group_weight &&
-	    group_smaller_cpu_capacity(sds->local, sg))
-		return false;
 
 	/* This is the busiest node in its class. */
 	if (!(env->sd->flags & SD_ASYM_PACKING))
@@ -9314,12 +8879,8 @@
 		 * Ignore task groups with misfit tasks if local group has no
 		 * capacity or if per-cpu capacity isn't higher.
 		 */
-<<<<<<< HEAD
 		if (energy_aware() &&
 		    sgs->group_type == group_misfit_task &&
-=======
-		if (sgs->group_type == group_misfit_task &&
->>>>>>> c71ad0f6
 		    (!group_has_capacity(env, &sds->local_stat) ||
 		     !group_smaller_cpu_capacity(sg, sds->local)))
 			sgs->group_type = group_other;
@@ -9350,20 +8911,12 @@
 			env->dst_rq->rd->overload = overload;
 
 		/* Update over-utilization (tipping point, U >= 0) indicator */
-<<<<<<< HEAD
 		if (energy_aware() && env->dst_rq->rd->overutilized != overutilized) {
-=======
-		if (env->dst_rq->rd->overutilized != overutilized) {
->>>>>>> c71ad0f6
 			env->dst_rq->rd->overutilized = overutilized;
 			trace_sched_overutilized(overutilized);
 		}
 	} else {
-<<<<<<< HEAD
 		if (energy_aware() && !env->dst_rq->rd->overutilized && overutilized) {
-=======
-		if (!env->dst_rq->rd->overutilized && overutilized) {
->>>>>>> c71ad0f6
 			env->dst_rq->rd->overutilized = true;
 			trace_sched_overutilized(true);
 		}
@@ -9515,7 +9068,6 @@
 	 */
 	if (busiest->avg_load <= sds->avg_load ||
 	    local->avg_load >= sds->avg_load) {
-<<<<<<< HEAD
 		if (energy_aware()) {
 			/* Misfitting tasks should be migrated in any case */
 			if (busiest->group_type == group_misfit_task) {
@@ -9532,22 +9084,6 @@
 				env->imbalance = busiest->load_per_task;
 				return;
 			}
-=======
-		/* Misfitting tasks should be migrated in any case */
-		if (busiest->group_type == group_misfit_task) {
-			env->imbalance = busiest->group_misfit_task;
-			return;
-		}
-
-		/*
-		 * Busiest group is overloaded, local is not, use the spare
-		 * cycles to maximize throughput
-		 */
-		if (busiest->group_type == group_overloaded &&
-		    local->group_type <= group_misfit_task) {
-			env->imbalance = busiest->load_per_task;
-			return;
->>>>>>> c71ad0f6
 		}
 
 		env->imbalance = 0;
@@ -9584,11 +9120,7 @@
 	) / SCHED_CAPACITY_SCALE;
 
 	/* Boost imbalance to allow misfit task to be balanced. */
-<<<<<<< HEAD
 	if (energy_aware() && busiest->group_type == group_misfit_task)
-=======
-	if (busiest->group_type == group_misfit_task)
->>>>>>> c71ad0f6
 		env->imbalance = max_t(long, env->imbalance,
 				     busiest->group_misfit_task);
 
@@ -9672,11 +9204,7 @@
 		goto force_balance;
 
 	/* Misfitting tasks should be dealt with regardless of the avg load */
-<<<<<<< HEAD
 	if (energy_aware() && busiest->group_type == group_misfit_task) {
-=======
-	if (busiest->group_type == group_misfit_task) {
->>>>>>> c71ad0f6
 		goto force_balance;
 	}
 
@@ -9901,24 +9429,16 @@
 			return 1;
 	}
 
-<<<<<<< HEAD
 	if (energy_aware() &&
 	    (capacity_of(env->src_cpu) < capacity_of(env->dst_cpu)) &&
-=======
-	if ((capacity_of(env->src_cpu) < capacity_of(env->dst_cpu)) &&
->>>>>>> c71ad0f6
 				env->src_rq->cfs.h_nr_running == 1 &&
 				cpu_overutilized(env->src_cpu) &&
 				!cpu_overutilized(env->dst_cpu)) {
 			return 1;
 	}
 
-<<<<<<< HEAD
 	return unlikely(sd->nr_balance_failed >
 			sd->cache_nice_tries + NEED_ACTIVE_BALANCE_THRESHOLD);
-=======
-	return unlikely(sd->nr_balance_failed > sd->cache_nice_tries+2);
->>>>>>> c71ad0f6
 }
 
 static int group_balance_cpu_not_isolated(struct sched_group *sg)
@@ -10158,17 +9678,11 @@
 		 * frequent, pollute the failure counter causing
 		 * excessive cache_hot migrations and active balances.
 		 */
-<<<<<<< HEAD
 		if (idle != CPU_NEWLY_IDLE &&
 		    !(env.flags & LBF_BIG_TASK_ACTIVE_BALANCE)) {
 		    	if (env.src_grp_nr_running > 1)
 				sd->nr_balance_failed++;
 		}
-=======
-		if (idle != CPU_NEWLY_IDLE)
-			if (env.src_grp_nr_running > 1)
-				sd->nr_balance_failed++;
->>>>>>> c71ad0f6
 
 		if (need_active_balance(&env)) {
 			raw_spin_lock_irqsave(&busiest->lock, flags);
@@ -10321,12 +9835,9 @@
 	int pulled_task = 0;
 	u64 curr_cost = 0;
 	long removed_util=0;
-<<<<<<< HEAD
 
 	if (cpu_isolated(this_cpu))
 		return 0;
-=======
->>>>>>> c71ad0f6
 
 	idle_enter_fair(this_rq);
 
@@ -10521,13 +10032,8 @@
 			 * We want to potentially lower env.src_cpu's OPP.
 			 */
 			update_capacity_of(env.src_cpu);
-<<<<<<< HEAD
 			moved = true;
 		} else {
-=======
-		}
-		else
->>>>>>> c71ad0f6
 			schedstat_inc(sd, alb_failed);
 		}
 	}
@@ -11043,22 +10549,7 @@
 	set_cpu_sd_state_busy();
 	nohz_balance_exit_idle(cpu);
 
-<<<<<<< HEAD
 	if (_nohz_kick_needed(rq, cpu, type))
-=======
-	/*
-	 * None are in tickless mode and hence no need for NOHZ idle load
-	 * balancing.
-	 */
-	if (likely(!atomic_read(&nohz.nr_cpus)))
-		return false;
-
-	if (time_before(now, nohz.next_balance))
-		return false;
-
-	if (rq->nr_running >= 2 &&
-	    (!energy_aware() || cpu_overutilized(cpu)))
->>>>>>> c71ad0f6
 		return true;
 
 #ifndef CONFIG_SCHED_HMP
@@ -11177,12 +10668,8 @@
 		task_tick_numa(rq, curr);
 
 #ifdef CONFIG_SMP
-<<<<<<< HEAD
 	if (energy_aware() &&
 	    !rq->rd->overutilized && cpu_overutilized(task_cpu(curr))) {
-=======
-	if (!rq->rd->overutilized && cpu_overutilized(task_cpu(curr))) {
->>>>>>> c71ad0f6
 		rq->rd->overutilized = true;
 		trace_sched_overutilized(true);
 	}

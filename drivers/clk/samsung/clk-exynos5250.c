/*
 * Copyright (c) 2013 Samsung Electronics Co., Ltd.
 * Copyright (c) 2013 Linaro Ltd.
 * Author: Thomas Abraham <thomas.ab@samsung.com>
 *
 * This program is free software; you can redistribute it and/or modify
 * it under the terms of the GNU General Public License version 2 as
 * published by the Free Software Foundation.
 *
 * Common Clock Framework support for Exynos5250 SoC.
*/

#include <linux/clk.h>
#include <linux/clkdev.h>
#include <linux/clk-provider.h>
#include <linux/of.h>
#include <linux/of_address.h>

#include "clk.h"

#define APLL_LOCK		0x0
#define APLL_CON0		0x100
#define SRC_CPU			0x200
#define DIV_CPU0		0x500
#define MPLL_LOCK		0x4000
#define MPLL_CON0		0x4100
#define SRC_CORE1		0x4204
<<<<<<< HEAD
=======
#define GATE_IP_ACP		0x8800
>>>>>>> d8ec26d7
#define CPLL_LOCK		0x10020
#define EPLL_LOCK		0x10030
#define VPLL_LOCK		0x10040
#define GPLL_LOCK		0x10050
#define CPLL_CON0		0x10120
#define EPLL_CON0		0x10130
#define VPLL_CON0		0x10140
#define GPLL_CON0		0x10150
#define SRC_TOP0		0x10210
#define SRC_TOP2		0x10218
#define SRC_GSCL		0x10220
#define SRC_DISP1_0		0x1022c
#define SRC_MAU			0x10240
#define SRC_FSYS		0x10244
#define SRC_GEN			0x10248
#define SRC_PERIC0		0x10250
#define SRC_PERIC1		0x10254
#define SRC_MASK_GSCL		0x10320
#define SRC_MASK_DISP1_0	0x1032c
#define SRC_MASK_MAU		0x10334
#define SRC_MASK_FSYS		0x10340
#define SRC_MASK_GEN		0x10344
#define SRC_MASK_PERIC0		0x10350
#define SRC_MASK_PERIC1		0x10354
#define DIV_TOP0		0x10510
#define DIV_TOP1		0x10514
#define DIV_GSCL		0x10520
#define DIV_DISP1_0		0x1052c
#define DIV_GEN			0x1053c
#define DIV_MAU			0x10544
#define DIV_FSYS0		0x10548
#define DIV_FSYS1		0x1054c
#define DIV_FSYS2		0x10550
#define DIV_PERIC0		0x10558
#define DIV_PERIC1		0x1055c
#define DIV_PERIC2		0x10560
#define DIV_PERIC3		0x10564
#define DIV_PERIC4		0x10568
#define DIV_PERIC5		0x1056c
#define GATE_IP_GSCL		0x10920
#define GATE_IP_MFC		0x1092c
#define GATE_IP_GEN		0x10934
#define GATE_IP_FSYS		0x10944
#define GATE_IP_PERIC		0x10950
#define GATE_IP_PERIS		0x10960
#define BPLL_LOCK		0x20010
#define BPLL_CON0		0x20110
#define SRC_CDREX		0x20200
#define PLL_DIV2_SEL		0x20a24
#define GATE_IP_DISP1		0x10928
#define GATE_IP_ACP		0x10000

/* list of PLLs to be registered */
enum exynos5250_plls {
	apll, mpll, cpll, epll, vpll, gpll, bpll,
	nr_plls			/* number of PLLs */
};

/* list of PLLs to be registered */
enum exynos5250_plls {
	apll, mpll, cpll, epll, vpll, gpll, bpll,
	nr_plls			/* number of PLLs */
};

/*
 * Let each supported clock get a unique id. This id is used to lookup the clock
 * for device tree based platforms. The clocks are categorized into three
 * sections: core, sclk gate and bus interface gate clocks.
 *
 * When adding a new clock to this list, it is advised to choose a clock
 * category and add it to the end of that category. That is because the the
 * device tree source file is referring to these ids and any change in the
 * sequence number of existing clocks will require corresponding change in the
 * device tree files. This limitation would go away when pre-processor support
 * for dtc would be available.
 */
enum exynos5250_clks {
	none,

	/* core clocks */
	fin_pll, fout_apll, fout_mpll, fout_bpll, fout_gpll, fout_cpll,
	fout_epll, fout_vpll,

	/* gate for special clocks (sclk) */
	sclk_cam_bayer = 128, sclk_cam0, sclk_cam1, sclk_gscl_wa, sclk_gscl_wb,
	sclk_fimd1, sclk_mipi1, sclk_dp, sclk_hdmi, sclk_pixel, sclk_audio0,
	sclk_mmc0, sclk_mmc1, sclk_mmc2, sclk_mmc3, sclk_sata, sclk_usb3,
	sclk_jpeg, sclk_uart0, sclk_uart1, sclk_uart2, sclk_uart3, sclk_pwm,
	sclk_audio1, sclk_audio2, sclk_spdif, sclk_spi0, sclk_spi1, sclk_spi2,
	div_i2s1, div_i2s2, sclk_hdmiphy,

	/* gate clocks */
	gscl0 = 256, gscl1, gscl2, gscl3, gscl_wa, gscl_wb, smmu_gscl0,
	smmu_gscl1, smmu_gscl2, smmu_gscl3, mfc, smmu_mfcl, smmu_mfcr, rotator,
	jpeg, mdma1, smmu_rotator, smmu_jpeg, smmu_mdma1, pdma0, pdma1, sata,
	usbotg, mipi_hsi, sdmmc0, sdmmc1, sdmmc2, sdmmc3, sromc, usb2, usb3,
	sata_phyctrl, sata_phyi2c, uart0, uart1, uart2,	uart3, uart4, i2c0,
	i2c1, i2c2, i2c3, i2c4, i2c5, i2c6, i2c7, i2c_hdmi, adc, spi0, spi1,
	spi2, i2s1, i2s2, pcm1, pcm2, pwm, spdif, ac97, hsi2c0, hsi2c1, hsi2c2,
	hsi2c3, chipid, sysreg, pmu, cmu_top, cmu_core, cmu_mem, tzpc0, tzpc1,
	tzpc2, tzpc3, tzpc4, tzpc5, tzpc6, tzpc7, tzpc8, tzpc9, hdmi_cec, mct,
<<<<<<< HEAD
	wdt, rtc, tmu, fimd1, mie1, dsim0, dp, mixer, hdmi, g2d,
=======
	wdt, rtc, tmu, fimd1, mie1, dsim0, dp, mixer, hdmi, g2d, mdma0,
	smmu_mdma0,
>>>>>>> d8ec26d7

	/* mux clocks */
	mout_hdmi = 1024,

	nr_clks,
};

/*
 * list of controller registers to be saved and restored during a
 * suspend/resume cycle.
 */
static unsigned long exynos5250_clk_regs[] __initdata = {
	SRC_CPU,
	DIV_CPU0,
	SRC_CORE1,
	SRC_TOP0,
	SRC_TOP2,
	SRC_GSCL,
	SRC_DISP1_0,
	SRC_MAU,
	SRC_FSYS,
	SRC_GEN,
	SRC_PERIC0,
	SRC_PERIC1,
	SRC_MASK_GSCL,
	SRC_MASK_DISP1_0,
	SRC_MASK_MAU,
	SRC_MASK_FSYS,
	SRC_MASK_GEN,
	SRC_MASK_PERIC0,
	SRC_MASK_PERIC1,
	DIV_TOP0,
	DIV_TOP1,
	DIV_GSCL,
	DIV_DISP1_0,
	DIV_GEN,
	DIV_MAU,
	DIV_FSYS0,
	DIV_FSYS1,
	DIV_FSYS2,
	DIV_PERIC0,
	DIV_PERIC1,
	DIV_PERIC2,
	DIV_PERIC3,
	DIV_PERIC4,
	DIV_PERIC5,
	GATE_IP_GSCL,
	GATE_IP_MFC,
	GATE_IP_GEN,
	GATE_IP_FSYS,
	GATE_IP_PERIC,
	GATE_IP_PERIS,
	SRC_CDREX,
	PLL_DIV2_SEL,
	GATE_IP_DISP1,
	GATE_IP_ACP,
};

/* list of all parent clock list */
PNAME(mout_apll_p)	= { "fin_pll", "fout_apll", };
PNAME(mout_cpu_p)	= { "mout_apll", "sclk_mpll", };
PNAME(mout_mpll_fout_p)	= { "fout_mplldiv2", "fout_mpll" };
PNAME(mout_mpll_p)	= { "fin_pll", "mout_mpll_fout" };
PNAME(mout_bpll_fout_p)	= { "fout_bplldiv2", "fout_bpll" };
PNAME(mout_bpll_p)	= { "fin_pll", "mout_bpll_fout" };
PNAME(mout_vpllsrc_p)	= { "fin_pll", "sclk_hdmi27m" };
PNAME(mout_vpll_p)	= { "mout_vpllsrc", "fout_vpll" };
PNAME(mout_cpll_p)	= { "fin_pll", "fout_cpll" };
PNAME(mout_epll_p)	= { "fin_pll", "fout_epll" };
PNAME(mout_mpll_user_p)	= { "fin_pll", "sclk_mpll" };
PNAME(mout_bpll_user_p)	= { "fin_pll", "sclk_bpll" };
PNAME(mout_aclk166_p)	= { "sclk_cpll", "sclk_mpll_user" };
PNAME(mout_aclk200_p)	= { "sclk_mpll_user", "sclk_bpll_user" };
PNAME(mout_hdmi_p)	= { "div_hdmi_pixel", "sclk_hdmiphy" };
PNAME(mout_usb3_p)	= { "sclk_mpll_user", "sclk_cpll" };
PNAME(mout_group1_p)	= { "fin_pll", "fin_pll", "sclk_hdmi27m",
				"sclk_dptxphy", "sclk_uhostphy", "sclk_hdmiphy",
				"sclk_mpll_user", "sclk_epll", "sclk_vpll",
				"sclk_cpll" };
PNAME(mout_audio0_p)	= { "cdclk0", "fin_pll", "sclk_hdmi27m", "sclk_dptxphy",
				"sclk_uhostphy", "sclk_hdmiphy",
				"sclk_mpll_user", "sclk_epll", "sclk_vpll",
				"sclk_cpll" };
PNAME(mout_audio1_p)	= { "cdclk1", "fin_pll", "sclk_hdmi27m", "sclk_dptxphy",
				"sclk_uhostphy", "sclk_hdmiphy",
				"sclk_mpll_user", "sclk_epll", "sclk_vpll",
				"sclk_cpll" };
PNAME(mout_audio2_p)	= { "cdclk2", "fin_pll", "sclk_hdmi27m", "sclk_dptxphy",
				"sclk_uhostphy", "sclk_hdmiphy",
				"sclk_mpll_user", "sclk_epll", "sclk_vpll",
				"sclk_cpll" };
PNAME(mout_spdif_p)	= { "sclk_audio0", "sclk_audio1", "sclk_audio2",
				"spdif_extclk" };

/* fixed rate clocks generated outside the soc */
static struct samsung_fixed_rate_clock exynos5250_fixed_rate_ext_clks[] __initdata = {
	FRATE(fin_pll, "fin_pll", NULL, CLK_IS_ROOT, 0),
};

/* fixed rate clocks generated inside the soc */
static struct samsung_fixed_rate_clock exynos5250_fixed_rate_clks[] __initdata = {
	FRATE(sclk_hdmiphy, "sclk_hdmiphy", NULL, CLK_IS_ROOT, 24000000),
	FRATE(none, "sclk_hdmi27m", NULL, CLK_IS_ROOT, 27000000),
	FRATE(none, "sclk_dptxphy", NULL, CLK_IS_ROOT, 24000000),
	FRATE(none, "sclk_uhostphy", NULL, CLK_IS_ROOT, 48000000),
};

static struct samsung_fixed_factor_clock exynos5250_fixed_factor_clks[] __initdata = {
	FFACTOR(none, "fout_mplldiv2", "fout_mpll", 1, 2, 0),
	FFACTOR(none, "fout_bplldiv2", "fout_bpll", 1, 2, 0),
};

static struct samsung_mux_clock exynos5250_pll_pmux_clks[] __initdata = {
	MUX(none, "mout_vpllsrc", mout_vpllsrc_p, SRC_TOP2, 0, 1),
};

static struct samsung_mux_clock exynos5250_mux_clks[] __initdata = {
	MUX_A(none, "mout_apll", mout_apll_p, SRC_CPU, 0, 1, "mout_apll"),
	MUX_A(none, "mout_cpu", mout_cpu_p, SRC_CPU, 16, 1, "mout_cpu"),
	MUX(none, "mout_mpll_fout", mout_mpll_fout_p, PLL_DIV2_SEL, 4, 1),
	MUX_A(none, "sclk_mpll", mout_mpll_p, SRC_CORE1, 8, 1, "mout_mpll"),
	MUX(none, "mout_bpll_fout", mout_bpll_fout_p, PLL_DIV2_SEL, 0, 1),
	MUX(none, "sclk_bpll", mout_bpll_p, SRC_CDREX, 0, 1),
	MUX(none, "sclk_vpll", mout_vpll_p, SRC_TOP2, 16, 1),
	MUX(none, "sclk_epll", mout_epll_p, SRC_TOP2, 12, 1),
	MUX(none, "sclk_cpll", mout_cpll_p, SRC_TOP2, 8, 1),
	MUX(none, "sclk_mpll_user", mout_mpll_user_p, SRC_TOP2, 20, 1),
	MUX(none, "sclk_bpll_user", mout_bpll_user_p, SRC_TOP2, 24, 1),
	MUX(none, "mout_aclk166", mout_aclk166_p, SRC_TOP0, 8, 1),
	MUX(none, "mout_aclk333", mout_aclk166_p, SRC_TOP0, 16, 1),
	MUX(none, "mout_aclk200", mout_aclk200_p, SRC_TOP0, 12, 1),
	MUX(none, "mout_cam_bayer", mout_group1_p, SRC_GSCL, 12, 4),
	MUX(none, "mout_cam0", mout_group1_p, SRC_GSCL, 16, 4),
	MUX(none, "mout_cam1", mout_group1_p, SRC_GSCL, 20, 4),
	MUX(none, "mout_gscl_wa", mout_group1_p, SRC_GSCL, 24, 4),
	MUX(none, "mout_gscl_wb", mout_group1_p, SRC_GSCL, 28, 4),
	MUX(none, "mout_fimd1", mout_group1_p, SRC_DISP1_0, 0, 4),
	MUX(none, "mout_mipi1", mout_group1_p, SRC_DISP1_0, 12, 4),
	MUX(none, "mout_dp", mout_group1_p, SRC_DISP1_0, 16, 4),
	MUX(mout_hdmi, "mout_hdmi", mout_hdmi_p, SRC_DISP1_0, 20, 1),
	MUX(none, "mout_audio0", mout_audio0_p, SRC_MAU, 0, 4),
	MUX(none, "mout_mmc0", mout_group1_p, SRC_FSYS, 0, 4),
	MUX(none, "mout_mmc1", mout_group1_p, SRC_FSYS, 4, 4),
	MUX(none, "mout_mmc2", mout_group1_p, SRC_FSYS, 8, 4),
	MUX(none, "mout_mmc3", mout_group1_p, SRC_FSYS, 12, 4),
	MUX(none, "mout_sata", mout_aclk200_p, SRC_FSYS, 24, 1),
	MUX(none, "mout_usb3", mout_usb3_p, SRC_FSYS, 28, 1),
	MUX(none, "mout_jpeg", mout_group1_p, SRC_GEN, 0, 4),
	MUX(none, "mout_uart0", mout_group1_p, SRC_PERIC0, 0, 4),
	MUX(none, "mout_uart1", mout_group1_p, SRC_PERIC0, 4, 4),
	MUX(none, "mout_uart2", mout_group1_p, SRC_PERIC0, 8, 4),
	MUX(none, "mout_uart3", mout_group1_p, SRC_PERIC0, 12, 4),
	MUX(none, "mout_pwm", mout_group1_p, SRC_PERIC0, 24, 4),
	MUX(none, "mout_audio1", mout_audio1_p, SRC_PERIC1, 0, 4),
	MUX(none, "mout_audio2", mout_audio2_p, SRC_PERIC1, 4, 4),
	MUX(none, "mout_spdif", mout_spdif_p, SRC_PERIC1, 8, 2),
	MUX(none, "mout_spi0", mout_group1_p, SRC_PERIC1, 16, 4),
	MUX(none, "mout_spi1", mout_group1_p, SRC_PERIC1, 20, 4),
	MUX(none, "mout_spi2", mout_group1_p, SRC_PERIC1, 24, 4),
};

static struct samsung_div_clock exynos5250_div_clks[] __initdata = {
	DIV(none, "div_arm", "mout_cpu", DIV_CPU0, 0, 3),
	DIV(none, "sclk_apll", "mout_apll", DIV_CPU0, 24, 3),
	DIV(none, "aclk66_pre", "sclk_mpll_user", DIV_TOP1, 24, 3),
	DIV(none, "aclk66", "aclk66_pre", DIV_TOP0, 0, 3),
	DIV(none, "aclk266", "sclk_mpll_user", DIV_TOP0, 16, 3),
	DIV(none, "aclk166", "mout_aclk166", DIV_TOP0, 8, 3),
	DIV(none, "aclk333", "mout_aclk333", DIV_TOP0, 20, 3),
	DIV(none, "aclk200", "mout_aclk200", DIV_TOP0, 12, 3),
	DIV(none, "div_cam_bayer", "mout_cam_bayer", DIV_GSCL, 12, 4),
	DIV(none, "div_cam0", "mout_cam0", DIV_GSCL, 16, 4),
	DIV(none, "div_cam1", "mout_cam1", DIV_GSCL, 20, 4),
	DIV(none, "div_gscl_wa", "mout_gscl_wa", DIV_GSCL, 24, 4),
	DIV(none, "div_gscl_wb", "mout_gscl_wb", DIV_GSCL, 28, 4),
	DIV(none, "div_fimd1", "mout_fimd1", DIV_DISP1_0, 0, 4),
	DIV(none, "div_mipi1", "mout_mipi1", DIV_DISP1_0, 16, 4),
	DIV(none, "div_dp", "mout_dp", DIV_DISP1_0, 24, 4),
	DIV(none, "div_jpeg", "mout_jpeg", DIV_GEN, 4, 4),
	DIV(none, "div_audio0", "mout_audio0", DIV_MAU, 0, 4),
	DIV(none, "div_pcm0", "sclk_audio0", DIV_MAU, 4, 8),
	DIV(none, "div_sata", "mout_sata", DIV_FSYS0, 20, 4),
	DIV(none, "div_usb3", "mout_usb3", DIV_FSYS0, 24, 4),
	DIV(none, "div_mmc0", "mout_mmc0", DIV_FSYS1, 0, 4),
	DIV(none, "div_mmc1", "mout_mmc1", DIV_FSYS1, 16, 4),
	DIV(none, "div_mmc2", "mout_mmc2", DIV_FSYS2, 0, 4),
	DIV(none, "div_mmc3", "mout_mmc3", DIV_FSYS2, 16, 4),
	DIV(none, "div_uart0", "mout_uart0", DIV_PERIC0, 0, 4),
	DIV(none, "div_uart1", "mout_uart1", DIV_PERIC0, 4, 4),
	DIV(none, "div_uart2", "mout_uart2", DIV_PERIC0, 8, 4),
	DIV(none, "div_uart3", "mout_uart3", DIV_PERIC0, 12, 4),
	DIV(none, "div_spi0", "mout_spi0", DIV_PERIC1, 0, 4),
	DIV(none, "div_spi1", "mout_spi1", DIV_PERIC1, 16, 4),
	DIV(none, "div_spi2", "mout_spi2", DIV_PERIC2, 0, 4),
	DIV(none, "div_pwm", "mout_pwm", DIV_PERIC3, 0, 4),
	DIV(none, "div_audio1", "mout_audio1", DIV_PERIC4, 0, 4),
	DIV(none, "div_pcm1", "sclk_audio1", DIV_PERIC4, 4, 8),
	DIV(none, "div_audio2", "mout_audio2", DIV_PERIC4, 16, 4),
	DIV(none, "div_pcm2", "sclk_audio2", DIV_PERIC4, 20, 8),
	DIV(div_i2s1, "div_i2s1", "sclk_audio1", DIV_PERIC5, 0, 6),
	DIV(div_i2s2, "div_i2s2", "sclk_audio2", DIV_PERIC5, 8, 6),
	DIV(sclk_pixel, "div_hdmi_pixel", "sclk_vpll", DIV_DISP1_0, 28, 4),
	DIV_A(none, "armclk", "div_arm", DIV_CPU0, 28, 3, "armclk"),
	DIV_F(none, "div_mipi1_pre", "div_mipi1",
			DIV_DISP1_0, 20, 4, CLK_SET_RATE_PARENT, 0),
	DIV_F(none, "div_mmc_pre0", "div_mmc0",
			DIV_FSYS1, 8, 8, CLK_SET_RATE_PARENT, 0),
	DIV_F(none, "div_mmc_pre1", "div_mmc1",
			DIV_FSYS1, 24, 8, CLK_SET_RATE_PARENT, 0),
	DIV_F(none, "div_mmc_pre2", "div_mmc2",
			DIV_FSYS2, 8, 8, CLK_SET_RATE_PARENT, 0),
	DIV_F(none, "div_mmc_pre3", "div_mmc3",
			DIV_FSYS2, 24, 8, CLK_SET_RATE_PARENT, 0),
	DIV_F(none, "div_spi_pre0", "div_spi0",
			DIV_PERIC1, 8, 8, CLK_SET_RATE_PARENT, 0),
	DIV_F(none, "div_spi_pre1", "div_spi1",
			DIV_PERIC1, 24, 8, CLK_SET_RATE_PARENT, 0),
	DIV_F(none, "div_spi_pre2", "div_spi2",
			DIV_PERIC2, 8, 8, CLK_SET_RATE_PARENT, 0),
};

static struct samsung_gate_clock exynos5250_gate_clks[] __initdata = {
	GATE(gscl0, "gscl0", "none", GATE_IP_GSCL, 0, 0, 0),
	GATE(gscl1, "gscl1", "none", GATE_IP_GSCL, 1, 0, 0),
	GATE(gscl2, "gscl2", "aclk266", GATE_IP_GSCL, 2, 0, 0),
	GATE(gscl3, "gscl3", "aclk266", GATE_IP_GSCL, 3, 0, 0),
	GATE(gscl_wa, "gscl_wa", "div_gscl_wa", GATE_IP_GSCL, 5, 0, 0),
	GATE(gscl_wb, "gscl_wb", "div_gscl_wb", GATE_IP_GSCL, 6, 0, 0),
	GATE(smmu_gscl0, "smmu_gscl0", "aclk266", GATE_IP_GSCL, 7, 0, 0),
	GATE(smmu_gscl1, "smmu_gscl1", "aclk266", GATE_IP_GSCL, 8, 0, 0),
	GATE(smmu_gscl2, "smmu_gscl2", "aclk266", GATE_IP_GSCL, 9, 0, 0),
	GATE(smmu_gscl3, "smmu_gscl3", "aclk266", GATE_IP_GSCL, 10, 0, 0),
	GATE(mfc, "mfc", "aclk333", GATE_IP_MFC, 0, 0, 0),
	GATE(smmu_mfcl, "smmu_mfcl", "aclk333", GATE_IP_MFC, 2, 0, 0),
	GATE(smmu_mfcr, "smmu_mfcr", "aclk333", GATE_IP_MFC, 1, 0, 0),
	GATE(rotator, "rotator", "aclk266", GATE_IP_GEN, 1, 0, 0),
	GATE(jpeg, "jpeg", "aclk166", GATE_IP_GEN, 2, 0, 0),
	GATE(mdma1, "mdma1", "aclk266", GATE_IP_GEN, 4, 0, 0),
	GATE(smmu_rotator, "smmu_rotator", "aclk266", GATE_IP_GEN, 6, 0, 0),
	GATE(smmu_jpeg, "smmu_jpeg", "aclk166", GATE_IP_GEN, 7, 0, 0),
	GATE(smmu_mdma1, "smmu_mdma1", "aclk266", GATE_IP_GEN, 9, 0, 0),
	GATE(pdma0, "pdma0", "aclk200", GATE_IP_FSYS, 1, 0, 0),
	GATE(pdma1, "pdma1", "aclk200", GATE_IP_FSYS, 2, 0, 0),
	GATE(sata, "sata", "aclk200", GATE_IP_FSYS, 6, 0, 0),
	GATE(usbotg, "usbotg", "aclk200", GATE_IP_FSYS, 7, 0, 0),
	GATE(mipi_hsi, "mipi_hsi", "aclk200", GATE_IP_FSYS, 8, 0, 0),
	GATE(sdmmc0, "sdmmc0", "aclk200", GATE_IP_FSYS, 12, 0, 0),
	GATE(sdmmc1, "sdmmc1", "aclk200", GATE_IP_FSYS, 13, 0, 0),
	GATE(sdmmc2, "sdmmc2", "aclk200", GATE_IP_FSYS, 14, 0, 0),
	GATE(sdmmc3, "sdmmc3", "aclk200", GATE_IP_FSYS, 15, 0, 0),
	GATE(sromc, "sromc", "aclk200", GATE_IP_FSYS, 17, 0, 0),
	GATE(usb2, "usb2", "aclk200", GATE_IP_FSYS, 18, 0, 0),
	GATE(usb3, "usb3", "aclk200", GATE_IP_FSYS, 19, 0, 0),
	GATE(sata_phyctrl, "sata_phyctrl", "aclk200", GATE_IP_FSYS, 24, 0, 0),
	GATE(sata_phyi2c, "sata_phyi2c", "aclk200", GATE_IP_FSYS, 25, 0, 0),
	GATE(uart0, "uart0", "aclk66", GATE_IP_PERIC, 0, 0, 0),
	GATE(uart1, "uart1", "aclk66", GATE_IP_PERIC, 1, 0, 0),
	GATE(uart2, "uart2", "aclk66", GATE_IP_PERIC, 2, 0, 0),
	GATE(uart3, "uart3", "aclk66", GATE_IP_PERIC, 3, 0, 0),
	GATE(uart4, "uart4", "aclk66", GATE_IP_PERIC, 4, 0, 0),
	GATE(i2c0, "i2c0", "aclk66", GATE_IP_PERIC, 6, 0, 0),
	GATE(i2c1, "i2c1", "aclk66", GATE_IP_PERIC, 7, 0, 0),
	GATE(i2c2, "i2c2", "aclk66", GATE_IP_PERIC, 8, 0, 0),
	GATE(i2c3, "i2c3", "aclk66", GATE_IP_PERIC, 9, 0, 0),
	GATE(i2c4, "i2c4", "aclk66", GATE_IP_PERIC, 10, 0, 0),
	GATE(i2c5, "i2c5", "aclk66", GATE_IP_PERIC, 11, 0, 0),
	GATE(i2c6, "i2c6", "aclk66", GATE_IP_PERIC, 12, 0, 0),
	GATE(i2c7, "i2c7", "aclk66", GATE_IP_PERIC, 13, 0, 0),
	GATE(i2c_hdmi, "i2c_hdmi", "aclk66", GATE_IP_PERIC, 14, 0, 0),
	GATE(adc, "adc", "aclk66", GATE_IP_PERIC, 15, 0, 0),
	GATE(spi0, "spi0", "aclk66", GATE_IP_PERIC, 16, 0, 0),
	GATE(spi1, "spi1", "aclk66", GATE_IP_PERIC, 17, 0, 0),
	GATE(spi2, "spi2", "aclk66", GATE_IP_PERIC, 18, 0, 0),
	GATE(i2s1, "i2s1", "aclk66", GATE_IP_PERIC, 20, 0, 0),
	GATE(i2s2, "i2s2", "aclk66", GATE_IP_PERIC, 21, 0, 0),
	GATE(pcm1, "pcm1", "aclk66", GATE_IP_PERIC, 22, 0, 0),
	GATE(pcm2, "pcm2", "aclk66", GATE_IP_PERIC, 23, 0, 0),
	GATE(pwm, "pwm", "aclk66", GATE_IP_PERIC, 24, 0, 0),
	GATE(spdif, "spdif", "aclk66", GATE_IP_PERIC, 26, 0, 0),
	GATE(ac97, "ac97", "aclk66", GATE_IP_PERIC, 27, 0, 0),
	GATE(hsi2c0, "hsi2c0", "aclk66", GATE_IP_PERIC, 28, 0, 0),
	GATE(hsi2c1, "hsi2c1", "aclk66", GATE_IP_PERIC, 29, 0, 0),
	GATE(hsi2c2, "hsi2c2", "aclk66", GATE_IP_PERIC, 30, 0, 0),
	GATE(hsi2c3, "hsi2c3", "aclk66", GATE_IP_PERIC, 31, 0, 0),
	GATE(chipid, "chipid", "aclk66", GATE_IP_PERIS, 0, 0, 0),
	GATE(sysreg, "sysreg", "aclk66",
			GATE_IP_PERIS, 1, CLK_IGNORE_UNUSED, 0),
	GATE(pmu, "pmu", "aclk66", GATE_IP_PERIS, 2, CLK_IGNORE_UNUSED, 0),
	GATE(tzpc0, "tzpc0", "aclk66", GATE_IP_PERIS, 6, 0, 0),
	GATE(tzpc1, "tzpc1", "aclk66", GATE_IP_PERIS, 7, 0, 0),
	GATE(tzpc2, "tzpc2", "aclk66", GATE_IP_PERIS, 8, 0, 0),
	GATE(tzpc3, "tzpc3", "aclk66", GATE_IP_PERIS, 9, 0, 0),
	GATE(tzpc4, "tzpc4", "aclk66", GATE_IP_PERIS, 10, 0, 0),
	GATE(tzpc5, "tzpc5", "aclk66", GATE_IP_PERIS, 11, 0, 0),
	GATE(tzpc6, "tzpc6", "aclk66", GATE_IP_PERIS, 12, 0, 0),
	GATE(tzpc7, "tzpc7", "aclk66", GATE_IP_PERIS, 13, 0, 0),
	GATE(tzpc8, "tzpc8", "aclk66", GATE_IP_PERIS, 14, 0, 0),
	GATE(tzpc9, "tzpc9", "aclk66", GATE_IP_PERIS, 15, 0, 0),
	GATE(hdmi_cec, "hdmi_cec", "aclk66", GATE_IP_PERIS, 16, 0, 0),
	GATE(mct, "mct", "aclk66", GATE_IP_PERIS, 18, 0, 0),
	GATE(wdt, "wdt", "aclk66", GATE_IP_PERIS, 19, 0, 0),
	GATE(rtc, "rtc", "aclk66", GATE_IP_PERIS, 20, 0, 0),
	GATE(tmu, "tmu", "aclk66", GATE_IP_PERIS, 21, 0, 0),
	GATE(cmu_top, "cmu_top", "aclk66",
			GATE_IP_PERIS, 3, CLK_IGNORE_UNUSED, 0),
	GATE(cmu_core, "cmu_core", "aclk66",
			GATE_IP_PERIS, 4, CLK_IGNORE_UNUSED, 0),
	GATE(cmu_mem, "cmu_mem", "aclk66",
			GATE_IP_PERIS, 5, CLK_IGNORE_UNUSED, 0),
	GATE(sclk_cam_bayer, "sclk_cam_bayer", "div_cam_bayer",
			SRC_MASK_GSCL, 12, CLK_SET_RATE_PARENT, 0),
	GATE(sclk_cam0, "sclk_cam0", "div_cam0",
			SRC_MASK_GSCL, 16, CLK_SET_RATE_PARENT, 0),
	GATE(sclk_cam1, "sclk_cam1", "div_cam1",
			SRC_MASK_GSCL, 20, CLK_SET_RATE_PARENT, 0),
	GATE(sclk_gscl_wa, "sclk_gscl_wa", "div_gscl_wa",
			SRC_MASK_GSCL, 24, CLK_SET_RATE_PARENT, 0),
	GATE(sclk_gscl_wb, "sclk_gscl_wb", "div_gscl_wb",
			SRC_MASK_GSCL, 28, CLK_SET_RATE_PARENT, 0),
	GATE(sclk_fimd1, "sclk_fimd1", "div_fimd1",
			SRC_MASK_DISP1_0, 0, CLK_SET_RATE_PARENT, 0),
	GATE(sclk_mipi1, "sclk_mipi1", "div_mipi1",
			SRC_MASK_DISP1_0, 12, CLK_SET_RATE_PARENT, 0),
	GATE(sclk_dp, "sclk_dp", "div_dp",
			SRC_MASK_DISP1_0, 16, CLK_SET_RATE_PARENT, 0),
	GATE(sclk_hdmi, "sclk_hdmi", "mout_hdmi",
			SRC_MASK_DISP1_0, 20, 0, 0),
	GATE(sclk_audio0, "sclk_audio0", "div_audio0",
			SRC_MASK_MAU, 0, CLK_SET_RATE_PARENT, 0),
	GATE(sclk_mmc0, "sclk_mmc0", "div_mmc_pre0",
			SRC_MASK_FSYS, 0, CLK_SET_RATE_PARENT, 0),
	GATE(sclk_mmc1, "sclk_mmc1", "div_mmc_pre1",
			SRC_MASK_FSYS, 4, CLK_SET_RATE_PARENT, 0),
	GATE(sclk_mmc2, "sclk_mmc2", "div_mmc_pre2",
			SRC_MASK_FSYS, 8, CLK_SET_RATE_PARENT, 0),
	GATE(sclk_mmc3, "sclk_mmc3", "div_mmc_pre3",
			SRC_MASK_FSYS, 12, CLK_SET_RATE_PARENT, 0),
	GATE(sclk_sata, "sclk_sata", "div_sata",
			SRC_MASK_FSYS, 24, CLK_SET_RATE_PARENT, 0),
	GATE(sclk_usb3, "sclk_usb3", "div_usb3",
			SRC_MASK_FSYS, 28, CLK_SET_RATE_PARENT, 0),
	GATE(sclk_jpeg, "sclk_jpeg", "div_jpeg",
			SRC_MASK_GEN, 0, CLK_SET_RATE_PARENT, 0),
	GATE(sclk_uart0, "sclk_uart0", "div_uart0",
			SRC_MASK_PERIC0, 0, CLK_SET_RATE_PARENT, 0),
	GATE(sclk_uart1, "sclk_uart1", "div_uart1",
			SRC_MASK_PERIC0, 4, CLK_SET_RATE_PARENT, 0),
	GATE(sclk_uart2, "sclk_uart2", "div_uart2",
			SRC_MASK_PERIC0, 8, CLK_SET_RATE_PARENT, 0),
	GATE(sclk_uart3, "sclk_uart3", "div_uart3",
			SRC_MASK_PERIC0, 12, CLK_SET_RATE_PARENT, 0),
	GATE(sclk_pwm, "sclk_pwm", "div_pwm",
			SRC_MASK_PERIC0, 24, CLK_SET_RATE_PARENT, 0),
	GATE(sclk_audio1, "sclk_audio1", "div_audio1",
			SRC_MASK_PERIC1, 0, CLK_SET_RATE_PARENT, 0),
	GATE(sclk_audio2, "sclk_audio2", "div_audio2",
			SRC_MASK_PERIC1, 4, CLK_SET_RATE_PARENT, 0),
	GATE(sclk_spdif, "sclk_spdif", "mout_spdif",
			SRC_MASK_PERIC1, 4, 0, 0),
	GATE(sclk_spi0, "sclk_spi0", "div_spi_pre0",
			SRC_MASK_PERIC1, 16, CLK_SET_RATE_PARENT, 0),
	GATE(sclk_spi1, "sclk_spi1", "div_spi_pre1",
			SRC_MASK_PERIC1, 20, CLK_SET_RATE_PARENT, 0),
	GATE(sclk_spi2, "sclk_spi2", "div_spi_pre2",
			SRC_MASK_PERIC1, 24, CLK_SET_RATE_PARENT, 0),
	GATE(fimd1, "fimd1", "aclk200", GATE_IP_DISP1, 0, 0, 0),
	GATE(mie1, "mie1", "aclk200", GATE_IP_DISP1, 1, 0, 0),
	GATE(dsim0, "dsim0", "aclk200", GATE_IP_DISP1, 3, 0, 0),
	GATE(dp, "dp", "aclk200", GATE_IP_DISP1, 4, 0, 0),
	GATE(mixer, "mixer", "mout_aclk200_disp1", GATE_IP_DISP1, 5, 0, 0),
	GATE(hdmi, "hdmi", "mout_aclk200_disp1", GATE_IP_DISP1, 6, 0, 0),
	GATE(g2d, "g2d", "aclk200", GATE_IP_ACP, 3, 0, 0),
<<<<<<< HEAD
=======
	GATE(mdma0, "mdma0", "aclk266", GATE_IP_ACP, 1, 0, 0),
	GATE(smmu_mdma0, "smmu_mdma0", "aclk266", GATE_IP_ACP, 5, 0, 0),
>>>>>>> d8ec26d7
};

static struct samsung_pll_rate_table vpll_24mhz_tbl[] __initdata = {
	/* sorted in descending order */
	/* PLL_36XX_RATE(rate, m, p, s, k) */
	PLL_36XX_RATE(266000000, 266, 3, 3, 0),
	/* Not in UM, but need for eDP on snow */
	PLL_36XX_RATE(70500000, 94, 2, 4, 0),
	{ },
};

static struct samsung_pll_rate_table epll_24mhz_tbl[] __initdata = {
	/* sorted in descending order */
	/* PLL_36XX_RATE(rate, m, p, s, k) */
	PLL_36XX_RATE(192000000, 64, 2, 2, 0),
	PLL_36XX_RATE(180633600, 90, 3, 2, 20762),
	PLL_36XX_RATE(180000000, 90, 3, 2, 0),
	PLL_36XX_RATE(73728000, 98, 2, 4, 19923),
	PLL_36XX_RATE(67737600, 90, 2, 4, 20762),
	PLL_36XX_RATE(49152000, 98, 3, 4, 19923),
	PLL_36XX_RATE(45158400, 90, 3, 4, 20762),
	PLL_36XX_RATE(32768000, 131, 3, 5, 4719),
	{ },
};

static struct samsung_pll_clock exynos5250_plls[nr_plls] __initdata = {
	[apll] = PLL_A(pll_35xx, fout_apll, "fout_apll", "fin_pll", APLL_LOCK,
		APLL_CON0, "fout_apll", NULL),
	[mpll] = PLL_A(pll_35xx, fout_mpll, "fout_mpll", "fin_pll", MPLL_LOCK,
		MPLL_CON0, "fout_mpll", NULL),
	[bpll] = PLL(pll_35xx, fout_bpll, "fout_bpll", "fin_pll", BPLL_LOCK,
		BPLL_CON0, NULL),
	[gpll] = PLL(pll_35xx, fout_gpll, "fout_gpll", "fin_pll", GPLL_LOCK,
		GPLL_CON0, NULL),
	[cpll] = PLL(pll_35xx, fout_cpll, "fout_cpll", "fin_pll", CPLL_LOCK,
		CPLL_CON0, NULL),
	[epll] = PLL(pll_36xx, fout_epll, "fout_epll", "fin_pll", EPLL_LOCK,
		EPLL_CON0, NULL),
	[vpll] = PLL(pll_36xx, fout_vpll, "fout_vpll", "mout_vpllsrc",
		VPLL_LOCK, VPLL_CON0, NULL),
};

static struct of_device_id ext_clk_match[] __initdata = {
	{ .compatible = "samsung,clock-xxti", .data = (void *)0, },
	{ },
};

/* register exynox5250 clocks */
static void __init exynos5250_clk_init(struct device_node *np)
{
	void __iomem *reg_base;

	if (np) {
		reg_base = of_iomap(np, 0);
		if (!reg_base)
			panic("%s: failed to map registers\n", __func__);
	} else {
		panic("%s: unable to determine soc\n", __func__);
	}

	samsung_clk_init(np, reg_base, nr_clks,
			exynos5250_clk_regs, ARRAY_SIZE(exynos5250_clk_regs),
			NULL, 0);
	samsung_clk_of_register_fixed_ext(exynos5250_fixed_rate_ext_clks,
			ARRAY_SIZE(exynos5250_fixed_rate_ext_clks),
			ext_clk_match);
	samsung_clk_register_mux(exynos5250_pll_pmux_clks,
				ARRAY_SIZE(exynos5250_pll_pmux_clks));

	if (_get_rate("fin_pll") == 24 * MHZ)
		exynos5250_plls[epll].rate_table = epll_24mhz_tbl;

	if (_get_rate("mout_vpllsrc") == 24 * MHZ)
		exynos5250_plls[vpll].rate_table =  vpll_24mhz_tbl;

	samsung_clk_register_pll(exynos5250_plls, ARRAY_SIZE(exynos5250_plls),
					reg_base);
	samsung_clk_register_fixed_rate(exynos5250_fixed_rate_clks,
			ARRAY_SIZE(exynos5250_fixed_rate_clks));
	samsung_clk_register_fixed_factor(exynos5250_fixed_factor_clks,
			ARRAY_SIZE(exynos5250_fixed_factor_clks));
	samsung_clk_register_mux(exynos5250_mux_clks,
			ARRAY_SIZE(exynos5250_mux_clks));
	samsung_clk_register_div(exynos5250_div_clks,
			ARRAY_SIZE(exynos5250_div_clks));
	samsung_clk_register_gate(exynos5250_gate_clks,
			ARRAY_SIZE(exynos5250_gate_clks));

	pr_info("Exynos5250: clock setup completed, armclk=%ld\n",
			_get_rate("armclk"));
}
CLK_OF_DECLARE(exynos5250_clk, "samsung,exynos5250-clock", exynos5250_clk_init);<|MERGE_RESOLUTION|>--- conflicted
+++ resolved
@@ -25,10 +25,7 @@
 #define MPLL_LOCK		0x4000
 #define MPLL_CON0		0x4100
 #define SRC_CORE1		0x4204
-<<<<<<< HEAD
-=======
 #define GATE_IP_ACP		0x8800
->>>>>>> d8ec26d7
 #define CPLL_LOCK		0x10020
 #define EPLL_LOCK		0x10030
 #define VPLL_LOCK		0x10040
@@ -79,13 +76,6 @@
 #define SRC_CDREX		0x20200
 #define PLL_DIV2_SEL		0x20a24
 #define GATE_IP_DISP1		0x10928
-#define GATE_IP_ACP		0x10000
-
-/* list of PLLs to be registered */
-enum exynos5250_plls {
-	apll, mpll, cpll, epll, vpll, gpll, bpll,
-	nr_plls			/* number of PLLs */
-};
 
 /* list of PLLs to be registered */
 enum exynos5250_plls {
@@ -130,12 +120,8 @@
 	spi2, i2s1, i2s2, pcm1, pcm2, pwm, spdif, ac97, hsi2c0, hsi2c1, hsi2c2,
 	hsi2c3, chipid, sysreg, pmu, cmu_top, cmu_core, cmu_mem, tzpc0, tzpc1,
 	tzpc2, tzpc3, tzpc4, tzpc5, tzpc6, tzpc7, tzpc8, tzpc9, hdmi_cec, mct,
-<<<<<<< HEAD
-	wdt, rtc, tmu, fimd1, mie1, dsim0, dp, mixer, hdmi, g2d,
-=======
 	wdt, rtc, tmu, fimd1, mie1, dsim0, dp, mixer, hdmi, g2d, mdma0,
 	smmu_mdma0,
->>>>>>> d8ec26d7
 
 	/* mux clocks */
 	mout_hdmi = 1024,
@@ -508,11 +494,8 @@
 	GATE(mixer, "mixer", "mout_aclk200_disp1", GATE_IP_DISP1, 5, 0, 0),
 	GATE(hdmi, "hdmi", "mout_aclk200_disp1", GATE_IP_DISP1, 6, 0, 0),
 	GATE(g2d, "g2d", "aclk200", GATE_IP_ACP, 3, 0, 0),
-<<<<<<< HEAD
-=======
 	GATE(mdma0, "mdma0", "aclk266", GATE_IP_ACP, 1, 0, 0),
 	GATE(smmu_mdma0, "smmu_mdma0", "aclk266", GATE_IP_ACP, 5, 0, 0),
->>>>>>> d8ec26d7
 };
 
 static struct samsung_pll_rate_table vpll_24mhz_tbl[] __initdata = {

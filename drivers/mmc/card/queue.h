--- conflicted
+++ resolved
@@ -64,7 +64,6 @@
 	struct mmc_queue_req	mqrq[2];
 	struct mmc_queue_req	*mqrq_cur;
 	struct mmc_queue_req	*mqrq_prev;
-<<<<<<< HEAD
 	struct mmc_queue_req	*mqrq_cmdq;
 	bool			wr_packing_enabled;
 	int			num_of_potential_packed_wr_reqs;
@@ -78,7 +77,6 @@
 	int (*err_check_fn) (struct mmc_card *, struct mmc_async_req *);
 	void (*packed_test_fn) (struct request_queue *, struct mmc_queue_req *);
 	void (*cmdq_shutdown)(struct mmc_queue *);
-=======
 #ifdef CONFIG_MMC_SIMULATE_MAX_SPEED
 	atomic_t max_write_speed;
 	atomic_t max_read_speed;
@@ -87,7 +85,6 @@
 	atomic_long_t cache_used;
 	unsigned long cache_jiffies;
 #endif
->>>>>>> bab15641
 };
 
 extern int mmc_init_queue(struct mmc_queue *, struct mmc_card *, spinlock_t *,

/*
 * Copyright (c) 2009-2011 Atheros Communications Inc.
 *
 * Permission to use, copy, modify, and/or distribute this software for any
 * purpose with or without fee is hereby granted, provided that the above
 * copyright notice and this permission notice appear in all copies.
 *
 * THE SOFTWARE IS PROVIDED "AS IS" AND THE AUTHOR DISCLAIMS ALL WARRANTIES
 * WITH REGARD TO THIS SOFTWARE INCLUDING ALL IMPLIED WARRANTIES OF
 * MERCHANTABILITY AND FITNESS. IN NO EVENT SHALL THE AUTHOR BE LIABLE FOR
 * ANY SPECIAL, DIRECT, INDIRECT, OR CONSEQUENTIAL DAMAGES OR ANY DAMAGES
 * WHATSOEVER RESULTING FROM LOSS OF USE, DATA OR PROFITS, WHETHER IN AN
 * ACTION OF CONTRACT, NEGLIGENCE OR OTHER TORTIOUS ACTION, ARISING OUT OF
 * OR IN CONNECTION WITH THE USE OR PERFORMANCE OF THIS SOFTWARE.
 */

/*
 * Module for common driver code between ath9k and ath9k_htc
 */

#include <linux/kernel.h>
#include <linux/module.h>

#include "common.h"

MODULE_AUTHOR("Atheros Communications");
MODULE_DESCRIPTION("Shared library for Atheros wireless 802.11n LAN cards.");
MODULE_LICENSE("Dual BSD/GPL");

int ath9k_cmn_get_hw_crypto_keytype(struct sk_buff *skb)
{
	struct ieee80211_tx_info *tx_info = IEEE80211_SKB_CB(skb);

	if (tx_info->control.hw_key) {
		switch (tx_info->control.hw_key->cipher) {
		case WLAN_CIPHER_SUITE_WEP40:
		case WLAN_CIPHER_SUITE_WEP104:
			return ATH9K_KEY_TYPE_WEP;
		case WLAN_CIPHER_SUITE_TKIP:
			return ATH9K_KEY_TYPE_TKIP;
		case WLAN_CIPHER_SUITE_CCMP:
			return ATH9K_KEY_TYPE_AES;
		default:
			break;
		}
	}

	return ATH9K_KEY_TYPE_CLEAR;
}
EXPORT_SYMBOL(ath9k_cmn_get_hw_crypto_keytype);

<<<<<<< HEAD
static u32 ath9k_get_extchanmode(struct cfg80211_chan_def *chandef)
{
	u32 chanmode = 0;

	switch (chandef->chan->band) {
	case IEEE80211_BAND_2GHZ:
		switch (chandef->width) {
		case NL80211_CHAN_WIDTH_20_NOHT:
		case NL80211_CHAN_WIDTH_20:
			chanmode = CHANNEL_G_HT20;
			break;
		case NL80211_CHAN_WIDTH_40:
			if (chandef->center_freq1 > chandef->chan->center_freq)
				chanmode = CHANNEL_G_HT40PLUS;
			else
				chanmode = CHANNEL_G_HT40MINUS;
			break;
		default:
			break;
		}
		break;
	case IEEE80211_BAND_5GHZ:
		switch (chandef->width) {
		case NL80211_CHAN_WIDTH_20_NOHT:
		case NL80211_CHAN_WIDTH_20:
			chanmode = CHANNEL_A_HT20;
			break;
		case NL80211_CHAN_WIDTH_40:
			if (chandef->center_freq1 > chandef->chan->center_freq)
				chanmode = CHANNEL_A_HT40PLUS;
			else
				chanmode = CHANNEL_A_HT40MINUS;
			break;
		default:
			break;
		}
		break;
	default:
		break;
	}

	return chanmode;
}

/*
 * Update internal channel flags.
 */
void ath9k_cmn_update_ichannel(struct ath9k_channel *ichan,
			       struct cfg80211_chan_def *chandef)
{
	ichan->channel = chandef->chan->center_freq;
	ichan->chan = chandef->chan;

	if (chandef->chan->band == IEEE80211_BAND_2GHZ) {
		ichan->chanmode = CHANNEL_G;
		ichan->channelFlags = CHANNEL_2GHZ | CHANNEL_OFDM;
	} else {
		ichan->chanmode = CHANNEL_A;
		ichan->channelFlags = CHANNEL_5GHZ | CHANNEL_OFDM;
	}

	switch (chandef->width) {
	case NL80211_CHAN_WIDTH_5:
		ichan->channelFlags |= CHANNEL_QUARTER;
		break;
	case NL80211_CHAN_WIDTH_10:
		ichan->channelFlags |= CHANNEL_HALF;
		break;
	case NL80211_CHAN_WIDTH_20_NOHT:
		break;
	case NL80211_CHAN_WIDTH_20:
	case NL80211_CHAN_WIDTH_40:
		ichan->chanmode = ath9k_get_extchanmode(chandef);
		break;
	default:
		WARN_ON(1);
	}
=======
/*
 * Update internal channel flags.
 */
static void ath9k_cmn_update_ichannel(struct ath9k_channel *ichan,
				      struct cfg80211_chan_def *chandef)
{
	struct ieee80211_channel *chan = chandef->chan;
	u16 flags = 0;

	ichan->channel = chan->center_freq;
	ichan->chan = chan;

	if (chan->band == IEEE80211_BAND_5GHZ)
		flags |= CHANNEL_5GHZ;

	switch (chandef->width) {
	case NL80211_CHAN_WIDTH_5:
		flags |= CHANNEL_QUARTER;
		break;
	case NL80211_CHAN_WIDTH_10:
		flags |= CHANNEL_HALF;
		break;
	case NL80211_CHAN_WIDTH_20_NOHT:
		break;
	case NL80211_CHAN_WIDTH_20:
		flags |= CHANNEL_HT;
		break;
	case NL80211_CHAN_WIDTH_40:
		if (chandef->center_freq1 > chandef->chan->center_freq)
			flags |= CHANNEL_HT40PLUS | CHANNEL_HT;
		else
			flags |= CHANNEL_HT40MINUS | CHANNEL_HT;
		break;
	default:
		WARN_ON(1);
	}

	ichan->channelFlags = flags;
>>>>>>> d8ec26d7
}

/*
 * Get the internal channel reference.
 */
struct ath9k_channel *ath9k_cmn_get_channel(struct ieee80211_hw *hw,
					    struct ath_hw *ah,
					    struct cfg80211_chan_def *chandef)
{
	struct ieee80211_channel *curchan = chandef->chan;
	struct ath9k_channel *channel;
	u8 chan_idx;

	chan_idx = curchan->hw_value;
	channel = &ah->channels[chan_idx];
<<<<<<< HEAD
	ath9k_cmn_update_ichannel(channel, &hw->conf.chandef);
=======
	ath9k_cmn_update_ichannel(channel, chandef);
>>>>>>> d8ec26d7

	return channel;
}
EXPORT_SYMBOL(ath9k_cmn_get_channel);

int ath9k_cmn_count_streams(unsigned int chainmask, int max)
{
	int streams = 0;

	do {
		if (++streams == max)
			break;
	} while ((chainmask = chainmask & (chainmask - 1)));

	return streams;
}
EXPORT_SYMBOL(ath9k_cmn_count_streams);

void ath9k_cmn_update_txpow(struct ath_hw *ah, u16 cur_txpow,
			    u16 new_txpow, u16 *txpower)
{
	struct ath_regulatory *reg = ath9k_hw_regulatory(ah);

	if (reg->power_limit != new_txpow) {
		ath9k_hw_set_txpowerlimit(ah, new_txpow, false);
		/* read back in case value is clamped */
		*txpower = reg->max_power_level;
	}
}
EXPORT_SYMBOL(ath9k_cmn_update_txpow);

void ath9k_cmn_init_crypto(struct ath_hw *ah)
{
	struct ath_common *common = ath9k_hw_common(ah);
	int i = 0;

	/* Get the hardware key cache size. */
	common->keymax = AR_KEYTABLE_SIZE;

	/*
	 * Check whether the separate key cache entries
	 * are required to handle both tx+rx MIC keys.
	 * With split mic keys the number of stations is limited
	 * to 27 otherwise 59.
	 */
	if (ah->misc_mode & AR_PCU_MIC_NEW_LOC_ENA)
		common->crypt_caps |= ATH_CRYPT_CAP_MIC_COMBINED;

	/*
	 * Reset the key cache since some parts do not
	 * reset the contents on initial power up.
	 */
	for (i = 0; i < common->keymax; i++)
		ath_hw_keyreset(common, (u16) i);
}
EXPORT_SYMBOL(ath9k_cmn_init_crypto);

static int __init ath9k_cmn_init(void)
{
	return 0;
}
module_init(ath9k_cmn_init);

static void __exit ath9k_cmn_exit(void)
{
	return;
}
module_exit(ath9k_cmn_exit);<|MERGE_RESOLUTION|>--- conflicted
+++ resolved
@@ -49,85 +49,6 @@
 }
 EXPORT_SYMBOL(ath9k_cmn_get_hw_crypto_keytype);
 
-<<<<<<< HEAD
-static u32 ath9k_get_extchanmode(struct cfg80211_chan_def *chandef)
-{
-	u32 chanmode = 0;
-
-	switch (chandef->chan->band) {
-	case IEEE80211_BAND_2GHZ:
-		switch (chandef->width) {
-		case NL80211_CHAN_WIDTH_20_NOHT:
-		case NL80211_CHAN_WIDTH_20:
-			chanmode = CHANNEL_G_HT20;
-			break;
-		case NL80211_CHAN_WIDTH_40:
-			if (chandef->center_freq1 > chandef->chan->center_freq)
-				chanmode = CHANNEL_G_HT40PLUS;
-			else
-				chanmode = CHANNEL_G_HT40MINUS;
-			break;
-		default:
-			break;
-		}
-		break;
-	case IEEE80211_BAND_5GHZ:
-		switch (chandef->width) {
-		case NL80211_CHAN_WIDTH_20_NOHT:
-		case NL80211_CHAN_WIDTH_20:
-			chanmode = CHANNEL_A_HT20;
-			break;
-		case NL80211_CHAN_WIDTH_40:
-			if (chandef->center_freq1 > chandef->chan->center_freq)
-				chanmode = CHANNEL_A_HT40PLUS;
-			else
-				chanmode = CHANNEL_A_HT40MINUS;
-			break;
-		default:
-			break;
-		}
-		break;
-	default:
-		break;
-	}
-
-	return chanmode;
-}
-
-/*
- * Update internal channel flags.
- */
-void ath9k_cmn_update_ichannel(struct ath9k_channel *ichan,
-			       struct cfg80211_chan_def *chandef)
-{
-	ichan->channel = chandef->chan->center_freq;
-	ichan->chan = chandef->chan;
-
-	if (chandef->chan->band == IEEE80211_BAND_2GHZ) {
-		ichan->chanmode = CHANNEL_G;
-		ichan->channelFlags = CHANNEL_2GHZ | CHANNEL_OFDM;
-	} else {
-		ichan->chanmode = CHANNEL_A;
-		ichan->channelFlags = CHANNEL_5GHZ | CHANNEL_OFDM;
-	}
-
-	switch (chandef->width) {
-	case NL80211_CHAN_WIDTH_5:
-		ichan->channelFlags |= CHANNEL_QUARTER;
-		break;
-	case NL80211_CHAN_WIDTH_10:
-		ichan->channelFlags |= CHANNEL_HALF;
-		break;
-	case NL80211_CHAN_WIDTH_20_NOHT:
-		break;
-	case NL80211_CHAN_WIDTH_20:
-	case NL80211_CHAN_WIDTH_40:
-		ichan->chanmode = ath9k_get_extchanmode(chandef);
-		break;
-	default:
-		WARN_ON(1);
-	}
-=======
 /*
  * Update internal channel flags.
  */
@@ -166,7 +87,6 @@
 	}
 
 	ichan->channelFlags = flags;
->>>>>>> d8ec26d7
 }
 
 /*
@@ -182,11 +102,7 @@
 
 	chan_idx = curchan->hw_value;
 	channel = &ah->channels[chan_idx];
-<<<<<<< HEAD
-	ath9k_cmn_update_ichannel(channel, &hw->conf.chandef);
-=======
 	ath9k_cmn_update_ichannel(channel, chandef);
->>>>>>> d8ec26d7
 
 	return channel;
 }

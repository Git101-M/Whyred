#include <linux/fs.h>
#include <linux/init.h>
#include <linux/kernel.h>
#include <linux/mm.h>
#include <linux/hugetlb.h>
#include <linux/mman.h>
#include <linux/mmzone.h>
#include <linux/proc_fs.h>
#include <linux/quicklist.h>
#include <linux/seq_file.h>
#include <linux/swap.h>
#include <linux/vmstat.h>
#include <linux/atomic.h>
#include <linux/vmalloc.h>
#ifdef CONFIG_CMA
#include <linux/cma.h>
#endif
#include <asm/page.h>
#include <asm/pgtable.h>
#include "internal.h"

void __attribute__((weak)) arch_report_meminfo(struct seq_file *m)
{
}

static int meminfo_proc_show(struct seq_file *m, void *v)
{
	struct sysinfo i;
	unsigned long committed;
	long cached;
	long available;
	unsigned long pages[NR_LRU_LISTS];
	int lru;

/*
 * display in kilobytes.
 */
#define K(x) ((x) << (PAGE_SHIFT - 10))
	si_meminfo(&i);
	si_swapinfo(&i);
	committed = percpu_counter_read_positive(&vm_committed_as);

	cached = global_page_state(NR_FILE_PAGES) -
			total_swapcache_pages() - i.bufferram;
	if (cached < 0)
		cached = 0;

	for (lru = LRU_BASE; lru < NR_LRU_LISTS; lru++)
		pages[lru] = global_page_state(NR_LRU_BASE + lru);

<<<<<<< HEAD
	for_each_zone(zone)
		wmark_low += zone->watermark[WMARK_LOW];

	/*
	 * Estimate the amount of memory available for userspace allocations,
	 * without causing swapping.
	 */
	available = i.freeram - totalreserve_pages;

	/*
	 * Not all the page cache can be freed, otherwise the system will
	 * start swapping. Assume at least half of the page cache, or the
	 * low watermark worth of cache, needs to stay.
	 */
	pagecache = pages[LRU_ACTIVE_FILE] + pages[LRU_INACTIVE_FILE];
	pagecache -= min(pagecache / 2, wmark_low);
	available += pagecache;

	/*
	 * Part of the reclaimable slab consists of items that are in use,
	 * and cannot be freed. Cap this estimate at the low watermark.
	 */
	available += global_page_state(NR_SLAB_RECLAIMABLE) -
		     min(global_page_state(NR_SLAB_RECLAIMABLE) / 2, wmark_low);

	/*
	 * Part of the kernel memory, which can be released under memory
	 * pressure.
	 */
	available += global_page_state(NR_INDIRECTLY_RECLAIMABLE_BYTES) >>
		PAGE_SHIFT;

	if (available < 0)
		available = 0;
=======
	available = si_mem_available();
>>>>>>> 4a070f3c

	/*
	 * Tagged format, for easy grepping and expansion.
	 */
	seq_printf(m,
		"MemTotal:       %8lu kB\n"
		"MemFree:        %8lu kB\n"
		"MemAvailable:   %8lu kB\n"
		"Buffers:        %8lu kB\n"
		"Cached:         %8lu kB\n"
		"SwapCached:     %8lu kB\n"
		"Active:         %8lu kB\n"
		"Inactive:       %8lu kB\n"
		"Active(anon):   %8lu kB\n"
		"Inactive(anon): %8lu kB\n"
		"Active(file):   %8lu kB\n"
		"Inactive(file): %8lu kB\n"
		"Unevictable:    %8lu kB\n"
		"Mlocked:        %8lu kB\n"
#ifdef CONFIG_HIGHMEM
		"HighTotal:      %8lu kB\n"
		"HighFree:       %8lu kB\n"
		"LowTotal:       %8lu kB\n"
		"LowFree:        %8lu kB\n"
#endif
#ifndef CONFIG_MMU
		"MmapCopy:       %8lu kB\n"
#endif
		"SwapTotal:      %8lu kB\n"
		"SwapFree:       %8lu kB\n"
		"Dirty:          %8lu kB\n"
		"Writeback:      %8lu kB\n"
		"AnonPages:      %8lu kB\n"
		"Mapped:         %8lu kB\n"
		"Shmem:          %8lu kB\n"
		"Slab:           %8lu kB\n"
		"SReclaimable:   %8lu kB\n"
		"SUnreclaim:     %8lu kB\n"
		"KernelStack:    %8lu kB\n"
		"PageTables:     %8lu kB\n"
#ifdef CONFIG_QUICKLIST
		"Quicklists:     %8lu kB\n"
#endif
		"NFS_Unstable:   %8lu kB\n"
		"Bounce:         %8lu kB\n"
		"WritebackTmp:   %8lu kB\n"
		"CommitLimit:    %8lu kB\n"
		"Committed_AS:   %8lu kB\n"
		"VmallocTotal:   %8lu kB\n"
		"VmallocUsed:    %8lu kB\n"
		"VmallocChunk:   %8lu kB\n"
#ifdef CONFIG_MEMORY_FAILURE
		"HardwareCorrupted: %5lu kB\n"
#endif
#ifdef CONFIG_TRANSPARENT_HUGEPAGE
		"AnonHugePages:  %8lu kB\n"
#endif
#ifdef CONFIG_CMA
		"CmaTotal:       %8lu kB\n"
		"CmaFree:        %8lu kB\n"
#endif
		,
		K(i.totalram),
		K(i.freeram),
		K(available),
		K(i.bufferram),
		K(cached),
		K(total_swapcache_pages()),
		K(pages[LRU_ACTIVE_ANON]   + pages[LRU_ACTIVE_FILE]),
		K(pages[LRU_INACTIVE_ANON] + pages[LRU_INACTIVE_FILE]),
		K(pages[LRU_ACTIVE_ANON]),
		K(pages[LRU_INACTIVE_ANON]),
		K(pages[LRU_ACTIVE_FILE]),
		K(pages[LRU_INACTIVE_FILE]),
		K(pages[LRU_UNEVICTABLE]),
		K(global_page_state(NR_MLOCK)),
#ifdef CONFIG_HIGHMEM
		K(i.totalhigh),
		K(i.freehigh),
		K(i.totalram-i.totalhigh),
		K(i.freeram-i.freehigh),
#endif
#ifndef CONFIG_MMU
		K((unsigned long) atomic_long_read(&mmap_pages_allocated)),
#endif
		K(i.totalswap),
		K(i.freeswap),
		K(global_page_state(NR_FILE_DIRTY)),
		K(global_page_state(NR_WRITEBACK)),
		K(global_page_state(NR_ANON_PAGES)),
		K(global_page_state(NR_FILE_MAPPED)),
		K(i.sharedram),
		K(global_page_state(NR_SLAB_RECLAIMABLE) +
				global_page_state(NR_SLAB_UNRECLAIMABLE)),
		K(global_page_state(NR_SLAB_RECLAIMABLE)),
		K(global_page_state(NR_SLAB_UNRECLAIMABLE)),
		global_page_state(NR_KERNEL_STACK) * THREAD_SIZE / 1024,
		K(global_page_state(NR_PAGETABLE)),
#ifdef CONFIG_QUICKLIST
		K(quicklist_total_size()),
#endif
		K(global_page_state(NR_UNSTABLE_NFS)),
		K(global_page_state(NR_BOUNCE)),
		K(global_page_state(NR_WRITEBACK_TEMP)),
		K(vm_commit_limit()),
		K(committed),
		(unsigned long)VMALLOC_TOTAL >> 10,
		0ul, // used to be vmalloc 'used'
		0ul  // used to be vmalloc 'largest_chunk'
#ifdef CONFIG_MEMORY_FAILURE
		, atomic_long_read(&num_poisoned_pages) << (PAGE_SHIFT - 10)
#endif
#ifdef CONFIG_TRANSPARENT_HUGEPAGE
		, K(global_page_state(NR_ANON_TRANSPARENT_HUGEPAGES) *
		   HPAGE_PMD_NR)
#endif
#ifdef CONFIG_CMA
		, K(totalcma_pages)
		, K(global_page_state(NR_FREE_CMA_PAGES))
#endif
		);

	hugetlb_report_meminfo(m);

	arch_report_meminfo(m);

	return 0;
#undef K
}

static int meminfo_proc_open(struct inode *inode, struct file *file)
{
	return single_open(file, meminfo_proc_show, NULL);
}

static const struct file_operations meminfo_proc_fops = {
	.open		= meminfo_proc_open,
	.read		= seq_read,
	.llseek		= seq_lseek,
	.release	= single_release,
};

static int __init proc_meminfo_init(void)
{
	proc_create("meminfo", 0, NULL, &meminfo_proc_fops);
	return 0;
}
fs_initcall(proc_meminfo_init);<|MERGE_RESOLUTION|>--- conflicted
+++ resolved
@@ -48,44 +48,7 @@
 	for (lru = LRU_BASE; lru < NR_LRU_LISTS; lru++)
 		pages[lru] = global_page_state(NR_LRU_BASE + lru);
 
-<<<<<<< HEAD
-	for_each_zone(zone)
-		wmark_low += zone->watermark[WMARK_LOW];
-
-	/*
-	 * Estimate the amount of memory available for userspace allocations,
-	 * without causing swapping.
-	 */
-	available = i.freeram - totalreserve_pages;
-
-	/*
-	 * Not all the page cache can be freed, otherwise the system will
-	 * start swapping. Assume at least half of the page cache, or the
-	 * low watermark worth of cache, needs to stay.
-	 */
-	pagecache = pages[LRU_ACTIVE_FILE] + pages[LRU_INACTIVE_FILE];
-	pagecache -= min(pagecache / 2, wmark_low);
-	available += pagecache;
-
-	/*
-	 * Part of the reclaimable slab consists of items that are in use,
-	 * and cannot be freed. Cap this estimate at the low watermark.
-	 */
-	available += global_page_state(NR_SLAB_RECLAIMABLE) -
-		     min(global_page_state(NR_SLAB_RECLAIMABLE) / 2, wmark_low);
-
-	/*
-	 * Part of the kernel memory, which can be released under memory
-	 * pressure.
-	 */
-	available += global_page_state(NR_INDIRECTLY_RECLAIMABLE_BYTES) >>
-		PAGE_SHIFT;
-
-	if (available < 0)
-		available = 0;
-=======
 	available = si_mem_available();
->>>>>>> 4a070f3c
 
 	/*
 	 * Tagged format, for easy grepping and expansion.

--- conflicted
+++ resolved
@@ -1207,39 +1207,11 @@
 }
 
 static int
-<<<<<<< HEAD
-cifs_mkdir_qinfo(struct inode *inode, struct dentry *dentry, umode_t mode,
-=======
 cifs_mkdir_qinfo(struct inode *parent, struct dentry *dentry, umode_t mode,
->>>>>>> 4a8e43fe
 		 const char *full_path, struct cifs_sb_info *cifs_sb,
 		 struct cifs_tcon *tcon, const unsigned int xid)
 {
 	int rc = 0;
-<<<<<<< HEAD
-	struct inode *newinode = NULL;
-
-	if (tcon->unix_ext)
-		rc = cifs_get_inode_info_unix(&newinode, full_path, inode->i_sb,
-					      xid);
-	else
-		rc = cifs_get_inode_info(&newinode, full_path, NULL,
-					 inode->i_sb, xid, NULL);
-	if (rc)
-		return rc;
-
-	d_instantiate(dentry, newinode);
-	/*
-	 * setting nlink not necessary except in cases where we failed to get it
-	 * from the server or was set bogus
-	 */
-	if ((dentry->d_inode) && (dentry->d_inode->i_nlink < 2))
-		set_nlink(dentry->d_inode, 2);
-
-	mode &= ~current_umask();
-	/* must turn on setgid bit if parent dir has it */
-	if (inode->i_mode & S_ISGID)
-=======
 	struct inode *inode = NULL;
 
 	if (tcon->unix_ext)
@@ -1262,7 +1234,6 @@
 	mode &= ~current_umask();
 	/* must turn on setgid bit if parent dir has it */
 	if (parent->i_mode & S_ISGID)
->>>>>>> 4a8e43fe
 		mode |= S_ISGID;
 
 	if (tcon->unix_ext) {
@@ -1275,13 +1246,8 @@
 		};
 		if (cifs_sb->mnt_cifs_flags & CIFS_MOUNT_SET_UID) {
 			args.uid = (__u64)current_fsuid();
-<<<<<<< HEAD
-			if (inode->i_mode & S_ISGID)
-				args.gid = (__u64)inode->i_gid;
-=======
 			if (parent->i_mode & S_ISGID)
 				args.gid = (__u64)parent->i_gid;
->>>>>>> 4a8e43fe
 			else
 				args.gid = (__u64)current_fsgid();
 		} else {
@@ -1296,24 +1262,6 @@
 		struct TCP_Server_Info *server = tcon->ses->server;
 		if (!(cifs_sb->mnt_cifs_flags & CIFS_MOUNT_CIFS_ACL) &&
 		    (mode & S_IWUGO) == 0 && server->ops->mkdir_setinfo)
-<<<<<<< HEAD
-			server->ops->mkdir_setinfo(newinode, full_path, cifs_sb,
-						   tcon, xid);
-		if (dentry->d_inode) {
-			if (cifs_sb->mnt_cifs_flags & CIFS_MOUNT_DYNPERM)
-				dentry->d_inode->i_mode = (mode | S_IFDIR);
-
-			if (cifs_sb->mnt_cifs_flags & CIFS_MOUNT_SET_UID) {
-				dentry->d_inode->i_uid = current_fsuid();
-				if (inode->i_mode & S_ISGID)
-					dentry->d_inode->i_gid = inode->i_gid;
-				else
-					dentry->d_inode->i_gid =
-								current_fsgid();
-			}
-		}
-	}
-=======
 			server->ops->mkdir_setinfo(inode, full_path, cifs_sb,
 						   tcon, xid);
 		if (cifs_sb->mnt_cifs_flags & CIFS_MOUNT_DYNPERM)
@@ -1328,7 +1276,6 @@
 		}
 	}
 	d_instantiate(dentry, inode);
->>>>>>> 4a8e43fe
 	return rc;
 }
 

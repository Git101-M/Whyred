/*
 * This program is free software; you can redistribute it and/or modify
 * it under the terms of the GNU General Public License version 2 as
 * published by the Free Software Foundation.
 *
 * This program is distributed in the hope that it will be useful,
 * but WITHOUT ANY WARRANTY; without even the implied warranty of
 * MERCHANTABILITY or FITNESS FOR A PARTICULAR PURPOSE.  See the
 * GNU General Public License for more details.
 *
 * Copyright (C) 2015 ARM Limited
 */

#ifndef __LINUX_PSCI_H
#define __LINUX_PSCI_H

#include <linux/init.h>
#include <linux/types.h>

#define PSCI_POWER_STATE_TYPE_STANDBY		0
#define PSCI_POWER_STATE_TYPE_POWER_DOWN	1

bool psci_tos_resident_on(int cpu);
bool psci_power_state_loses_context(u32 state);
bool psci_power_state_is_valid(u32 state);

<<<<<<< HEAD
int psci_cpu_init_idle(unsigned int cpu);
int psci_cpu_suspend_enter(unsigned long index);
=======
enum psci_conduit {
	PSCI_CONDUIT_NONE,
	PSCI_CONDUIT_SMC,
	PSCI_CONDUIT_HVC,
};

enum smccc_version {
	SMCCC_VERSION_1_0,
	SMCCC_VERSION_1_1,
};
>>>>>>> 1b8629e7

struct psci_operations {
	u32 (*get_version)(void);
	int (*cpu_suspend)(u32 state, unsigned long entry_point);
	int (*cpu_off)(u32 state);
	int (*cpu_on)(unsigned long cpuid, unsigned long entry_point);
	int (*migrate)(unsigned long cpuid);
	int (*affinity_info)(unsigned long target_affinity,
			unsigned long lowest_affinity_level);
	int (*migrate_info_type)(void);
	enum psci_conduit conduit;
	enum smccc_version smccc_version;
};

extern struct psci_operations psci_ops;

#if defined(CONFIG_ARM_PSCI_FW)
int __init psci_dt_init(void);
#else
static inline int psci_dt_init(void) { return 0; }
#endif

#if defined(CONFIG_ARM_PSCI_FW) && defined(CONFIG_ACPI)
int __init psci_acpi_init(void);
bool __init acpi_psci_present(void);
bool __init acpi_psci_use_hvc(void);
#else
static inline int psci_acpi_init(void) { return 0; }
static inline bool acpi_psci_present(void) { return false; }
#endif

#endif /* __LINUX_PSCI_H */<|MERGE_RESOLUTION|>--- conflicted
+++ resolved
@@ -24,10 +24,13 @@
 bool psci_power_state_loses_context(u32 state);
 bool psci_power_state_is_valid(u32 state);
 
-<<<<<<< HEAD
 int psci_cpu_init_idle(unsigned int cpu);
 int psci_cpu_suspend_enter(unsigned long index);
-=======
+
+unsigned long __invoke_psci_fn_smc(unsigned long function_id,
+			unsigned long arg0, unsigned long arg1,
+			unsigned long arg2);
+
 enum psci_conduit {
 	PSCI_CONDUIT_NONE,
 	PSCI_CONDUIT_SMC,
@@ -38,7 +41,6 @@
 	SMCCC_VERSION_1_0,
 	SMCCC_VERSION_1_1,
 };
->>>>>>> 1b8629e7
 
 struct psci_operations {
 	u32 (*get_version)(void);

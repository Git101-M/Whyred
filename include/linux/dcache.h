--- conflicted
+++ resolved
@@ -161,11 +161,8 @@
 	struct vfsmount *(*d_automount)(struct path *);
 	int (*d_manage)(struct dentry *, bool);
 	struct inode *(*d_select_inode)(struct dentry *, unsigned);
-<<<<<<< HEAD
+	struct dentry *(*d_real)(struct dentry *, struct inode *);
 	void (*d_canonical_path)(const struct path *, struct path *);
-=======
-	struct dentry *(*d_real)(struct dentry *, struct inode *);
->>>>>>> b05965f2
 } ____cacheline_aligned;
 
 /*

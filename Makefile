VERSION = 4
PATCHLEVEL = 4
SUBLEVEL = 185
EXTRAVERSION =
NAME = Blurry Fish Butt

# *DOCUMENTATION*
# To see a list of typical targets execute "make help"
# More info can be located in ./README
# Comments in this file are targeted only to the developer, do not
# expect to learn how to build the kernel reading this file.

# o Do not use make's built-in rules and variables
#   (this increases performance and avoids hard-to-debug behaviour);
# o Look for make include files relative to root of kernel src
MAKEFLAGS += -rR --include-dir=$(CURDIR)

# Avoid funny character set dependencies
unexport LC_ALL
LC_COLLATE=C
LC_NUMERIC=C
export LC_COLLATE LC_NUMERIC

# Avoid interference with shell env settings
unexport GREP_OPTIONS

# We are using a recursive build, so we need to do a little thinking
# to get the ordering right.
#
# Most importantly: sub-Makefiles should only ever modify files in
# their own directory. If in some directory we have a dependency on
# a file in another dir (which doesn't happen often, but it's often
# unavoidable when linking the built-in.o targets which finally
# turn into vmlinux), we will call a sub make in that other dir, and
# after that we are sure that everything which is in that other dir
# is now up to date.
#
# The only cases where we need to modify files which have global
# effects are thus separated out and done before the recursive
# descending is started. They are now explicitly listed as the
# prepare rule.

# Beautify output
# ---------------------------------------------------------------------------
#
# Normally, we echo the whole command before executing it. By making
# that echo $($(quiet)$(cmd)), we now have the possibility to set
# $(quiet) to choose other forms of output instead, e.g.
#
#         quiet_cmd_cc_o_c = Compiling $(RELDIR)/$@
#         cmd_cc_o_c       = $(CC) $(c_flags) -c -o $@ $<
#
# If $(quiet) is empty, the whole command will be printed.
# If it is set to "quiet_", only the short version will be printed.
# If it is set to "silent_", nothing will be printed at all, since
# the variable $(silent_cmd_cc_o_c) doesn't exist.
#
# A simple variant is to prefix commands with $(Q) - that's useful
# for commands that shall be hidden in non-verbose mode.
#
#	$(Q)ln $@ :<
#
# If KBUILD_VERBOSE equals 0 then the above command will be hidden.
# If KBUILD_VERBOSE equals 1 then the above command is displayed.
#
# To put more focus on warnings, be less verbose as default
# Use 'make V=1' to see the full commands

ifeq ("$(origin V)", "command line")
  KBUILD_VERBOSE = $(V)
endif
ifndef KBUILD_VERBOSE
  KBUILD_VERBOSE = 0
endif

ifeq ($(KBUILD_VERBOSE),1)
  quiet =
  Q =
else
  quiet=quiet_
  Q = @
endif

# If the user is running make -s (silent mode), suppress echoing of
# commands

ifneq ($(filter 4.%,$(MAKE_VERSION)),)	# make-4
ifneq ($(filter %s ,$(firstword x$(MAKEFLAGS))),)
  quiet=silent_
  tools_silent=s
endif
else					# make-3.8x
ifneq ($(filter s% -s%,$(MAKEFLAGS)),)
  quiet=silent_
  tools_silent=-s
endif
endif

export quiet Q KBUILD_VERBOSE

# kbuild supports saving output files in a separate directory.
# To locate output files in a separate directory two syntaxes are supported.
# In both cases the working directory must be the root of the kernel src.
# 1) O=
# Use "make O=dir/to/store/output/files/"
#
# 2) Set KBUILD_OUTPUT
# Set the environment variable KBUILD_OUTPUT to point to the directory
# where the output files shall be placed.
# export KBUILD_OUTPUT=dir/to/store/output/files/
# make
#
# The O= assignment takes precedence over the KBUILD_OUTPUT environment
# variable.

# KBUILD_SRC is set on invocation of make in OBJ directory
# KBUILD_SRC is not intended to be used by the regular user (for now)
ifeq ($(KBUILD_SRC),)

# OK, Make called in directory where kernel src resides
# Do we want to locate output files in a separate directory?
ifeq ("$(origin O)", "command line")
  KBUILD_OUTPUT := $(O)
endif

# That's our default target when none is given on the command line
PHONY := _all
_all:

# Cancel implicit rules on top Makefile
$(CURDIR)/Makefile Makefile: ;

ifneq ($(words $(subst :, ,$(CURDIR))), 1)
  $(error main directory cannot contain spaces nor colons)
endif

ifneq ($(KBUILD_OUTPUT),)
# Invoke a second make in the output directory, passing relevant variables
# check that the output directory actually exists
saved-output := $(KBUILD_OUTPUT)
KBUILD_OUTPUT := $(shell mkdir -p $(KBUILD_OUTPUT) && cd $(KBUILD_OUTPUT) \
								&& /bin/pwd)
$(if $(KBUILD_OUTPUT),, \
     $(error failed to create output directory "$(saved-output)"))

PHONY += $(MAKECMDGOALS) sub-make

$(filter-out _all sub-make $(CURDIR)/Makefile, $(MAKECMDGOALS)) _all: sub-make
	@:

sub-make:
	$(Q)$(MAKE) -C $(KBUILD_OUTPUT) KBUILD_SRC=$(CURDIR) \
	-f $(CURDIR)/Makefile $(filter-out _all sub-make,$(MAKECMDGOALS))

# Leave processing to above invocation of make
skip-makefile := 1
endif # ifneq ($(KBUILD_OUTPUT),)
endif # ifeq ($(KBUILD_SRC),)

# We process the rest of the Makefile if this is the final invocation of make
ifeq ($(skip-makefile),)

# Do not print "Entering directory ...",
# but we want to display it when entering to the output directory
# so that IDEs/editors are able to understand relative filenames.
MAKEFLAGS += --no-print-directory

# Call a source code checker (by default, "sparse") as part of the
# C compilation.
#
# Use 'make C=1' to enable checking of only re-compiled files.
# Use 'make C=2' to enable checking of *all* source files, regardless
# of whether they are re-compiled or not.
#
# See the file "Documentation/sparse.txt" for more details, including
# where to get the "sparse" utility.

ifeq ("$(origin C)", "command line")
  KBUILD_CHECKSRC = $(C)
endif
ifndef KBUILD_CHECKSRC
  KBUILD_CHECKSRC = 0
endif

# Use make M=dir to specify directory of external module to build
# Old syntax make ... SUBDIRS=$PWD is still supported
# Setting the environment variable KBUILD_EXTMOD take precedence
ifdef SUBDIRS
  KBUILD_EXTMOD ?= $(SUBDIRS)
endif

ifeq ("$(origin M)", "command line")
  KBUILD_EXTMOD := $(M)
endif

# If building an external module we do not care about the all: rule
# but instead _all depend on modules
PHONY += all
ifeq ($(KBUILD_EXTMOD),)
_all: all
else
_all: modules
endif

ifeq ($(KBUILD_SRC),)
        # building in the source tree
        srctree := .
else
        ifeq ($(KBUILD_SRC)/,$(dir $(CURDIR)))
                # building in a subdirectory of the source tree
                srctree := ..
        else
                srctree := $(KBUILD_SRC)
        endif
endif
objtree		:= .
src		:= $(srctree)
obj		:= $(objtree)

VPATH		:= $(srctree)$(if $(KBUILD_EXTMOD),:$(KBUILD_EXTMOD))

export srctree objtree VPATH

# SUBARCH tells the usermode build what the underlying arch is.  That is set
# first, and if a usermode build is happening, the "ARCH=um" on the command
# line overrides the setting of ARCH below.  If a native build is happening,
# then ARCH is assigned, getting whatever value it gets normally, and
# SUBARCH is subsequently ignored.

SUBARCH := $(shell uname -m | sed -e s/i.86/x86/ -e s/x86_64/x86/ \
				  -e s/sun4u/sparc64/ \
				  -e s/arm.*/arm/ -e s/sa110/arm/ \
				  -e s/s390x/s390/ -e s/parisc64/parisc/ \
				  -e s/ppc.*/powerpc/ -e s/mips.*/mips/ \
				  -e s/sh[234].*/sh/ -e s/aarch64.*/arm64/ )

# Cross compiling and selecting different set of gcc/bin-utils
# ---------------------------------------------------------------------------
#
# When performing cross compilation for other architectures ARCH shall be set
# to the target architecture. (See arch/* for the possibilities).
# ARCH can be set during invocation of make:
# make ARCH=ia64
# Another way is to have ARCH set in the environment.
# The default ARCH is the host where make is executed.

# CROSS_COMPILE specify the prefix used for all executables used
# during compilation. Only gcc and related bin-utils executables
# are prefixed with $(CROSS_COMPILE).
# CROSS_COMPILE can be set on the command line
# make CROSS_COMPILE=ia64-linux-
# Alternatively CROSS_COMPILE can be set in the environment.
# A third alternative is to store a setting in .config so that plain
# "make" in the configured kernel build directory always uses that.
# Default value for CROSS_COMPILE is not to prefix executables
# Note: Some architectures assign CROSS_COMPILE in their arch/*/Makefile
ARCH		?= $(SUBARCH)
CROSS_COMPILE	?= $(CONFIG_CROSS_COMPILE:"%"=%)

# Architecture as present in compile.h
UTS_MACHINE 	:= $(ARCH)
SRCARCH 	:= $(ARCH)

# Additional ARCH settings for x86
ifeq ($(ARCH),i386)
        SRCARCH := x86
endif
ifeq ($(ARCH),x86_64)
        SRCARCH := x86
endif

# Additional ARCH settings for sparc
ifeq ($(ARCH),sparc32)
       SRCARCH := sparc
endif
ifeq ($(ARCH),sparc64)
       SRCARCH := sparc
endif

# Additional ARCH settings for sh
ifeq ($(ARCH),sh64)
       SRCARCH := sh
endif

# Additional ARCH settings for tile
ifeq ($(ARCH),tilepro)
       SRCARCH := tile
endif
ifeq ($(ARCH),tilegx)
       SRCARCH := tile
endif

# Where to locate arch specific headers
hdr-arch  := $(SRCARCH)

KCONFIG_CONFIG	?= .config
export KCONFIG_CONFIG

# SHELL used by kbuild
CONFIG_SHELL := $(shell if [ -x "$$BASH" ]; then echo $$BASH; \
	  else if [ -x /bin/bash ]; then echo /bin/bash; \
	  else echo sh; fi ; fi)

HOSTCC       = gcc
HOSTCXX      = g++
HOSTCFLAGS   := -Wall -Wmissing-prototypes -Wstrict-prototypes -O2 -fomit-frame-pointer -std=gnu89
HOSTCXXFLAGS = -O2

# Decide whether to build built-in, modular, or both.
# Normally, just do built-in.

KBUILD_MODULES :=
KBUILD_BUILTIN := 1

# If we have only "make modules", don't compile built-in objects.
# When we're building modules with modversions, we need to consider
# the built-in objects during the descend as well, in order to
# make sure the checksums are up to date before we record them.

ifeq ($(MAKECMDGOALS),modules)
  KBUILD_BUILTIN := $(if $(CONFIG_MODVERSIONS),1)
endif

# If we have "make <whatever> modules", compile modules
# in addition to whatever we do anyway.
# Just "make" or "make all" shall build modules as well

ifneq ($(filter all _all modules,$(MAKECMDGOALS)),)
  KBUILD_MODULES := 1
endif

ifeq ($(MAKECMDGOALS),)
  KBUILD_MODULES := 1
endif

export KBUILD_MODULES KBUILD_BUILTIN
export KBUILD_CHECKSRC KBUILD_SRC KBUILD_EXTMOD

# We need some generic definitions (do not try to remake the file).
scripts/Kbuild.include: ;
include scripts/Kbuild.include

# Make variables (CC, etc...)
AS		= $(CROSS_COMPILE)as
LD		= $(CROSS_COMPILE)ld
CC		= $(CROSS_COMPILE)gcc
CPP		= $(CC) -E
AR		= $(CROSS_COMPILE)ar
NM		= $(CROSS_COMPILE)nm
STRIP		= $(CROSS_COMPILE)strip
OBJCOPY		= $(CROSS_COMPILE)objcopy
OBJDUMP		= $(CROSS_COMPILE)objdump
AWK		= awk
GENKSYMS	= scripts/genksyms/genksyms
INSTALLKERNEL  := installkernel
DEPMOD		= /sbin/depmod
PERL		= perl
PYTHON		= python
CHECK		= sparse

CHECKFLAGS     := -D__linux__ -Dlinux -D__STDC__ -Dunix -D__unix__ \
		  -Wbitwise -Wno-return-void $(CF)
CFLAGS_MODULE   =
AFLAGS_MODULE   =
LDFLAGS_MODULE  =
CFLAGS_KERNEL	=
AFLAGS_KERNEL	=
CFLAGS_GCOV	= -fprofile-arcs -ftest-coverage -fno-tree-loop-im
CFLAGS_KCOV	= -fsanitize-coverage=trace-pc


# Use USERINCLUDE when you must reference the UAPI directories only.
USERINCLUDE    := \
		-I$(srctree)/arch/$(hdr-arch)/include/uapi \
		-Iarch/$(hdr-arch)/include/generated/uapi \
		-I$(srctree)/include/uapi \
		-Iinclude/generated/uapi \
                -include $(srctree)/include/linux/kconfig.h

# Use LINUXINCLUDE when you must reference the include/ directory.
# Needed to be compatible with the O= option
LINUXINCLUDE    := \
		-I$(srctree)/arch/$(hdr-arch)/include \
		-Iarch/$(hdr-arch)/include/generated/uapi \
		-Iarch/$(hdr-arch)/include/generated \
		$(if $(KBUILD_SRC), -I$(srctree)/include) \
		-Iinclude \
		$(USERINCLUDE)

KBUILD_CPPFLAGS := -D__KERNEL__

KBUILD_CFLAGS   := -Wall -Wundef -Wstrict-prototypes -Wno-trigraphs \
		   -fno-strict-aliasing -fno-common \
		   -Werror-implicit-function-declaration \
		   -Wno-format-security \
		   -std=gnu89 $(call cc-option,-fno-PIE)


KBUILD_AFLAGS_KERNEL :=
KBUILD_CFLAGS_KERNEL :=
KBUILD_AFLAGS   := -D__ASSEMBLY__ $(call cc-option,-fno-PIE)
KBUILD_AFLAGS_MODULE  := -DMODULE
KBUILD_CFLAGS_MODULE  := -DMODULE
KBUILD_LDFLAGS_MODULE := -T $(srctree)/scripts/module-common.lds

# Read KERNELRELEASE from include/config/kernel.release (if it exists)
KERNELRELEASE = $(shell cat include/config/kernel.release 2> /dev/null)
KERNELVERSION = $(VERSION)$(if $(PATCHLEVEL),.$(PATCHLEVEL)$(if $(SUBLEVEL),.$(SUBLEVEL)))$(EXTRAVERSION)

export VERSION PATCHLEVEL SUBLEVEL KERNELRELEASE KERNELVERSION
export ARCH SRCARCH CONFIG_SHELL HOSTCC HOSTCFLAGS CROSS_COMPILE AS LD CC
export CPP AR NM STRIP OBJCOPY OBJDUMP
export MAKE AWK GENKSYMS INSTALLKERNEL PERL PYTHON UTS_MACHINE
export HOSTCXX HOSTCXXFLAGS LDFLAGS_MODULE CHECK CHECKFLAGS

export KBUILD_CPPFLAGS NOSTDINC_FLAGS LINUXINCLUDE OBJCOPYFLAGS LDFLAGS
export KBUILD_CFLAGS CFLAGS_KERNEL CFLAGS_MODULE CFLAGS_GCOV
export CFLAGS_KASAN CFLAGS_KASAN_NOSANITIZE
export CFLAGS_KCOV
export KBUILD_AFLAGS AFLAGS_KERNEL AFLAGS_MODULE
export KBUILD_AFLAGS_MODULE KBUILD_CFLAGS_MODULE KBUILD_LDFLAGS_MODULE
export KBUILD_AFLAGS_KERNEL KBUILD_CFLAGS_KERNEL
export KBUILD_ARFLAGS

# When compiling out-of-tree modules, put MODVERDIR in the module
# tree rather than in the kernel tree. The kernel tree might
# even be read-only.
export MODVERDIR := $(if $(KBUILD_EXTMOD),$(firstword $(KBUILD_EXTMOD))/).tmp_versions

# Files to ignore in find ... statements

export RCS_FIND_IGNORE := \( -name SCCS -o -name BitKeeper -o -name .svn -o    \
			  -name CVS -o -name .pc -o -name .hg -o -name .git \) \
			  -prune -o
export RCS_TAR_IGNORE := --exclude SCCS --exclude BitKeeper --exclude .svn \
			 --exclude CVS --exclude .pc --exclude .hg --exclude .git

# ===========================================================================
# Rules shared between *config targets and build targets

# Basic helpers built in scripts/
PHONY += scripts_basic
scripts_basic:
	$(Q)$(MAKE) $(build)=scripts/basic
	$(Q)rm -f .tmp_quiet_recordmcount

# To avoid any implicit rule to kick in, define an empty command.
scripts/basic/%: scripts_basic ;

PHONY += outputmakefile
# outputmakefile generates a Makefile in the output directory, if using a
# separate output directory. This allows convenient use of make in the
# output directory.
outputmakefile:
ifneq ($(KBUILD_SRC),)
	$(Q)ln -fsn $(srctree) source
	$(Q)$(CONFIG_SHELL) $(srctree)/scripts/mkmakefile \
	    $(srctree) $(objtree) $(VERSION) $(PATCHLEVEL)
endif

# Support for using generic headers in asm-generic
PHONY += asm-generic
asm-generic:
	$(Q)$(MAKE) -f $(srctree)/scripts/Makefile.asm-generic \
	            src=asm obj=arch/$(SRCARCH)/include/generated/asm
	$(Q)$(MAKE) -f $(srctree)/scripts/Makefile.asm-generic \
	            src=uapi/asm obj=arch/$(SRCARCH)/include/generated/uapi/asm

# To make sure we do not include .config for any of the *config targets
# catch them early, and hand them over to scripts/kconfig/Makefile
# It is allowed to specify more targets when calling make, including
# mixing *config targets and build targets.
# For example 'make oldconfig all'.
# Detect when mixed targets is specified, and make a second invocation
# of make so .config is not included in this case either (for *config).

version_h := include/generated/uapi/linux/version.h
old_version_h := include/linux/version.h

no-dot-config-targets := clean mrproper distclean \
			 cscope gtags TAGS tags help% %docs check% coccicheck \
			 $(version_h) headers_% archheaders archscripts \
			 kernelversion %src-pkg

config-targets := 0
mixed-targets  := 0
dot-config     := 1

ifneq ($(filter $(no-dot-config-targets), $(MAKECMDGOALS)),)
	ifeq ($(filter-out $(no-dot-config-targets), $(MAKECMDGOALS)),)
		dot-config := 0
	endif
endif

ifeq ($(KBUILD_EXTMOD),)
        ifneq ($(filter config %config,$(MAKECMDGOALS)),)
                config-targets := 1
                ifneq ($(words $(MAKECMDGOALS)),1)
                        mixed-targets := 1
                endif
        endif
endif
# install and module_install need also be processed one by one
ifneq ($(filter install,$(MAKECMDGOALS)),)
        ifneq ($(filter modules_install,$(MAKECMDGOALS)),)
	        mixed-targets := 1
        endif
endif

ifeq ($(mixed-targets),1)
# ===========================================================================
# We're called with mixed targets (*config and build targets).
# Handle them one by one.

PHONY += $(MAKECMDGOALS) __build_one_by_one

$(filter-out __build_one_by_one, $(MAKECMDGOALS)): __build_one_by_one
	@:

__build_one_by_one:
	$(Q)set -e; \
	for i in $(MAKECMDGOALS); do \
		$(MAKE) -f $(srctree)/Makefile $$i; \
	done

else
ifeq ($(config-targets),1)
# ===========================================================================
# *config targets only - make sure prerequisites are updated, and descend
# in scripts/kconfig to make the *config target

# Read arch specific Makefile to set KBUILD_DEFCONFIG as needed.
# KBUILD_DEFCONFIG may point out an alternative default configuration
# used for 'make defconfig'
include arch/$(SRCARCH)/Makefile
export KBUILD_DEFCONFIG KBUILD_KCONFIG

config: scripts_basic outputmakefile FORCE
	$(Q)$(MAKE) $(build)=scripts/kconfig $@

%config: scripts_basic outputmakefile FORCE
	$(Q)$(MAKE) $(build)=scripts/kconfig $@

else
# ===========================================================================
# Build targets only - this includes vmlinux, arch specific targets, clean
# targets and others. In general all targets except *config targets.

ifeq ($(KBUILD_EXTMOD),)
# Additional helpers built in scripts/
# Carefully list dependencies so we do not try to build scripts twice
# in parallel
PHONY += scripts
scripts: scripts_basic include/config/auto.conf include/config/tristate.conf \
	 asm-generic
	$(Q)$(MAKE) $(build)=$(@)

# Objects we will link into vmlinux / subdirs we need to visit
init-y		:= init/
drivers-y	:= drivers/ sound/ firmware/
net-y		:= net/
libs-y		:= lib/
core-y		:= usr/
virt-y		:= virt/
endif # KBUILD_EXTMOD

ifeq ($(dot-config),1)
# Read in config
-include include/config/auto.conf

ifeq ($(KBUILD_EXTMOD),)
# Read in dependencies to all Kconfig* files, make sure to run
# oldconfig if changes are detected.
-include include/config/auto.conf.cmd

# To avoid any implicit rule to kick in, define an empty command
$(KCONFIG_CONFIG) include/config/auto.conf.cmd: ;

# If .config is newer than include/config/auto.conf, someone tinkered
# with it and forgot to run make oldconfig.
# if auto.conf.cmd is missing then we are probably in a cleaned tree so
# we execute the config step to be sure to catch updated Kconfig files
include/config/%.conf: $(KCONFIG_CONFIG) include/config/auto.conf.cmd
	$(Q)$(MAKE) -f $(srctree)/Makefile silentoldconfig
else
# external modules needs include/generated/autoconf.h and include/config/auto.conf
# but do not care if they are up-to-date. Use auto.conf to trigger the test
PHONY += include/config/auto.conf

include/config/auto.conf:
	$(Q)test -e include/generated/autoconf.h -a -e $@ || (		\
	echo >&2;							\
	echo >&2 "  ERROR: Kernel configuration is invalid.";		\
	echo >&2 "         include/generated/autoconf.h or $@ are missing.";\
	echo >&2 "         Run 'make oldconfig && make prepare' on kernel src to fix it.";	\
	echo >&2 ;							\
	/bin/false)

endif # KBUILD_EXTMOD

else
# Dummy target needed, because used as prerequisite
include/config/auto.conf: ;
endif # $(dot-config)

# The all: target is the default when no target is given on the
# command line.
# This allow a user to issue only 'make' to build a kernel including modules
# Defaults to vmlinux, but the arch makefile usually adds further targets
all: vmlinux

ifeq ($(cc-name),clang)
ifneq ($(CROSS_COMPILE),)
CLANG_TRIPLE	?= $(CROSS_COMPILE)
CLANG_TARGET	:= --target=$(notdir $(CLANG_TRIPLE:%-=%))
ifeq ($(shell $(srctree)/scripts/clang-android.sh $(CC) $(CLANG_TARGET)), y)
$(error "Clang with Android --target detected. Did you specify CLANG_TRIPLE?")
endif
GCC_TOOLCHAIN_DIR := $(dir $(shell which $(CROSS_COMPILE)elfedit))
CLANG_PREFIX	:= --prefix=$(GCC_TOOLCHAIN_DIR)
GCC_TOOLCHAIN	:= $(realpath $(GCC_TOOLCHAIN_DIR)/..)
endif
ifneq ($(GCC_TOOLCHAIN),)
CLANG_GCC_TC	:= --gcc-toolchain=$(GCC_TOOLCHAIN)
endif
KBUILD_CFLAGS += $(CLANG_TARGET) $(CLANG_GCC_TC) $(CLANG_PREFIX)
KBUILD_AFLAGS += $(CLANG_TARGET) $(CLANG_GCC_TC) $(CLANG_PREFIX)
KBUILD_CFLAGS += $(call cc-option, -no-integrated-as)
KBUILD_AFLAGS += $(call cc-option, -no-integrated-as)
endif

# The arch Makefile can set ARCH_{CPP,A,C}FLAGS to override the default
# values of the respective KBUILD_* variables
ARCH_CPPFLAGS :=
ARCH_AFLAGS :=
ARCH_CFLAGS :=
include arch/$(SRCARCH)/Makefile

KBUILD_CFLAGS	+= $(call cc-option,-fno-delete-null-pointer-checks,)
KBUILD_CFLAGS	+= $(call cc-disable-warning,maybe-uninitialized,)
KBUILD_CFLAGS	+= $(call cc-disable-warning,frame-address,)
KBUILD_CFLAGS	+= $(call cc-disable-warning, format-truncation)
KBUILD_CFLAGS	+= $(call cc-disable-warning, format-overflow)
KBUILD_CFLAGS	+= $(call cc-disable-warning, int-in-bool-context)
KBUILD_CFLAGS	+= $(call cc-disable-warning, address-of-packed-member)
KBUILD_CFLAGS	+= $(call cc-disable-warning, attribute-alias)

ifdef CONFIG_CC_OPTIMIZE_FOR_SIZE
KBUILD_CFLAGS	+= -Os
else
ifdef CONFIG_PROFILE_ALL_BRANCHES
KBUILD_CFLAGS	+= -O2
else
KBUILD_CFLAGS   += -O2
endif
endif

# Tell gcc to never replace conditional load with a non-conditional one
KBUILD_CFLAGS	+= $(call cc-option,--param=allow-store-data-races=0)

# check for 'asm goto'
ifeq ($(shell $(CONFIG_SHELL) $(srctree)/scripts/gcc-goto.sh $(CC) $(KBUILD_CFLAGS)), y)
	KBUILD_CFLAGS += -DCC_HAVE_ASM_GOTO
	KBUILD_AFLAGS += -DCC_HAVE_ASM_GOTO
endif

ifdef CONFIG_READABLE_ASM
# Disable optimizations that make assembler listings hard to read.
# reorder blocks reorders the control in the function
# ipa clone creates specialized cloned functions
# partial inlining inlines only parts of functions
KBUILD_CFLAGS += $(call cc-option,-fno-reorder-blocks,) \
                 $(call cc-option,-fno-ipa-cp-clone,) \
                 $(call cc-option,-fno-partial-inlining)
endif

ifneq ($(CONFIG_FRAME_WARN),0)
KBUILD_CFLAGS += $(call cc-option,-Wframe-larger-than=${CONFIG_FRAME_WARN})
endif

# Handle stack protector mode.
#
# Since kbuild can potentially perform two passes (first with the old
# .config values and then with updated .config values), we cannot error out
# if a desired compiler option is unsupported. If we were to error, kbuild
# could never get to the second pass and actually notice that we changed
# the option to something that was supported.
#
# Additionally, we don't want to fallback and/or silently change which compiler
# flags will be used, since that leads to producing kernels with different
# security feature characteristics depending on the compiler used. ("But I
# selected CC_STACKPROTECTOR_STRONG! Why did it build with _REGULAR?!")
#
# The middle ground is to warn here so that the failed option is obvious, but
# to let the build fail with bad compiler flags so that we can't produce a
# kernel when there is a CONFIG and compiler mismatch.
#
ifdef CONFIG_CC_STACKPROTECTOR_REGULAR
  stackp-flag := -fstack-protector
  ifeq ($(call cc-option, $(stackp-flag)),)
    $(warning Cannot use CONFIG_CC_STACKPROTECTOR_REGULAR: \
             -fstack-protector not supported by compiler)
  endif
else
ifdef CONFIG_CC_STACKPROTECTOR_STRONG
  stackp-flag := -fstack-protector-strong
  ifeq ($(call cc-option, $(stackp-flag)),)
    $(warning Cannot use CONFIG_CC_STACKPROTECTOR_STRONG: \
	      -fstack-protector-strong not supported by compiler)
  endif
else
  # Force off for distro compilers that enable stack protector by default.
  stackp-flag := $(call cc-option, -fno-stack-protector)
endif
endif
KBUILD_CFLAGS += $(stackp-flag)

ifdef CONFIG_KCOV
  ifeq ($(call cc-option, $(CFLAGS_KCOV)),)
    $(warning Cannot use CONFIG_KCOV: \
             -fsanitize-coverage=trace-pc is not supported by compiler)
    CFLAGS_KCOV =
  endif
endif

ifeq ($(cc-name),clang)
KBUILD_CPPFLAGS += $(call cc-option,-Qunused-arguments,)
KBUILD_CFLAGS += $(call cc-disable-warning, format-invalid-specifier)
KBUILD_CFLAGS += $(call cc-disable-warning, gnu)
<<<<<<< HEAD
KBUILD_CFLAGS += $(call cc-disable-warning, address-of-packed-member)
KBUILD_CFLAGS += $(call cc-disable-warning, duplicate-decl-specifier)
=======
>>>>>>> 7bbf4894
# Quiet clang warning: comparison of unsigned expression < 0 is always false
KBUILD_CFLAGS += $(call cc-disable-warning, tautological-compare)
# CLANG uses a _MergedGlobals as optimization, but this breaks modpost, as the
# source of a reference will be _MergedGlobals and not on of the whitelisted names.
# See modpost pattern 2
KBUILD_CFLAGS += $(call cc-option, -mno-global-merge,)
KBUILD_CFLAGS += $(call cc-option, -fcatch-undefined-behavior)
else

# These warnings generated too much noise in a regular build.
# Use make W=1 to enable them (see scripts/Makefile.extrawarn)
KBUILD_CFLAGS += $(call cc-disable-warning, unused-but-set-variable)
endif

KBUILD_CFLAGS += $(call cc-disable-warning, unused-const-variable)
ifdef CONFIG_FRAME_POINTER
KBUILD_CFLAGS	+= -fno-omit-frame-pointer -fno-optimize-sibling-calls
else
# Some targets (ARM with Thumb2, for example), can't be built with frame
# pointers.  For those, we don't have FUNCTION_TRACER automatically
# select FRAME_POINTER.  However, FUNCTION_TRACER adds -pg, and this is
# incompatible with -fomit-frame-pointer with current GCC, so we don't use
# -fomit-frame-pointer with FUNCTION_TRACER.
ifndef CONFIG_FUNCTION_TRACER
KBUILD_CFLAGS	+= -fomit-frame-pointer
endif
endif

KBUILD_CFLAGS   += $(call cc-option, -fno-var-tracking-assignments)

ifdef CONFIG_DEBUG_INFO
ifdef CONFIG_DEBUG_INFO_SPLIT
KBUILD_CFLAGS   += $(call cc-option, -gsplit-dwarf, -g)
else
KBUILD_CFLAGS	+= -g
endif
KBUILD_AFLAGS	+= -Wa,-gdwarf-2
endif
ifdef CONFIG_DEBUG_INFO_DWARF4
KBUILD_CFLAGS	+= $(call cc-option, -gdwarf-4,)
endif

ifdef CONFIG_DEBUG_INFO_REDUCED
KBUILD_CFLAGS 	+= $(call cc-option, -femit-struct-debug-baseonly) \
		   $(call cc-option,-fno-var-tracking)
endif

ifdef CONFIG_FUNCTION_TRACER
ifndef CC_FLAGS_FTRACE
CC_FLAGS_FTRACE := -pg
endif
export CC_FLAGS_FTRACE
ifdef CONFIG_HAVE_FENTRY
CC_USING_FENTRY	:= $(call cc-option, -mfentry -DCC_USING_FENTRY)
endif
KBUILD_CFLAGS	+= $(CC_FLAGS_FTRACE) $(CC_USING_FENTRY)
KBUILD_AFLAGS	+= $(CC_USING_FENTRY)
ifdef CONFIG_DYNAMIC_FTRACE
	ifdef CONFIG_HAVE_C_RECORDMCOUNT
		BUILD_C_RECORDMCOUNT := y
		export BUILD_C_RECORDMCOUNT
	endif
endif
endif

# We trigger additional mismatches with less inlining
ifdef CONFIG_DEBUG_SECTION_MISMATCH
KBUILD_CFLAGS += $(call cc-option, -fno-inline-functions-called-once)
endif

# arch Makefile may override CC so keep this after arch Makefile is included
NOSTDINC_FLAGS += -nostdinc -isystem $(shell $(CC) -print-file-name=include)
CHECKFLAGS     += $(NOSTDINC_FLAGS)

# warn about C99 declaration after statement
KBUILD_CFLAGS += $(call cc-option,-Wdeclaration-after-statement,)

# disable pointer signed / unsigned warnings in gcc 4.0
KBUILD_CFLAGS += $(call cc-disable-warning, pointer-sign)

# disable stringop warnings in gcc 8+
KBUILD_CFLAGS += $(call cc-disable-warning, stringop-truncation)

# disable invalid "can't wrap" optimizations for signed / pointers
KBUILD_CFLAGS	+= $(call cc-option,-fno-strict-overflow)

# clang sets -fmerge-all-constants by default as optimization, but this
# is non-conforming behavior for C and in fact breaks the kernel, so we
# need to disable it here generally.
KBUILD_CFLAGS	+= $(call cc-option,-fno-merge-all-constants)

# for gcc -fno-merge-all-constants disables everything, but it is fine
# to have actual conforming behavior enabled.
KBUILD_CFLAGS	+= $(call cc-option,-fmerge-constants)

# Make sure -fstack-check isn't enabled (like gentoo apparently did)
KBUILD_CFLAGS  += $(call cc-option,-fno-stack-check,)

# conserve stack if available
KBUILD_CFLAGS   += $(call cc-option,-fconserve-stack)

# disallow errors like 'EXPORT_GPL(foo);' with missing header
KBUILD_CFLAGS   += $(call cc-option,-Werror=implicit-int)

# require functions to have arguments in prototypes, not empty 'int foo()'
KBUILD_CFLAGS   += $(call cc-option,-Werror=strict-prototypes)

# Prohibit date/time macros, which would make the build non-deterministic
KBUILD_CFLAGS   += $(call cc-option,-Werror=date-time)

# use the deterministic mode of AR if available
KBUILD_ARFLAGS := $(call ar-option,D)

include scripts/Makefile.kasan
include scripts/Makefile.extrawarn

# Add any arch overrides and user supplied CPPFLAGS, AFLAGS and CFLAGS as the
# last assignments
KBUILD_CPPFLAGS += $(ARCH_CPPFLAGS) $(KCPPFLAGS)
KBUILD_AFLAGS   += $(ARCH_AFLAGS)   $(KAFLAGS)
KBUILD_CFLAGS   += $(ARCH_CFLAGS)   $(KCFLAGS)

# Use --build-id when available.
LDFLAGS_BUILD_ID = $(patsubst -Wl$(comma)%,%,\
			      $(call cc-ldoption, -Wl$(comma)--build-id,))
KBUILD_LDFLAGS_MODULE += $(LDFLAGS_BUILD_ID)
LDFLAGS_vmlinux += $(LDFLAGS_BUILD_ID)

ifeq ($(CONFIG_STRIP_ASM_SYMS),y)
LDFLAGS_vmlinux	+= $(call ld-option, -X,)
endif

# Default kernel image to build when no specific target is given.
# KBUILD_IMAGE may be overruled on the command line or
# set in the environment
# Also any assignments in arch/$(ARCH)/Makefile take precedence over
# this default value
export KBUILD_IMAGE ?= vmlinux

#
# INSTALL_PATH specifies where to place the updated kernel and system map
# images. Default is /boot, but you can set it to other values
export	INSTALL_PATH ?= /boot

#
# INSTALL_DTBS_PATH specifies a prefix for relocations required by build roots.
# Like INSTALL_MOD_PATH, it isn't defined in the Makefile, but can be passed as
# an argument if needed. Otherwise it defaults to the kernel install path
#
export INSTALL_DTBS_PATH ?= $(INSTALL_PATH)/dtbs/$(KERNELRELEASE)

#
# INSTALL_MOD_PATH specifies a prefix to MODLIB for module directory
# relocations required by build roots.  This is not defined in the
# makefile but the argument can be passed to make if needed.
#

MODLIB	= $(INSTALL_MOD_PATH)/lib/modules/$(KERNELRELEASE)
export MODLIB

#
# INSTALL_MOD_STRIP, if defined, will cause modules to be
# stripped after they are installed.  If INSTALL_MOD_STRIP is '1', then
# the default option --strip-debug will be used.  Otherwise,
# INSTALL_MOD_STRIP value will be used as the options to the strip command.

ifdef INSTALL_MOD_STRIP
ifeq ($(INSTALL_MOD_STRIP),1)
mod_strip_cmd = $(STRIP) --strip-debug
else
mod_strip_cmd = $(STRIP) $(INSTALL_MOD_STRIP)
endif # INSTALL_MOD_STRIP=1
else
mod_strip_cmd = true
endif # INSTALL_MOD_STRIP
export mod_strip_cmd

# CONFIG_MODULE_COMPRESS, if defined, will cause module to be compressed
# after they are installed in agreement with CONFIG_MODULE_COMPRESS_GZIP
# or CONFIG_MODULE_COMPRESS_XZ.

mod_compress_cmd = true
ifdef CONFIG_MODULE_COMPRESS
  ifdef CONFIG_MODULE_COMPRESS_GZIP
    mod_compress_cmd = gzip -n -f
  endif # CONFIG_MODULE_COMPRESS_GZIP
  ifdef CONFIG_MODULE_COMPRESS_XZ
    mod_compress_cmd = xz -f
  endif # CONFIG_MODULE_COMPRESS_XZ
endif # CONFIG_MODULE_COMPRESS
export mod_compress_cmd

# Select initial ramdisk compression format, default is gzip(1).
# This shall be used by the dracut(8) tool while creating an initramfs image.
#
INITRD_COMPRESS-y                  := gzip
INITRD_COMPRESS-$(CONFIG_RD_BZIP2) := bzip2
INITRD_COMPRESS-$(CONFIG_RD_LZMA)  := lzma
INITRD_COMPRESS-$(CONFIG_RD_XZ)    := xz
INITRD_COMPRESS-$(CONFIG_RD_LZO)   := lzo
INITRD_COMPRESS-$(CONFIG_RD_LZ4)   := lz4
# do not export INITRD_COMPRESS, since we didn't actually
# choose a sane default compression above.
# export INITRD_COMPRESS := $(INITRD_COMPRESS-y)

ifdef CONFIG_MODULE_SIG_ALL
$(eval $(call config_filename,MODULE_SIG_KEY))

mod_sign_cmd = scripts/sign-file $(CONFIG_MODULE_SIG_HASH) $(MODULE_SIG_KEY_SRCPREFIX)$(CONFIG_MODULE_SIG_KEY) certs/signing_key.x509
else
mod_sign_cmd = true
endif
export mod_sign_cmd


ifeq ($(KBUILD_EXTMOD),)
core-y		+= kernel/ certs/ mm/ fs/ ipc/ security/ crypto/ block/

vmlinux-dirs	:= $(patsubst %/,%,$(filter %/, $(init-y) $(init-m) \
		     $(core-y) $(core-m) $(drivers-y) $(drivers-m) \
		     $(net-y) $(net-m) $(libs-y) $(libs-m) $(virt-y)))

vmlinux-alldirs	:= $(sort $(vmlinux-dirs) $(patsubst %/,%,$(filter %/, \
		     $(init-) $(core-) $(drivers-) $(net-) $(libs-) $(virt-))))

init-y		:= $(patsubst %/, %/built-in.o, $(init-y))
core-y		:= $(patsubst %/, %/built-in.o, $(core-y))
drivers-y	:= $(patsubst %/, %/built-in.o, $(drivers-y))
net-y		:= $(patsubst %/, %/built-in.o, $(net-y))
libs-y1		:= $(patsubst %/, %/lib.a, $(libs-y))
libs-y2		:= $(patsubst %/, %/built-in.o, $(libs-y))
libs-y		:= $(libs-y1) $(libs-y2)
virt-y		:= $(patsubst %/, %/built-in.o, $(virt-y))

# Externally visible symbols (used by link-vmlinux.sh)
export KBUILD_VMLINUX_INIT := $(head-y) $(init-y)
export KBUILD_VMLINUX_MAIN := $(core-y) $(libs-y) $(drivers-y) $(net-y) $(virt-y)
export KBUILD_LDS          := arch/$(SRCARCH)/kernel/vmlinux.lds
export LDFLAGS_vmlinux
# used by scripts/pacmage/Makefile
export KBUILD_ALLDIRS := $(sort $(filter-out arch/%,$(vmlinux-alldirs)) arch Documentation include samples scripts tools)

vmlinux-deps := $(KBUILD_LDS) $(KBUILD_VMLINUX_INIT) $(KBUILD_VMLINUX_MAIN)

# Final link of vmlinux
      cmd_link-vmlinux = $(CONFIG_SHELL) $< $(LD) $(LDFLAGS) $(LDFLAGS_vmlinux)
quiet_cmd_link-vmlinux = LINK    $@

# Include targets which we want to
# execute if the rest of the kernel build went well.
vmlinux: scripts/link-vmlinux.sh $(vmlinux-deps) FORCE
ifdef CONFIG_HEADERS_CHECK
	$(Q)$(MAKE) -f $(srctree)/Makefile headers_check
endif
ifdef CONFIG_SAMPLES
	$(Q)$(MAKE) $(build)=samples
endif
ifdef CONFIG_BUILD_DOCSRC
	$(Q)$(MAKE) $(build)=Documentation
endif
ifdef CONFIG_GDB_SCRIPTS
	$(Q)ln -fsn `cd $(srctree) && /bin/pwd`/scripts/gdb/vmlinux-gdb.py
endif
	+$(call if_changed,link-vmlinux)

# The actual objects are generated when descending,
# make sure no implicit rule kicks in
$(sort $(vmlinux-deps)): $(vmlinux-dirs) ;

# Handle descending into subdirectories listed in $(vmlinux-dirs)
# Preset locale variables to speed up the build process. Limit locale
# tweaks to this spot to avoid wrong language settings when running
# make menuconfig etc.
# Error messages still appears in the original language

PHONY += $(vmlinux-dirs)
$(vmlinux-dirs): prepare scripts
	$(Q)$(MAKE) $(build)=$@

define filechk_kernel.release
	echo "$(KERNELVERSION)$$($(CONFIG_SHELL) $(srctree)/scripts/setlocalversion $(srctree))"
endef

# Store (new) KERNELRELEASE string in include/config/kernel.release
include/config/kernel.release: include/config/auto.conf FORCE
	$(call filechk,kernel.release)


# Things we need to do before we recursively start building the kernel
# or the modules are listed in "prepare".
# A multi level approach is used. prepareN is processed before prepareN-1.
# archprepare is used in arch Makefiles and when processed asm symlink,
# version.h and scripts_basic is processed / created.

# Listed in dependency order
PHONY += prepare archprepare prepare0 prepare1 prepare2 prepare3

# prepare3 is used to check if we are building in a separate output directory,
# and if so do:
# 1) Check that make has not been executed in the kernel src $(srctree)
prepare3: include/config/kernel.release
ifneq ($(KBUILD_SRC),)
	@$(kecho) '  Using $(srctree) as source for kernel'
	$(Q)if [ -f $(srctree)/.config -o -d $(srctree)/include/config ]; then \
		echo >&2 "  $(srctree) is not clean, please run 'make mrproper'"; \
		echo >&2 "  in the '$(srctree)' directory.";\
		/bin/false; \
	fi;
endif

# prepare2 creates a makefile if using a separate output directory
prepare2: prepare3 outputmakefile asm-generic

prepare1: prepare2 $(version_h) include/generated/utsrelease.h \
                   include/config/auto.conf
	$(cmd_crmodverdir)

archprepare: archheaders archscripts prepare1 scripts_basic

prepare0: archprepare
	$(Q)$(MAKE) $(build)=.

# All the preparing..
prepare: prepare0

# Generate some files
# ---------------------------------------------------------------------------

# KERNELRELEASE can change from a few different places, meaning version.h
# needs to be updated, so this check is forced on all builds

uts_len := 64
define filechk_utsrelease.h
	if [ `echo -n "$(KERNELRELEASE)" | wc -c ` -gt $(uts_len) ]; then \
	  echo '"$(KERNELRELEASE)" exceeds $(uts_len) characters' >&2;    \
	  exit 1;                                                         \
	fi;                                                               \
	(echo \#define UTS_RELEASE \"$(KERNELRELEASE)\";)
endef

define filechk_version.h
	(echo \#define LINUX_VERSION_CODE $(shell                         \
	expr $(VERSION) \* 65536 + 0$(PATCHLEVEL) \* 256 + 0$(SUBLEVEL)); \
	echo '#define KERNEL_VERSION(a,b,c) (((a) << 16) + ((b) << 8) + (c))';)
endef

$(version_h): $(srctree)/Makefile FORCE
	$(call filechk,version.h)
	$(Q)rm -f $(old_version_h)

include/generated/utsrelease.h: include/config/kernel.release FORCE
	$(call filechk,utsrelease.h)

PHONY += headerdep
headerdep:
	$(Q)find $(srctree)/include/ -name '*.h' | xargs --max-args 1 \
	$(srctree)/scripts/headerdep.pl -I$(srctree)/include

# ---------------------------------------------------------------------------
# Firmware install
INSTALL_FW_PATH=$(INSTALL_MOD_PATH)/lib/firmware
export INSTALL_FW_PATH

PHONY += firmware_install
firmware_install:
	@mkdir -p $(objtree)/firmware
	$(Q)$(MAKE) -f $(srctree)/scripts/Makefile.fwinst obj=firmware __fw_install

# ---------------------------------------------------------------------------
# Kernel headers

#Default location for installed headers
export INSTALL_HDR_PATH = $(objtree)/usr

# If we do an all arch process set dst to asm-$(hdr-arch)
hdr-dst = $(if $(KBUILD_HEADERS), dst=include/asm-$(hdr-arch), dst=include/asm)

PHONY += archheaders
archheaders:

PHONY += archscripts
archscripts:

PHONY += __headers
__headers: $(version_h) scripts_basic asm-generic archheaders archscripts
	$(Q)$(MAKE) $(build)=scripts build_unifdef

PHONY += headers_install_all
headers_install_all:
	$(Q)$(CONFIG_SHELL) $(srctree)/scripts/headers.sh install

PHONY += headers_install
headers_install: __headers
	$(if $(wildcard $(srctree)/arch/$(hdr-arch)/include/uapi/asm/Kbuild),, \
	  $(error Headers not exportable for the $(SRCARCH) architecture))
	$(Q)$(MAKE) $(hdr-inst)=include/uapi
	$(Q)$(MAKE) $(hdr-inst)=arch/$(hdr-arch)/include/uapi/asm $(hdr-dst)

PHONY += headers_check_all
headers_check_all: headers_install_all
	$(Q)$(CONFIG_SHELL) $(srctree)/scripts/headers.sh check

PHONY += headers_check
headers_check: headers_install
	$(Q)$(MAKE) $(hdr-inst)=include/uapi HDRCHECK=1
	$(Q)$(MAKE) $(hdr-inst)=arch/$(hdr-arch)/include/uapi/asm $(hdr-dst) HDRCHECK=1

# ---------------------------------------------------------------------------
# Kernel selftest

PHONY += kselftest
kselftest:
	$(Q)$(MAKE) -C tools/testing/selftests run_tests

kselftest-clean:
	$(Q)$(MAKE) -C tools/testing/selftests clean

# ---------------------------------------------------------------------------
# Modules

ifdef CONFIG_MODULES

# By default, build modules as well

all: modules

# Build modules
#
# A module can be listed more than once in obj-m resulting in
# duplicate lines in modules.order files.  Those are removed
# using awk while concatenating to the final file.

PHONY += modules
modules: $(vmlinux-dirs) $(if $(KBUILD_BUILTIN),vmlinux) modules.builtin
	$(Q)$(AWK) '!x[$$0]++' $(vmlinux-dirs:%=$(objtree)/%/modules.order) > $(objtree)/modules.order
	@$(kecho) '  Building modules, stage 2.';
	$(Q)$(MAKE) -f $(srctree)/scripts/Makefile.modpost
	$(Q)$(MAKE) -f $(srctree)/scripts/Makefile.fwinst obj=firmware __fw_modbuild

modules.builtin: $(vmlinux-dirs:%=%/modules.builtin)
	$(Q)$(AWK) '!x[$$0]++' $^ > $(objtree)/modules.builtin

%/modules.builtin: include/config/auto.conf
	$(Q)$(MAKE) $(modbuiltin)=$*


# Target to prepare building external modules
PHONY += modules_prepare
modules_prepare: prepare scripts

# Target to install modules
PHONY += modules_install
modules_install: _modinst_ _modinst_post

PHONY += _modinst_
_modinst_:
	@rm -rf $(MODLIB)/kernel
	@rm -f $(MODLIB)/source
	@mkdir -p $(MODLIB)/kernel
	@ln -s `cd $(srctree) && /bin/pwd` $(MODLIB)/source
	@if [ ! $(objtree) -ef  $(MODLIB)/build ]; then \
		rm -f $(MODLIB)/build ; \
		ln -s $(CURDIR) $(MODLIB)/build ; \
	fi
	@cp -f $(objtree)/modules.order $(MODLIB)/
	@cp -f $(objtree)/modules.builtin $(MODLIB)/
	$(Q)$(MAKE) -f $(srctree)/scripts/Makefile.modinst

# This depmod is only for convenience to give the initial
# boot a modules.dep even before / is mounted read-write.  However the
# boot script depmod is the master version.
PHONY += _modinst_post
_modinst_post: _modinst_
	$(Q)$(MAKE) -f $(srctree)/scripts/Makefile.fwinst obj=firmware __fw_modinst
	$(call cmd,depmod)

ifeq ($(CONFIG_MODULE_SIG), y)
PHONY += modules_sign
modules_sign:
	$(Q)$(MAKE) -f $(srctree)/scripts/Makefile.modsign
endif

else # CONFIG_MODULES

# Modules not configured
# ---------------------------------------------------------------------------

modules modules_install: FORCE
	@echo >&2
	@echo >&2 "The present kernel configuration has modules disabled."
	@echo >&2 "Type 'make config' and enable loadable module support."
	@echo >&2 "Then build a kernel with module support enabled."
	@echo >&2
	@exit 1

endif # CONFIG_MODULES

###
# Cleaning is done on three levels.
# make clean     Delete most generated files
#                Leave enough to build external modules
# make mrproper  Delete the current configuration, and all generated files
# make distclean Remove editor backup files, patch leftover files and the like

# Directories & files removed with 'make clean'
CLEAN_DIRS  += $(MODVERDIR)

# Directories & files removed with 'make mrproper'
MRPROPER_DIRS  += include/config usr/include include/generated          \
		  arch/*/include/generated .tmp_objdiff
MRPROPER_FILES += .config .config.old .version .old_version \
		  Module.symvers tags TAGS cscope* GPATH GTAGS GRTAGS GSYMS \
		  signing_key.pem signing_key.priv signing_key.x509	\
		  x509.genkey extra_certificates signing_key.x509.keyid	\
		  signing_key.x509.signer vmlinux-gdb.py

# clean - Delete most, but leave enough to build external modules
#
clean: rm-dirs  := $(CLEAN_DIRS)
clean: rm-files := $(CLEAN_FILES)
clean-dirs      := $(addprefix _clean_, . $(vmlinux-alldirs) Documentation samples)

PHONY += $(clean-dirs) clean archclean vmlinuxclean
$(clean-dirs):
	$(Q)$(MAKE) $(clean)=$(patsubst _clean_%,%,$@)

vmlinuxclean:
	$(Q)$(CONFIG_SHELL) $(srctree)/scripts/link-vmlinux.sh clean

clean: archclean vmlinuxclean

# mrproper - Delete all generated files, including .config
#
mrproper: rm-dirs  := $(wildcard $(MRPROPER_DIRS))
mrproper: rm-files := $(wildcard $(MRPROPER_FILES))
mrproper-dirs      := $(addprefix _mrproper_,Documentation/DocBook scripts)

PHONY += $(mrproper-dirs) mrproper archmrproper
$(mrproper-dirs):
	$(Q)$(MAKE) $(clean)=$(patsubst _mrproper_%,%,$@)

mrproper: clean archmrproper $(mrproper-dirs)
	$(call cmd,rmdirs)
	$(call cmd,rmfiles)

# distclean
#
PHONY += distclean

distclean: mrproper
	@find $(srctree) $(RCS_FIND_IGNORE) \
		\( -name '*.orig' -o -name '*.rej' -o -name '*~' \
		-o -name '*.bak' -o -name '#*#' -o -name '.*.orig' \
		-o -name '.*.rej' -o -name '*%'  -o -name 'core' \) \
		-type f -print | xargs rm -f


# Packaging of the kernel to various formats
# ---------------------------------------------------------------------------
# rpm target kept for backward compatibility
package-dir	:= scripts/package

%src-pkg: FORCE
	$(Q)$(MAKE) $(build)=$(package-dir) $@
%pkg: include/config/kernel.release FORCE
	$(Q)$(MAKE) $(build)=$(package-dir) $@
rpm: include/config/kernel.release FORCE
	$(Q)$(MAKE) $(build)=$(package-dir) $@


# Brief documentation of the typical targets used
# ---------------------------------------------------------------------------

boards := $(wildcard $(srctree)/arch/$(SRCARCH)/configs/*_defconfig)
boards := $(sort $(notdir $(boards)))
board-dirs := $(dir $(wildcard $(srctree)/arch/$(SRCARCH)/configs/*/*_defconfig))
board-dirs := $(sort $(notdir $(board-dirs:/=)))

help:
	@echo  'Cleaning targets:'
	@echo  '  clean		  - Remove most generated files but keep the config and'
	@echo  '                    enough build support to build external modules'
	@echo  '  mrproper	  - Remove all generated files + config + various backup files'
	@echo  '  distclean	  - mrproper + remove editor backup and patch files'
	@echo  ''
	@echo  'Configuration targets:'
	@$(MAKE) -f $(srctree)/scripts/kconfig/Makefile help
	@echo  ''
	@echo  'Other generic targets:'
	@echo  '  all		  - Build all targets marked with [*]'
	@echo  '* vmlinux	  - Build the bare kernel'
	@echo  '* modules	  - Build all modules'
	@echo  '  modules_install - Install all modules to INSTALL_MOD_PATH (default: /)'
	@echo  '  firmware_install- Install all firmware to INSTALL_FW_PATH'
	@echo  '                    (default: $$(INSTALL_MOD_PATH)/lib/firmware)'
	@echo  '  dir/            - Build all files in dir and below'
	@echo  '  dir/file.[ois]  - Build specified target only'
	@echo  '  dir/file.ll     - Build the LLVM assembly file'
	@echo  '                    (requires compiler support for LLVM assembly generation)'
	@echo  '  dir/file.lst    - Build specified mixed source/assembly target only'
	@echo  '                    (requires a recent binutils and recent build (System.map))'
	@echo  '  dir/file.ko     - Build module including final link'
	@echo  '  modules_prepare - Set up for building external modules'
	@echo  '  tags/TAGS	  - Generate tags file for editors'
	@echo  '  cscope	  - Generate cscope index'
	@echo  '  gtags           - Generate GNU GLOBAL index'
	@echo  '  kernelrelease	  - Output the release version string (use with make -s)'
	@echo  '  kernelversion	  - Output the version stored in Makefile (use with make -s)'
	@echo  '  image_name	  - Output the image name (use with make -s)'
	@echo  '  headers_install - Install sanitised kernel headers to INSTALL_HDR_PATH'; \
	 echo  '                    (default: $(INSTALL_HDR_PATH))'; \
	 echo  ''
	@echo  'Static analysers'
	@echo  '  checkstack      - Generate a list of stack hogs'
	@echo  '  namespacecheck  - Name space analysis on compiled kernel'
	@echo  '  versioncheck    - Sanity check on version.h usage'
	@echo  '  includecheck    - Check for duplicate included header files'
	@echo  '  export_report   - List the usages of all exported symbols'
	@echo  '  headers_check   - Sanity check on exported headers'
	@echo  '  headerdep       - Detect inclusion cycles in headers'
	@$(MAKE) -f $(srctree)/scripts/Makefile.help checker-help
	@echo  ''
	@echo  'Kernel selftest'
	@echo  '  kselftest       - Build and run kernel selftest (run as root)'
	@echo  '                    Build, install, and boot kernel before'
	@echo  '                    running kselftest on it'
	@echo  '  kselftest-clean - Remove all generated kselftest files'
	@echo  ''
	@echo  'Kernel packaging:'
	@$(MAKE) $(build)=$(package-dir) help
	@echo  ''
	@echo  'Documentation targets:'
	@$(MAKE) -f $(srctree)/Documentation/DocBook/Makefile dochelp
	@echo  ''
	@echo  'Architecture specific targets ($(SRCARCH)):'
	@$(if $(archhelp),$(archhelp),\
		echo '  No architecture specific help defined for $(SRCARCH)')
	@echo  ''
	@$(if $(boards), \
		$(foreach b, $(boards), \
		printf "  %-24s - Build for %s\\n" $(b) $(subst _defconfig,,$(b));) \
		echo '')
	@$(if $(board-dirs), \
		$(foreach b, $(board-dirs), \
		printf "  %-16s - Show %s-specific targets\\n" help-$(b) $(b);) \
		printf "  %-16s - Show all of the above\\n" help-boards; \
		echo '')

	@echo  '  make V=0|1 [targets] 0 => quiet build (default), 1 => verbose build'
	@echo  '  make V=2   [targets] 2 => give reason for rebuild of target'
	@echo  '  make O=dir [targets] Locate all output files in "dir", including .config'
	@echo  '  make C=1   [targets] Check all c source with $$CHECK (sparse by default)'
	@echo  '  make C=2   [targets] Force check of all c source with $$CHECK'
	@echo  '  make RECORDMCOUNT_WARN=1 [targets] Warn about ignored mcount sections'
	@echo  '  make W=n   [targets] Enable extra gcc checks, n=1,2,3 where'
	@echo  '		1: warnings which may be relevant and do not occur too often'
	@echo  '		2: warnings which occur quite often but may still be relevant'
	@echo  '		3: more obscure warnings, can most likely be ignored'
	@echo  '		Multiple levels can be combined with W=12 or W=123'
	@echo  ''
	@echo  'Execute "make" or "make all" to build all targets marked with [*] '
	@echo  'For further info see the ./README file'


help-board-dirs := $(addprefix help-,$(board-dirs))

help-boards: $(help-board-dirs)

boards-per-dir = $(sort $(notdir $(wildcard $(srctree)/arch/$(SRCARCH)/configs/$*/*_defconfig)))

$(help-board-dirs): help-%:
	@echo  'Architecture specific targets ($(SRCARCH) $*):'
	@$(if $(boards-per-dir), \
		$(foreach b, $(boards-per-dir), \
		printf "  %-24s - Build for %s\\n" $*/$(b) $(subst _defconfig,,$(b));) \
		echo '')


# Documentation targets
# ---------------------------------------------------------------------------
%docs: scripts_basic FORCE
	$(Q)$(MAKE) $(build)=scripts build_docproc build_check-lc_ctype
	$(Q)$(MAKE) $(build)=Documentation/DocBook $@

else # KBUILD_EXTMOD

###
# External module support.
# When building external modules the kernel used as basis is considered
# read-only, and no consistency checks are made and the make
# system is not used on the basis kernel. If updates are required
# in the basis kernel ordinary make commands (without M=...) must
# be used.
#
# The following are the only valid targets when building external
# modules.
# make M=dir clean     Delete all automatically generated files
# make M=dir modules   Make all modules in specified dir
# make M=dir	       Same as 'make M=dir modules'
# make M=dir modules_install
#                      Install the modules built in the module directory
#                      Assumes install directory is already created

# We are always building modules
KBUILD_MODULES := 1
PHONY += crmodverdir
crmodverdir:
	$(cmd_crmodverdir)

PHONY += $(objtree)/Module.symvers
$(objtree)/Module.symvers:
	@test -e $(objtree)/Module.symvers || ( \
	echo; \
	echo "  WARNING: Symbol version dump $(objtree)/Module.symvers"; \
	echo "           is missing; modules will have no dependencies and modversions."; \
	echo )

module-dirs := $(addprefix _module_,$(KBUILD_EXTMOD))
PHONY += $(module-dirs) modules
$(module-dirs): crmodverdir $(objtree)/Module.symvers
	$(Q)$(MAKE) $(build)=$(patsubst _module_%,%,$@)

modules: $(module-dirs)
	@$(kecho) '  Building modules, stage 2.';
	$(Q)$(MAKE) -f $(srctree)/scripts/Makefile.modpost

PHONY += modules_install
modules_install: _emodinst_ _emodinst_post

install-dir := $(if $(INSTALL_MOD_DIR),$(INSTALL_MOD_DIR),extra)
PHONY += _emodinst_
_emodinst_:
	$(Q)mkdir -p $(MODLIB)/$(install-dir)
	$(Q)$(MAKE) -f $(srctree)/scripts/Makefile.modinst

PHONY += _emodinst_post
_emodinst_post: _emodinst_
	$(call cmd,depmod)

clean-dirs := $(addprefix _clean_,$(KBUILD_EXTMOD))

PHONY += $(clean-dirs) clean
$(clean-dirs):
	$(Q)$(MAKE) $(clean)=$(patsubst _clean_%,%,$@)

clean:	rm-dirs := $(MODVERDIR)
clean: rm-files := $(KBUILD_EXTMOD)/Module.symvers

help:
	@echo  '  Building external modules.'
	@echo  '  Syntax: make -C path/to/kernel/src M=$$PWD target'
	@echo  ''
	@echo  '  modules         - default target, build the module(s)'
	@echo  '  modules_install - install the module'
	@echo  '  clean           - remove generated files in module directory only'
	@echo  ''

# Dummies...
PHONY += prepare scripts
prepare: ;
scripts: ;
endif # KBUILD_EXTMOD

clean: $(clean-dirs)
	$(call cmd,rmdirs)
	$(call cmd,rmfiles)
	@find $(if $(KBUILD_EXTMOD), $(KBUILD_EXTMOD), .) $(RCS_FIND_IGNORE) \
		\( -name '*.[oas]' -o -name '*.ko' -o -name '.*.cmd' \
		-o -name '*.ko.*' \
		-o -name '*.dwo'  \
		-o -name '*.su'  \
		-o -name '.*.d' -o -name '.*.tmp' -o -name '*.mod.c' \
		-o -name '*.symtypes' -o -name 'modules.order' \
		-o -name modules.builtin -o -name '.tmp_*.o.*' \
		-o -name '*.ll' \
		-o -name '*.gcno' \) -type f -print | xargs rm -f

# Generate tags for editors
# ---------------------------------------------------------------------------
quiet_cmd_tags = GEN     $@
      cmd_tags = $(CONFIG_SHELL) $(srctree)/scripts/tags.sh $@

tags TAGS cscope gtags: FORCE
	$(call cmd,tags)

# Scripts to check various things for consistency
# ---------------------------------------------------------------------------

PHONY += includecheck versioncheck coccicheck namespacecheck export_report

includecheck:
	find $(srctree)/* $(RCS_FIND_IGNORE) \
		-name '*.[hcS]' -type f -print | sort \
		| xargs $(PERL) -w $(srctree)/scripts/checkincludes.pl

versioncheck:
	find $(srctree)/* $(RCS_FIND_IGNORE) \
		-name '*.[hcS]' -type f -print | sort \
		| xargs $(PERL) -w $(srctree)/scripts/checkversion.pl

coccicheck:
	$(Q)$(CONFIG_SHELL) $(srctree)/scripts/$@

namespacecheck:
	$(PERL) $(srctree)/scripts/namespace.pl

export_report:
	$(PERL) $(srctree)/scripts/export_report.pl

endif #ifeq ($(config-targets),1)
endif #ifeq ($(mixed-targets),1)

PHONY += checkstack kernelrelease kernelversion image_name

# UML needs a little special treatment here.  It wants to use the host
# toolchain, so needs $(SUBARCH) passed to checkstack.pl.  Everyone
# else wants $(ARCH), including people doing cross-builds, which means
# that $(SUBARCH) doesn't work here.
ifeq ($(ARCH), um)
CHECKSTACK_ARCH := $(SUBARCH)
else
CHECKSTACK_ARCH := $(ARCH)
endif
checkstack:
	$(OBJDUMP) -d vmlinux $$(find . -name '*.ko') | \
	$(PERL) $(src)/scripts/checkstack.pl $(CHECKSTACK_ARCH)

kernelrelease:
	@echo "$(KERNELVERSION)$$($(CONFIG_SHELL) $(srctree)/scripts/setlocalversion $(srctree))"

kernelversion:
	@echo $(KERNELVERSION)

image_name:
	@echo $(KBUILD_IMAGE)

# Clear a bunch of variables before executing the submake
tools/: FORCE
	$(Q)mkdir -p $(objtree)/tools
	$(Q)$(MAKE) LDFLAGS= MAKEFLAGS="$(tools_silent) $(filter --j% -j,$(MAKEFLAGS))" O=$(shell cd $(objtree) && /bin/pwd) subdir=tools -C $(src)/tools/

tools/%: FORCE
	$(Q)mkdir -p $(objtree)/tools
	$(Q)$(MAKE) LDFLAGS= MAKEFLAGS="$(tools_silent) $(filter --j% -j,$(MAKEFLAGS))" O=$(shell cd $(objtree) && /bin/pwd) subdir=tools -C $(src)/tools/ $*

# Single targets
# ---------------------------------------------------------------------------
# Single targets are compatible with:
# - build with mixed source and output
# - build with separate output dir 'make O=...'
# - external modules
#
#  target-dir => where to store outputfile
#  build-dir  => directory in kernel source tree to use

ifeq ($(KBUILD_EXTMOD),)
        build-dir  = $(patsubst %/,%,$(dir $@))
        target-dir = $(dir $@)
else
        zap-slash=$(filter-out .,$(patsubst %/,%,$(dir $@)))
        build-dir  = $(KBUILD_EXTMOD)$(if $(zap-slash),/$(zap-slash))
        target-dir = $(if $(KBUILD_EXTMOD),$(dir $<),$(dir $@))
endif

%.s: %.c prepare scripts FORCE
	$(Q)$(MAKE) $(build)=$(build-dir) $(target-dir)$(notdir $@)
%.i: %.c prepare scripts FORCE
	$(Q)$(MAKE) $(build)=$(build-dir) $(target-dir)$(notdir $@)
%.o: %.c prepare scripts FORCE
	$(Q)$(MAKE) $(build)=$(build-dir) $(target-dir)$(notdir $@)
%.lst: %.c prepare scripts FORCE
	$(Q)$(MAKE) $(build)=$(build-dir) $(target-dir)$(notdir $@)
%.s: %.S prepare scripts FORCE
	$(Q)$(MAKE) $(build)=$(build-dir) $(target-dir)$(notdir $@)
%.o: %.S prepare scripts FORCE
	$(Q)$(MAKE) $(build)=$(build-dir) $(target-dir)$(notdir $@)
%.symtypes: %.c prepare scripts FORCE
	$(Q)$(MAKE) $(build)=$(build-dir) $(target-dir)$(notdir $@)
%.ll: %.c prepare scripts FORCE
	$(Q)$(MAKE) $(build)=$(build-dir) $(target-dir)$(notdir $@)

# Modules
/: prepare scripts FORCE
	$(cmd_crmodverdir)
	$(Q)$(MAKE) KBUILD_MODULES=$(if $(CONFIG_MODULES),1) \
	$(build)=$(build-dir)
# Make sure the latest headers are built for Documentation
Documentation/: headers_install
%/: prepare scripts FORCE
	$(cmd_crmodverdir)
	$(Q)$(MAKE) KBUILD_MODULES=$(if $(CONFIG_MODULES),1) \
	$(build)=$(build-dir)
%.ko: prepare scripts FORCE
	$(cmd_crmodverdir)
	$(Q)$(MAKE) KBUILD_MODULES=$(if $(CONFIG_MODULES),1)   \
	$(build)=$(build-dir) $(@:.ko=.o)
	$(Q)$(MAKE) -f $(srctree)/scripts/Makefile.modpost

# FIXME Should go into a make.lib or something
# ===========================================================================

quiet_cmd_rmdirs = $(if $(wildcard $(rm-dirs)),CLEAN   $(wildcard $(rm-dirs)))
      cmd_rmdirs = rm -rf $(rm-dirs)

quiet_cmd_rmfiles = $(if $(wildcard $(rm-files)),CLEAN   $(wildcard $(rm-files)))
      cmd_rmfiles = rm -f $(rm-files)

# Run depmod only if we have System.map and depmod is executable
quiet_cmd_depmod = DEPMOD  $(KERNELRELEASE)
      cmd_depmod = $(CONFIG_SHELL) $(srctree)/scripts/depmod.sh $(DEPMOD) \
                   $(KERNELRELEASE) "$(patsubst y,_,$(CONFIG_HAVE_UNDERSCORE_SYMBOL_PREFIX))"

# Create temporary dir for module support files
# clean it up only when building all modules
cmd_crmodverdir = $(Q)mkdir -p $(MODVERDIR) \
                  $(if $(KBUILD_MODULES),; rm -f $(MODVERDIR)/*)

# read all saved command lines

targets := $(wildcard $(sort $(targets)))
cmd_files := $(wildcard .*.cmd $(foreach f,$(targets),$(dir $(f)).$(notdir $(f)).cmd))

ifneq ($(cmd_files),)
  $(cmd_files): ;	# Do not try to update included dependency files
  include $(cmd_files)
endif

endif	# skip-makefile

PHONY += FORCE
FORCE:

# Declare the contents of the .PHONY variable as phony.  We keep that
# information in a variable so we can use it in if_changed and friends.
.PHONY: $(PHONY)<|MERGE_RESOLUTION|>--- conflicted
+++ resolved
@@ -727,11 +727,7 @@
 KBUILD_CPPFLAGS += $(call cc-option,-Qunused-arguments,)
 KBUILD_CFLAGS += $(call cc-disable-warning, format-invalid-specifier)
 KBUILD_CFLAGS += $(call cc-disable-warning, gnu)
-<<<<<<< HEAD
-KBUILD_CFLAGS += $(call cc-disable-warning, address-of-packed-member)
 KBUILD_CFLAGS += $(call cc-disable-warning, duplicate-decl-specifier)
-=======
->>>>>>> 7bbf4894
 # Quiet clang warning: comparison of unsigned expression < 0 is always false
 KBUILD_CFLAGS += $(call cc-disable-warning, tautological-compare)
 # CLANG uses a _MergedGlobals as optimization, but this breaks modpost, as the

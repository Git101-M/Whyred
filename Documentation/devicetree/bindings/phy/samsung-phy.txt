--- conflicted
+++ resolved
@@ -26,14 +26,11 @@
 
 Required properties:
 - compatible : should be one of the listed compatibles:
-<<<<<<< HEAD
 	- "samsung,exynos3250-usb2-phy"
-=======
-	- "samsung,s5pv210-usb2-phy"
->>>>>>> c2fff85e
 	- "samsung,exynos4210-usb2-phy"
 	- "samsung,exynos4x12-usb2-phy"
 	- "samsung,exynos5250-usb2-phy"
+	- "samsung,s5pv210-usb2-phy"
 - reg : a list of registers used by phy driver
 	- first and obligatory is the location of phy modules registers
 - samsung,sysreg-phandle - handle to syscon used to control the system registers

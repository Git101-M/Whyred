/*
 * rt5651.c  --  RT5651 ALSA SoC audio codec driver
 *
 * Copyright 2014 Realtek Semiconductor Corp.
 * Author: Bard Liao <bardliao@realtek.com>
 *
 * This program is free software; you can redistribute it and/or modify
 * it under the terms of the GNU General Public License version 2 as
 * published by the Free Software Foundation.
 */

#include <linux/module.h>
#include <linux/moduleparam.h>
#include <linux/init.h>
#include <linux/delay.h>
#include <linux/pm.h>
#include <linux/i2c.h>
#include <linux/regmap.h>
#include <linux/platform_device.h>
#include <linux/spi/spi.h>
#include <sound/core.h>
#include <sound/pcm.h>
#include <sound/pcm_params.h>
#include <sound/soc.h>
#include <sound/soc-dapm.h>
#include <sound/initval.h>
#include <sound/tlv.h>

#include "rl6231.h"
#include "rt5651.h"

#define RT5651_DEVICE_ID_VALUE 0x6281

#define RT5651_PR_RANGE_BASE (0xff + 1)
#define RT5651_PR_SPACING 0x100

#define RT5651_PR_BASE (RT5651_PR_RANGE_BASE + (0 * RT5651_PR_SPACING))

static const struct regmap_range_cfg rt5651_ranges[] = {
	{ .name = "PR", .range_min = RT5651_PR_BASE,
	  .range_max = RT5651_PR_BASE + 0xb4,
	  .selector_reg = RT5651_PRIV_INDEX,
	  .selector_mask = 0xff,
	  .selector_shift = 0x0,
	  .window_start = RT5651_PRIV_DATA,
	  .window_len = 0x1, },
};

<<<<<<< HEAD
static const struct reg_default init_list[] = {
=======
static struct reg_sequence init_list[] = {
>>>>>>> 8019ff6c
	{RT5651_PR_BASE + 0x3d,	0x3e00},
};

static const struct reg_default rt5651_reg[] = {
	{ 0x00, 0x0000 },
	{ 0x02, 0xc8c8 },
	{ 0x03, 0xc8c8 },
	{ 0x05, 0x0000 },
	{ 0x0d, 0x0000 },
	{ 0x0e, 0x0000 },
	{ 0x0f, 0x0808 },
	{ 0x10, 0x0808 },
	{ 0x19, 0xafaf },
	{ 0x1a, 0xafaf },
	{ 0x1b, 0x0c00 },
	{ 0x1c, 0x2f2f },
	{ 0x1d, 0x2f2f },
	{ 0x1e, 0x0000 },
	{ 0x27, 0x7860 },
	{ 0x28, 0x7070 },
	{ 0x29, 0x8080 },
	{ 0x2a, 0x5252 },
	{ 0x2b, 0x5454 },
	{ 0x2f, 0x0000 },
	{ 0x30, 0x5000 },
	{ 0x3b, 0x0000 },
	{ 0x3c, 0x006f },
	{ 0x3d, 0x0000 },
	{ 0x3e, 0x006f },
	{ 0x45, 0x6000 },
	{ 0x4d, 0x0000 },
	{ 0x4e, 0x0000 },
	{ 0x4f, 0x0279 },
	{ 0x50, 0x0000 },
	{ 0x51, 0x0000 },
	{ 0x52, 0x0279 },
	{ 0x53, 0xf000 },
	{ 0x61, 0x0000 },
	{ 0x62, 0x0000 },
	{ 0x63, 0x00c0 },
	{ 0x64, 0x0000 },
	{ 0x65, 0x0000 },
	{ 0x66, 0x0000 },
	{ 0x70, 0x8000 },
	{ 0x71, 0x8000 },
	{ 0x73, 0x1104 },
	{ 0x74, 0x0c00 },
	{ 0x75, 0x1400 },
	{ 0x77, 0x0c00 },
	{ 0x78, 0x4000 },
	{ 0x79, 0x0123 },
	{ 0x80, 0x0000 },
	{ 0x81, 0x0000 },
	{ 0x82, 0x0000 },
	{ 0x83, 0x0800 },
	{ 0x84, 0x0000 },
	{ 0x85, 0x0008 },
	{ 0x89, 0x0000 },
	{ 0x8e, 0x0004 },
	{ 0x8f, 0x1100 },
	{ 0x90, 0x0000 },
	{ 0x93, 0x2000 },
	{ 0x94, 0x0200 },
	{ 0xb0, 0x2080 },
	{ 0xb1, 0x0000 },
	{ 0xb4, 0x2206 },
	{ 0xb5, 0x1f00 },
	{ 0xb6, 0x0000 },
	{ 0xbb, 0x0000 },
	{ 0xbc, 0x0000 },
	{ 0xbd, 0x0000 },
	{ 0xbe, 0x0000 },
	{ 0xbf, 0x0000 },
	{ 0xc0, 0x0400 },
	{ 0xc1, 0x0000 },
	{ 0xc2, 0x0000 },
	{ 0xcf, 0x0013 },
	{ 0xd0, 0x0680 },
	{ 0xd1, 0x1c17 },
	{ 0xd3, 0xb320 },
	{ 0xd9, 0x0809 },
	{ 0xfa, 0x0010 },
	{ 0xfe, 0x10ec },
	{ 0xff, 0x6281 },
};

static bool rt5651_volatile_register(struct device *dev,  unsigned int reg)
{
	int i;

	for (i = 0; i < ARRAY_SIZE(rt5651_ranges); i++) {
		if ((reg >= rt5651_ranges[i].window_start &&
		     reg <= rt5651_ranges[i].window_start +
		     rt5651_ranges[i].window_len) ||
		    (reg >= rt5651_ranges[i].range_min &&
		     reg <= rt5651_ranges[i].range_max)) {
			return true;
		}
	}

	switch (reg) {
	case RT5651_RESET:
	case RT5651_PRIV_DATA:
	case RT5651_EQ_CTRL1:
	case RT5651_ALC_1:
	case RT5651_IRQ_CTRL2:
	case RT5651_INT_IRQ_ST:
	case RT5651_PGM_REG_ARR1:
	case RT5651_PGM_REG_ARR3:
	case RT5651_VENDOR_ID:
	case RT5651_DEVICE_ID:
		return true;
	default:
		return false;
	}
}

static bool rt5651_readable_register(struct device *dev, unsigned int reg)
{
	int i;

	for (i = 0; i < ARRAY_SIZE(rt5651_ranges); i++) {
		if ((reg >= rt5651_ranges[i].window_start &&
		     reg <= rt5651_ranges[i].window_start +
		     rt5651_ranges[i].window_len) ||
		    (reg >= rt5651_ranges[i].range_min &&
		     reg <= rt5651_ranges[i].range_max)) {
			return true;
		}
	}

	switch (reg) {
	case RT5651_RESET:
	case RT5651_VERSION_ID:
	case RT5651_VENDOR_ID:
	case RT5651_DEVICE_ID:
	case RT5651_HP_VOL:
	case RT5651_LOUT_CTRL1:
	case RT5651_LOUT_CTRL2:
	case RT5651_IN1_IN2:
	case RT5651_IN3:
	case RT5651_INL1_INR1_VOL:
	case RT5651_INL2_INR2_VOL:
	case RT5651_DAC1_DIG_VOL:
	case RT5651_DAC2_DIG_VOL:
	case RT5651_DAC2_CTRL:
	case RT5651_ADC_DIG_VOL:
	case RT5651_ADC_DATA:
	case RT5651_ADC_BST_VOL:
	case RT5651_STO1_ADC_MIXER:
	case RT5651_STO2_ADC_MIXER:
	case RT5651_AD_DA_MIXER:
	case RT5651_STO_DAC_MIXER:
	case RT5651_DD_MIXER:
	case RT5651_DIG_INF_DATA:
	case RT5651_PDM_CTL:
	case RT5651_REC_L1_MIXER:
	case RT5651_REC_L2_MIXER:
	case RT5651_REC_R1_MIXER:
	case RT5651_REC_R2_MIXER:
	case RT5651_HPO_MIXER:
	case RT5651_OUT_L1_MIXER:
	case RT5651_OUT_L2_MIXER:
	case RT5651_OUT_L3_MIXER:
	case RT5651_OUT_R1_MIXER:
	case RT5651_OUT_R2_MIXER:
	case RT5651_OUT_R3_MIXER:
	case RT5651_LOUT_MIXER:
	case RT5651_PWR_DIG1:
	case RT5651_PWR_DIG2:
	case RT5651_PWR_ANLG1:
	case RT5651_PWR_ANLG2:
	case RT5651_PWR_MIXER:
	case RT5651_PWR_VOL:
	case RT5651_PRIV_INDEX:
	case RT5651_PRIV_DATA:
	case RT5651_I2S1_SDP:
	case RT5651_I2S2_SDP:
	case RT5651_ADDA_CLK1:
	case RT5651_ADDA_CLK2:
	case RT5651_DMIC:
	case RT5651_TDM_CTL_1:
	case RT5651_TDM_CTL_2:
	case RT5651_TDM_CTL_3:
	case RT5651_GLB_CLK:
	case RT5651_PLL_CTRL1:
	case RT5651_PLL_CTRL2:
	case RT5651_PLL_MODE_1:
	case RT5651_PLL_MODE_2:
	case RT5651_PLL_MODE_3:
	case RT5651_PLL_MODE_4:
	case RT5651_PLL_MODE_5:
	case RT5651_PLL_MODE_6:
	case RT5651_PLL_MODE_7:
	case RT5651_DEPOP_M1:
	case RT5651_DEPOP_M2:
	case RT5651_DEPOP_M3:
	case RT5651_CHARGE_PUMP:
	case RT5651_MICBIAS:
	case RT5651_A_JD_CTL1:
	case RT5651_EQ_CTRL1:
	case RT5651_EQ_CTRL2:
	case RT5651_ALC_1:
	case RT5651_ALC_2:
	case RT5651_ALC_3:
	case RT5651_JD_CTRL1:
	case RT5651_JD_CTRL2:
	case RT5651_IRQ_CTRL1:
	case RT5651_IRQ_CTRL2:
	case RT5651_INT_IRQ_ST:
	case RT5651_GPIO_CTRL1:
	case RT5651_GPIO_CTRL2:
	case RT5651_GPIO_CTRL3:
	case RT5651_PGM_REG_ARR1:
	case RT5651_PGM_REG_ARR2:
	case RT5651_PGM_REG_ARR3:
	case RT5651_PGM_REG_ARR4:
	case RT5651_PGM_REG_ARR5:
	case RT5651_SCB_FUNC:
	case RT5651_SCB_CTRL:
	case RT5651_BASE_BACK:
	case RT5651_MP3_PLUS1:
	case RT5651_MP3_PLUS2:
	case RT5651_ADJ_HPF_CTRL1:
	case RT5651_ADJ_HPF_CTRL2:
	case RT5651_HP_CALIB_AMP_DET:
	case RT5651_HP_CALIB2:
	case RT5651_SV_ZCD1:
	case RT5651_SV_ZCD2:
	case RT5651_D_MISC:
	case RT5651_DUMMY2:
	case RT5651_DUMMY3:
		return true;
	default:
		return false;
	}
}

static const DECLARE_TLV_DB_SCALE(out_vol_tlv, -4650, 150, 0);
static const DECLARE_TLV_DB_SCALE(dac_vol_tlv, -65625, 375, 0);
static const DECLARE_TLV_DB_SCALE(in_vol_tlv, -3450, 150, 0);
static const DECLARE_TLV_DB_SCALE(adc_vol_tlv, -17625, 375, 0);
static const DECLARE_TLV_DB_SCALE(adc_bst_tlv, 0, 1200, 0);

/* {0, +20, +24, +30, +35, +40, +44, +50, +52} dB */
static unsigned int bst_tlv[] = {
	TLV_DB_RANGE_HEAD(7),
	0, 0, TLV_DB_SCALE_ITEM(0, 0, 0),
	1, 1, TLV_DB_SCALE_ITEM(2000, 0, 0),
	2, 2, TLV_DB_SCALE_ITEM(2400, 0, 0),
	3, 5, TLV_DB_SCALE_ITEM(3000, 500, 0),
	6, 6, TLV_DB_SCALE_ITEM(4400, 0, 0),
	7, 7, TLV_DB_SCALE_ITEM(5000, 0, 0),
	8, 8, TLV_DB_SCALE_ITEM(5200, 0, 0),
};

/* Interface data select */
static const char * const rt5651_data_select[] = {
	"Normal", "Swap", "left copy to right", "right copy to left"};

static SOC_ENUM_SINGLE_DECL(rt5651_if2_dac_enum, RT5651_DIG_INF_DATA,
				RT5651_IF2_DAC_SEL_SFT, rt5651_data_select);

static SOC_ENUM_SINGLE_DECL(rt5651_if2_adc_enum, RT5651_DIG_INF_DATA,
				RT5651_IF2_ADC_SEL_SFT, rt5651_data_select);

static const struct snd_kcontrol_new rt5651_snd_controls[] = {
	/* Headphone Output Volume */
	SOC_DOUBLE_TLV("HP Playback Volume", RT5651_HP_VOL,
		RT5651_L_VOL_SFT, RT5651_R_VOL_SFT, 39, 1, out_vol_tlv),
	/* OUTPUT Control */
	SOC_DOUBLE_TLV("OUT Playback Volume", RT5651_LOUT_CTRL1,
		RT5651_L_VOL_SFT, RT5651_R_VOL_SFT, 39, 1, out_vol_tlv),

	/* DAC Digital Volume */
	SOC_DOUBLE("DAC2 Playback Switch", RT5651_DAC2_CTRL,
		RT5651_M_DAC_L2_VOL_SFT, RT5651_M_DAC_R2_VOL_SFT, 1, 1),
	SOC_DOUBLE_TLV("DAC1 Playback Volume", RT5651_DAC1_DIG_VOL,
			RT5651_L_VOL_SFT, RT5651_R_VOL_SFT,
			175, 0, dac_vol_tlv),
	SOC_DOUBLE_TLV("Mono DAC Playback Volume", RT5651_DAC2_DIG_VOL,
			RT5651_L_VOL_SFT, RT5651_R_VOL_SFT,
			175, 0, dac_vol_tlv),
	/* IN1/IN2 Control */
	SOC_SINGLE_TLV("IN1 Boost", RT5651_IN1_IN2,
		RT5651_BST_SFT1, 8, 0, bst_tlv),
	SOC_SINGLE_TLV("IN2 Boost", RT5651_IN1_IN2,
		RT5651_BST_SFT2, 8, 0, bst_tlv),
	/* INL/INR Volume Control */
	SOC_DOUBLE_TLV("IN Capture Volume", RT5651_INL1_INR1_VOL,
			RT5651_INL_VOL_SFT, RT5651_INR_VOL_SFT,
			31, 1, in_vol_tlv),
	/* ADC Digital Volume Control */
	SOC_DOUBLE("ADC Capture Switch", RT5651_ADC_DIG_VOL,
		RT5651_L_MUTE_SFT, RT5651_R_MUTE_SFT, 1, 1),
	SOC_DOUBLE_TLV("ADC Capture Volume", RT5651_ADC_DIG_VOL,
			RT5651_L_VOL_SFT, RT5651_R_VOL_SFT,
			127, 0, adc_vol_tlv),
	SOC_DOUBLE_TLV("Mono ADC Capture Volume", RT5651_ADC_DATA,
			RT5651_L_VOL_SFT, RT5651_R_VOL_SFT,
			127, 0, adc_vol_tlv),
	/* ADC Boost Volume Control */
	SOC_DOUBLE_TLV("ADC Boost Gain", RT5651_ADC_BST_VOL,
			RT5651_ADC_L_BST_SFT, RT5651_ADC_R_BST_SFT,
			3, 0, adc_bst_tlv),

	/* ASRC */
	SOC_SINGLE("IF1 ASRC Switch", RT5651_PLL_MODE_1,
		RT5651_STO1_T_SFT, 1, 0),
	SOC_SINGLE("IF2 ASRC Switch", RT5651_PLL_MODE_1,
		RT5651_STO2_T_SFT, 1, 0),
	SOC_SINGLE("DMIC ASRC Switch", RT5651_PLL_MODE_1,
		RT5651_DMIC_1_M_SFT, 1, 0),

	SOC_ENUM("ADC IF2 Data Switch", rt5651_if2_adc_enum),
	SOC_ENUM("DAC IF2 Data Switch", rt5651_if2_dac_enum),
};

/**
 * set_dmic_clk - Set parameter of dmic.
 *
 * @w: DAPM widget.
 * @kcontrol: The kcontrol of this widget.
 * @event: Event id.
 *
 */
static int set_dmic_clk(struct snd_soc_dapm_widget *w,
	struct snd_kcontrol *kcontrol, int event)
{
	struct snd_soc_codec *codec = snd_soc_dapm_to_codec(w->dapm);
	struct rt5651_priv *rt5651 = snd_soc_codec_get_drvdata(codec);
	int idx = -EINVAL;

	idx = rl6231_calc_dmic_clk(rt5651->sysclk);

	if (idx < 0)
		dev_err(codec->dev, "Failed to set DMIC clock\n");
	else
		snd_soc_update_bits(codec, RT5651_DMIC, RT5651_DMIC_CLK_MASK,
					idx << RT5651_DMIC_CLK_SFT);

	return idx;
}

static int is_sysclk_from_pll(struct snd_soc_dapm_widget *source,
			 struct snd_soc_dapm_widget *sink)
{
	struct snd_soc_codec *codec = snd_soc_dapm_to_codec(source->dapm);
	unsigned int val;

	val = snd_soc_read(codec, RT5651_GLB_CLK);
	val &= RT5651_SCLK_SRC_MASK;
	if (val == RT5651_SCLK_SRC_PLL1)
		return 1;
	else
		return 0;
}

/* Digital Mixer */
static const struct snd_kcontrol_new rt5651_sto1_adc_l_mix[] = {
	SOC_DAPM_SINGLE("ADC1 Switch", RT5651_STO1_ADC_MIXER,
			RT5651_M_STO1_ADC_L1_SFT, 1, 1),
	SOC_DAPM_SINGLE("ADC2 Switch", RT5651_STO1_ADC_MIXER,
			RT5651_M_STO1_ADC_L2_SFT, 1, 1),
};

static const struct snd_kcontrol_new rt5651_sto1_adc_r_mix[] = {
	SOC_DAPM_SINGLE("ADC1 Switch", RT5651_STO1_ADC_MIXER,
			RT5651_M_STO1_ADC_R1_SFT, 1, 1),
	SOC_DAPM_SINGLE("ADC2 Switch", RT5651_STO1_ADC_MIXER,
			RT5651_M_STO1_ADC_R2_SFT, 1, 1),
};

static const struct snd_kcontrol_new rt5651_sto2_adc_l_mix[] = {
	SOC_DAPM_SINGLE("ADC1 Switch", RT5651_STO2_ADC_MIXER,
			RT5651_M_STO2_ADC_L1_SFT, 1, 1),
	SOC_DAPM_SINGLE("ADC2 Switch", RT5651_STO2_ADC_MIXER,
			RT5651_M_STO2_ADC_L2_SFT, 1, 1),
};

static const struct snd_kcontrol_new rt5651_sto2_adc_r_mix[] = {
	SOC_DAPM_SINGLE("ADC1 Switch", RT5651_STO2_ADC_MIXER,
			RT5651_M_STO2_ADC_R1_SFT, 1, 1),
	SOC_DAPM_SINGLE("ADC2 Switch", RT5651_STO2_ADC_MIXER,
			RT5651_M_STO2_ADC_R2_SFT, 1, 1),
};

static const struct snd_kcontrol_new rt5651_dac_l_mix[] = {
	SOC_DAPM_SINGLE("Stereo ADC Switch", RT5651_AD_DA_MIXER,
			RT5651_M_ADCMIX_L_SFT, 1, 1),
	SOC_DAPM_SINGLE("INF1 Switch", RT5651_AD_DA_MIXER,
			RT5651_M_IF1_DAC_L_SFT, 1, 1),
};

static const struct snd_kcontrol_new rt5651_dac_r_mix[] = {
	SOC_DAPM_SINGLE("Stereo ADC Switch", RT5651_AD_DA_MIXER,
			RT5651_M_ADCMIX_R_SFT, 1, 1),
	SOC_DAPM_SINGLE("INF1 Switch", RT5651_AD_DA_MIXER,
			RT5651_M_IF1_DAC_R_SFT, 1, 1),
};

static const struct snd_kcontrol_new rt5651_sto_dac_l_mix[] = {
	SOC_DAPM_SINGLE("DAC L1 Switch", RT5651_STO_DAC_MIXER,
			RT5651_M_DAC_L1_MIXL_SFT, 1, 1),
	SOC_DAPM_SINGLE("DAC L2 Switch", RT5651_STO_DAC_MIXER,
			RT5651_M_DAC_L2_MIXL_SFT, 1, 1),
	SOC_DAPM_SINGLE("DAC R1 Switch", RT5651_STO_DAC_MIXER,
			RT5651_M_DAC_R1_MIXL_SFT, 1, 1),
};

static const struct snd_kcontrol_new rt5651_sto_dac_r_mix[] = {
	SOC_DAPM_SINGLE("DAC R1 Switch", RT5651_STO_DAC_MIXER,
			RT5651_M_DAC_R1_MIXR_SFT, 1, 1),
	SOC_DAPM_SINGLE("DAC R2 Switch", RT5651_STO_DAC_MIXER,
			RT5651_M_DAC_R2_MIXR_SFT, 1, 1),
	SOC_DAPM_SINGLE("DAC L1 Switch", RT5651_STO_DAC_MIXER,
			RT5651_M_DAC_L1_MIXR_SFT, 1, 1),
};

static const struct snd_kcontrol_new rt5651_dd_dac_l_mix[] = {
	SOC_DAPM_SINGLE("DAC L1 Switch", RT5651_DD_MIXER,
			RT5651_M_STO_DD_L1_SFT, 1, 1),
	SOC_DAPM_SINGLE("DAC L2 Switch", RT5651_DD_MIXER,
			RT5651_M_STO_DD_L2_SFT, 1, 1),
	SOC_DAPM_SINGLE("DAC R2 Switch", RT5651_DD_MIXER,
			RT5651_M_STO_DD_R2_L_SFT, 1, 1),
};

static const struct snd_kcontrol_new rt5651_dd_dac_r_mix[] = {
	SOC_DAPM_SINGLE("DAC R1 Switch", RT5651_DD_MIXER,
			RT5651_M_STO_DD_R1_SFT, 1, 1),
	SOC_DAPM_SINGLE("DAC R2 Switch", RT5651_DD_MIXER,
			RT5651_M_STO_DD_R2_SFT, 1, 1),
	SOC_DAPM_SINGLE("DAC L2 Switch", RT5651_DD_MIXER,
			RT5651_M_STO_DD_L2_R_SFT, 1, 1),
};

/* Analog Input Mixer */
static const struct snd_kcontrol_new rt5651_rec_l_mix[] = {
	SOC_DAPM_SINGLE("INL1 Switch", RT5651_REC_L2_MIXER,
			RT5651_M_IN1_L_RM_L_SFT, 1, 1),
	SOC_DAPM_SINGLE("BST3 Switch", RT5651_REC_L2_MIXER,
			RT5651_M_BST3_RM_L_SFT, 1, 1),
	SOC_DAPM_SINGLE("BST2 Switch", RT5651_REC_L2_MIXER,
			RT5651_M_BST2_RM_L_SFT, 1, 1),
	SOC_DAPM_SINGLE("BST1 Switch", RT5651_REC_L2_MIXER,
			RT5651_M_BST1_RM_L_SFT, 1, 1),
};

static const struct snd_kcontrol_new rt5651_rec_r_mix[] = {
	SOC_DAPM_SINGLE("INR1 Switch", RT5651_REC_R2_MIXER,
			RT5651_M_IN1_R_RM_R_SFT, 1, 1),
	SOC_DAPM_SINGLE("BST3 Switch", RT5651_REC_R2_MIXER,
			RT5651_M_BST3_RM_R_SFT, 1, 1),
	SOC_DAPM_SINGLE("BST2 Switch", RT5651_REC_R2_MIXER,
			RT5651_M_BST2_RM_R_SFT, 1, 1),
	SOC_DAPM_SINGLE("BST1 Switch", RT5651_REC_R2_MIXER,
			RT5651_M_BST1_RM_R_SFT, 1, 1),
};

/* Analog Output Mixer */

static const struct snd_kcontrol_new rt5651_out_l_mix[] = {
	SOC_DAPM_SINGLE("BST1 Switch", RT5651_OUT_L3_MIXER,
			RT5651_M_BST1_OM_L_SFT, 1, 1),
	SOC_DAPM_SINGLE("BST2 Switch", RT5651_OUT_L3_MIXER,
			RT5651_M_BST2_OM_L_SFT, 1, 1),
	SOC_DAPM_SINGLE("INL1 Switch", RT5651_OUT_L3_MIXER,
			RT5651_M_IN1_L_OM_L_SFT, 1, 1),
	SOC_DAPM_SINGLE("REC MIXL Switch", RT5651_OUT_L3_MIXER,
			RT5651_M_RM_L_OM_L_SFT, 1, 1),
	SOC_DAPM_SINGLE("DAC L1 Switch", RT5651_OUT_L3_MIXER,
			RT5651_M_DAC_L1_OM_L_SFT, 1, 1),
};

static const struct snd_kcontrol_new rt5651_out_r_mix[] = {
	SOC_DAPM_SINGLE("BST2 Switch", RT5651_OUT_R3_MIXER,
			RT5651_M_BST2_OM_R_SFT, 1, 1),
	SOC_DAPM_SINGLE("BST1 Switch", RT5651_OUT_R3_MIXER,
			RT5651_M_BST1_OM_R_SFT, 1, 1),
	SOC_DAPM_SINGLE("INR1 Switch", RT5651_OUT_R3_MIXER,
			RT5651_M_IN1_R_OM_R_SFT, 1, 1),
	SOC_DAPM_SINGLE("REC MIXR Switch", RT5651_OUT_R3_MIXER,
			RT5651_M_RM_R_OM_R_SFT, 1, 1),
	SOC_DAPM_SINGLE("DAC R1 Switch", RT5651_OUT_R3_MIXER,
			RT5651_M_DAC_R1_OM_R_SFT, 1, 1),
};

static const struct snd_kcontrol_new rt5651_hpo_mix[] = {
	SOC_DAPM_SINGLE("HPO MIX DAC1 Switch", RT5651_HPO_MIXER,
			RT5651_M_DAC1_HM_SFT, 1, 1),
	SOC_DAPM_SINGLE("HPO MIX HPVOL Switch", RT5651_HPO_MIXER,
			RT5651_M_HPVOL_HM_SFT, 1, 1),
};

static const struct snd_kcontrol_new rt5651_lout_mix[] = {
	SOC_DAPM_SINGLE("DAC L1 Switch", RT5651_LOUT_MIXER,
			RT5651_M_DAC_L1_LM_SFT, 1, 1),
	SOC_DAPM_SINGLE("DAC R1 Switch", RT5651_LOUT_MIXER,
			RT5651_M_DAC_R1_LM_SFT, 1, 1),
	SOC_DAPM_SINGLE("OUTVOL L Switch", RT5651_LOUT_MIXER,
			RT5651_M_OV_L_LM_SFT, 1, 1),
	SOC_DAPM_SINGLE("OUTVOL R Switch", RT5651_LOUT_MIXER,
			RT5651_M_OV_R_LM_SFT, 1, 1),
};

static const struct snd_kcontrol_new outvol_l_control =
	SOC_DAPM_SINGLE("Switch", RT5651_LOUT_CTRL1,
			RT5651_VOL_L_SFT, 1, 1);

static const struct snd_kcontrol_new outvol_r_control =
	SOC_DAPM_SINGLE("Switch", RT5651_LOUT_CTRL1,
			RT5651_VOL_R_SFT, 1, 1);

static const struct snd_kcontrol_new lout_l_mute_control =
	SOC_DAPM_SINGLE_AUTODISABLE("Switch", RT5651_LOUT_CTRL1,
				    RT5651_L_MUTE_SFT, 1, 1);

static const struct snd_kcontrol_new lout_r_mute_control =
	SOC_DAPM_SINGLE_AUTODISABLE("Switch", RT5651_LOUT_CTRL1,
				    RT5651_R_MUTE_SFT, 1, 1);

static const struct snd_kcontrol_new hpovol_l_control =
	SOC_DAPM_SINGLE("Switch", RT5651_HP_VOL,
			RT5651_VOL_L_SFT, 1, 1);

static const struct snd_kcontrol_new hpovol_r_control =
	SOC_DAPM_SINGLE("Switch", RT5651_HP_VOL,
			RT5651_VOL_R_SFT, 1, 1);

static const struct snd_kcontrol_new hpo_l_mute_control =
	SOC_DAPM_SINGLE_AUTODISABLE("Switch", RT5651_HP_VOL,
				    RT5651_L_MUTE_SFT, 1, 1);

static const struct snd_kcontrol_new hpo_r_mute_control =
	SOC_DAPM_SINGLE_AUTODISABLE("Switch", RT5651_HP_VOL,
				    RT5651_R_MUTE_SFT, 1, 1);

/* INL/R source */
static const char * const rt5651_inl_src[] = {"IN2P", "HPOVOLLP"};

static SOC_ENUM_SINGLE_DECL(
	rt5651_inl_enum, RT5651_INL1_INR1_VOL,
	RT5651_INL_SEL_SFT, rt5651_inl_src);

static const struct snd_kcontrol_new rt5651_inl1_mux =
	SOC_DAPM_ENUM("INL1 source", rt5651_inl_enum);

static const char * const rt5651_inr1_src[] = {"IN2N", "HPOVOLRP"};

static SOC_ENUM_SINGLE_DECL(
	rt5651_inr1_enum, RT5651_INL1_INR1_VOL,
	RT5651_INR_SEL_SFT, rt5651_inr1_src);

static const struct snd_kcontrol_new rt5651_inr1_mux =
	SOC_DAPM_ENUM("INR1 source", rt5651_inr1_enum);

static const char * const rt5651_inl2_src[] = {"IN3P", "OUTVOLLP"};

static SOC_ENUM_SINGLE_DECL(
	rt5651_inl2_enum, RT5651_INL2_INR2_VOL,
	RT5651_INL_SEL_SFT, rt5651_inl2_src);

static const struct snd_kcontrol_new rt5651_inl2_mux =
	SOC_DAPM_ENUM("INL2 source", rt5651_inl2_enum);

static const char * const rt5651_inr2_src[] = {"IN3N", "OUTVOLRP"};

static SOC_ENUM_SINGLE_DECL(
	rt5651_inr2_enum, RT5651_INL2_INR2_VOL,
	RT5651_INR_SEL_SFT, rt5651_inr2_src);

static const struct snd_kcontrol_new rt5651_inr2_mux =
	SOC_DAPM_ENUM("INR2 source", rt5651_inr2_enum);


/* Stereo ADC source */
static const char * const rt5651_stereo1_adc1_src[] = {"DD MIX", "ADC"};

static SOC_ENUM_SINGLE_DECL(
	rt5651_stereo1_adc1_enum, RT5651_STO1_ADC_MIXER,
	RT5651_STO1_ADC_1_SRC_SFT, rt5651_stereo1_adc1_src);

static const struct snd_kcontrol_new rt5651_sto1_adc_l1_mux =
	SOC_DAPM_ENUM("Stereo1 ADC L1 source", rt5651_stereo1_adc1_enum);

static const struct snd_kcontrol_new rt5651_sto1_adc_r1_mux =
	SOC_DAPM_ENUM("Stereo1 ADC R1 source", rt5651_stereo1_adc1_enum);

static const char * const rt5651_stereo1_adc2_src[] = {"DMIC", "DD MIX"};

static SOC_ENUM_SINGLE_DECL(
	rt5651_stereo1_adc2_enum, RT5651_STO1_ADC_MIXER,
	RT5651_STO1_ADC_2_SRC_SFT, rt5651_stereo1_adc2_src);

static const struct snd_kcontrol_new rt5651_sto1_adc_l2_mux =
	SOC_DAPM_ENUM("Stereo1 ADC L2 source", rt5651_stereo1_adc2_enum);

static const struct snd_kcontrol_new rt5651_sto1_adc_r2_mux =
	SOC_DAPM_ENUM("Stereo1 ADC R2 source", rt5651_stereo1_adc2_enum);

/* Mono ADC source */
static const char * const rt5651_sto2_adc_l1_src[] = {"DD MIXL", "ADCL"};

static SOC_ENUM_SINGLE_DECL(
	rt5651_sto2_adc_l1_enum, RT5651_STO1_ADC_MIXER,
	RT5651_STO2_ADC_L1_SRC_SFT, rt5651_sto2_adc_l1_src);

static const struct snd_kcontrol_new rt5651_sto2_adc_l1_mux =
	SOC_DAPM_ENUM("Stereo2 ADC1 left source", rt5651_sto2_adc_l1_enum);

static const char * const rt5651_sto2_adc_l2_src[] = {"DMIC L", "DD MIXL"};

static SOC_ENUM_SINGLE_DECL(
	rt5651_sto2_adc_l2_enum, RT5651_STO1_ADC_MIXER,
	RT5651_STO2_ADC_L2_SRC_SFT, rt5651_sto2_adc_l2_src);

static const struct snd_kcontrol_new rt5651_sto2_adc_l2_mux =
	SOC_DAPM_ENUM("Stereo2 ADC2 left source", rt5651_sto2_adc_l2_enum);

static const char * const rt5651_sto2_adc_r1_src[] = {"DD MIXR", "ADCR"};

static SOC_ENUM_SINGLE_DECL(
	rt5651_sto2_adc_r1_enum, RT5651_STO1_ADC_MIXER,
	RT5651_STO2_ADC_R1_SRC_SFT, rt5651_sto2_adc_r1_src);

static const struct snd_kcontrol_new rt5651_sto2_adc_r1_mux =
	SOC_DAPM_ENUM("Stereo2 ADC1 right source", rt5651_sto2_adc_r1_enum);

static const char * const rt5651_sto2_adc_r2_src[] = {"DMIC R", "DD MIXR"};

static SOC_ENUM_SINGLE_DECL(
	rt5651_sto2_adc_r2_enum, RT5651_STO1_ADC_MIXER,
	RT5651_STO2_ADC_R2_SRC_SFT, rt5651_sto2_adc_r2_src);

static const struct snd_kcontrol_new rt5651_sto2_adc_r2_mux =
	SOC_DAPM_ENUM("Stereo2 ADC2 right source", rt5651_sto2_adc_r2_enum);

/* DAC2 channel source */

static const char * const rt5651_dac_src[] = {"IF1", "IF2"};

static SOC_ENUM_SINGLE_DECL(rt5651_dac_l2_enum, RT5651_DAC2_CTRL,
				RT5651_SEL_DAC_L2_SFT, rt5651_dac_src);

static const struct snd_kcontrol_new rt5651_dac_l2_mux =
	SOC_DAPM_ENUM("DAC2 left channel source", rt5651_dac_l2_enum);

static SOC_ENUM_SINGLE_DECL(
	rt5651_dac_r2_enum, RT5651_DAC2_CTRL,
	RT5651_SEL_DAC_R2_SFT, rt5651_dac_src);

static const struct snd_kcontrol_new rt5651_dac_r2_mux =
	SOC_DAPM_ENUM("DAC2 right channel source", rt5651_dac_r2_enum);

/* IF2_ADC channel source */

static const char * const rt5651_adc_src[] = {"IF1 ADC1", "IF1 ADC2"};

static SOC_ENUM_SINGLE_DECL(rt5651_if2_adc_src_enum, RT5651_DIG_INF_DATA,
				RT5651_IF2_ADC_SRC_SFT, rt5651_adc_src);

static const struct snd_kcontrol_new rt5651_if2_adc_src_mux =
	SOC_DAPM_ENUM("IF2 ADC channel source", rt5651_if2_adc_src_enum);

/* PDM select */
static const char * const rt5651_pdm_sel[] = {"DD MIX", "Stereo DAC MIX"};

static SOC_ENUM_SINGLE_DECL(
	rt5651_pdm_l_sel_enum, RT5651_PDM_CTL,
	RT5651_PDM_L_SEL_SFT, rt5651_pdm_sel);

static SOC_ENUM_SINGLE_DECL(
	rt5651_pdm_r_sel_enum, RT5651_PDM_CTL,
	RT5651_PDM_R_SEL_SFT, rt5651_pdm_sel);

static const struct snd_kcontrol_new rt5651_pdm_l_mux =
	SOC_DAPM_ENUM("PDM L select", rt5651_pdm_l_sel_enum);

static const struct snd_kcontrol_new rt5651_pdm_r_mux =
	SOC_DAPM_ENUM("PDM R select", rt5651_pdm_r_sel_enum);

static int rt5651_amp_power_event(struct snd_soc_dapm_widget *w,
	struct snd_kcontrol *kcontrol, int event)
{
	struct snd_soc_codec *codec = snd_soc_dapm_to_codec(w->dapm);
	struct rt5651_priv *rt5651 = snd_soc_codec_get_drvdata(codec);

	switch (event) {
	case SND_SOC_DAPM_POST_PMU:
		/* depop parameters */
		regmap_update_bits(rt5651->regmap, RT5651_PR_BASE +
			RT5651_CHPUMP_INT_REG1, 0x0700, 0x0200);
		regmap_update_bits(rt5651->regmap, RT5651_DEPOP_M2,
			RT5651_DEPOP_MASK, RT5651_DEPOP_MAN);
		regmap_update_bits(rt5651->regmap, RT5651_DEPOP_M1,
			RT5651_HP_CP_MASK | RT5651_HP_SG_MASK |
			RT5651_HP_CB_MASK, RT5651_HP_CP_PU |
			RT5651_HP_SG_DIS | RT5651_HP_CB_PU);
		regmap_write(rt5651->regmap, RT5651_PR_BASE +
				RT5651_HP_DCC_INT1, 0x9f00);
		/* headphone amp power on */
		regmap_update_bits(rt5651->regmap, RT5651_PWR_ANLG1,
			RT5651_PWR_FV1 | RT5651_PWR_FV2, 0);
		regmap_update_bits(rt5651->regmap, RT5651_PWR_ANLG1,
			RT5651_PWR_HA,
			RT5651_PWR_HA);
		usleep_range(10000, 15000);
		regmap_update_bits(rt5651->regmap, RT5651_PWR_ANLG1,
			RT5651_PWR_FV1 | RT5651_PWR_FV2 ,
			RT5651_PWR_FV1 | RT5651_PWR_FV2);
		break;

	default:
		return 0;
	}

	return 0;
}

static int rt5651_hp_event(struct snd_soc_dapm_widget *w,
	struct snd_kcontrol *kcontrol, int event)
{
	struct snd_soc_codec *codec = snd_soc_dapm_to_codec(w->dapm);
	struct rt5651_priv *rt5651 = snd_soc_codec_get_drvdata(codec);

	switch (event) {
	case SND_SOC_DAPM_POST_PMU:
		/* headphone unmute sequence */
		regmap_update_bits(rt5651->regmap, RT5651_DEPOP_M2,
			RT5651_DEPOP_MASK | RT5651_DIG_DP_MASK,
			RT5651_DEPOP_AUTO | RT5651_DIG_DP_EN);
		regmap_update_bits(rt5651->regmap, RT5651_CHARGE_PUMP,
			RT5651_PM_HP_MASK, RT5651_PM_HP_HV);

		regmap_update_bits(rt5651->regmap, RT5651_DEPOP_M3,
			RT5651_CP_FQ1_MASK | RT5651_CP_FQ2_MASK |
			RT5651_CP_FQ3_MASK,
			(RT5651_CP_FQ_192_KHZ << RT5651_CP_FQ1_SFT) |
			(RT5651_CP_FQ_12_KHZ << RT5651_CP_FQ2_SFT) |
			(RT5651_CP_FQ_192_KHZ << RT5651_CP_FQ3_SFT));

		regmap_write(rt5651->regmap, RT5651_PR_BASE +
			RT5651_MAMP_INT_REG2, 0x1c00);
		regmap_update_bits(rt5651->regmap, RT5651_DEPOP_M1,
			RT5651_HP_CP_MASK | RT5651_HP_SG_MASK,
			RT5651_HP_CP_PD | RT5651_HP_SG_EN);
		regmap_update_bits(rt5651->regmap, RT5651_PR_BASE +
			RT5651_CHPUMP_INT_REG1, 0x0700, 0x0400);
		rt5651->hp_mute = 0;
		break;

	case SND_SOC_DAPM_PRE_PMD:
		rt5651->hp_mute = 1;
		usleep_range(70000, 75000);
		break;

	default:
		return 0;
	}

	return 0;
}

static int rt5651_hp_post_event(struct snd_soc_dapm_widget *w,
			   struct snd_kcontrol *kcontrol, int event)
{

	struct snd_soc_codec *codec = snd_soc_dapm_to_codec(w->dapm);
	struct rt5651_priv *rt5651 = snd_soc_codec_get_drvdata(codec);

	switch (event) {
	case SND_SOC_DAPM_POST_PMU:
		if (!rt5651->hp_mute)
			usleep_range(80000, 85000);

		break;

	default:
		return 0;
	}

	return 0;
}

static int rt5651_bst1_event(struct snd_soc_dapm_widget *w,
	struct snd_kcontrol *kcontrol, int event)
{
	struct snd_soc_codec *codec = snd_soc_dapm_to_codec(w->dapm);

	switch (event) {
	case SND_SOC_DAPM_POST_PMU:
		snd_soc_update_bits(codec, RT5651_PWR_ANLG2,
			RT5651_PWR_BST1_OP2, RT5651_PWR_BST1_OP2);
		break;

	case SND_SOC_DAPM_PRE_PMD:
		snd_soc_update_bits(codec, RT5651_PWR_ANLG2,
			RT5651_PWR_BST1_OP2, 0);
		break;

	default:
		return 0;
	}

	return 0;
}

static int rt5651_bst2_event(struct snd_soc_dapm_widget *w,
	struct snd_kcontrol *kcontrol, int event)
{
	struct snd_soc_codec *codec = snd_soc_dapm_to_codec(w->dapm);

	switch (event) {
	case SND_SOC_DAPM_POST_PMU:
		snd_soc_update_bits(codec, RT5651_PWR_ANLG2,
			RT5651_PWR_BST2_OP2, RT5651_PWR_BST2_OP2);
		break;

	case SND_SOC_DAPM_PRE_PMD:
		snd_soc_update_bits(codec, RT5651_PWR_ANLG2,
			RT5651_PWR_BST2_OP2, 0);
		break;

	default:
		return 0;
	}

	return 0;
}

static int rt5651_bst3_event(struct snd_soc_dapm_widget *w,
	struct snd_kcontrol *kcontrol, int event)
{
	struct snd_soc_codec *codec = snd_soc_dapm_to_codec(w->dapm);

	switch (event) {
	case SND_SOC_DAPM_POST_PMU:
		snd_soc_update_bits(codec, RT5651_PWR_ANLG2,
			RT5651_PWR_BST3_OP2, RT5651_PWR_BST3_OP2);
		break;

	case SND_SOC_DAPM_PRE_PMD:
		snd_soc_update_bits(codec, RT5651_PWR_ANLG2,
			RT5651_PWR_BST3_OP2, 0);
		break;

	default:
		return 0;
	}

	return 0;
}

static const struct snd_soc_dapm_widget rt5651_dapm_widgets[] = {
	/* ASRC */
	SND_SOC_DAPM_SUPPLY_S("I2S1 ASRC", 1, RT5651_PLL_MODE_2,
			      15, 0, NULL, 0),
	SND_SOC_DAPM_SUPPLY_S("I2S2 ASRC", 1, RT5651_PLL_MODE_2,
			      14, 0, NULL, 0),
	SND_SOC_DAPM_SUPPLY_S("STO1 DAC ASRC", 1, RT5651_PLL_MODE_2,
			      13, 0, NULL, 0),
	SND_SOC_DAPM_SUPPLY_S("STO2 DAC ASRC", 1, RT5651_PLL_MODE_2,
			      12, 0, NULL, 0),
	SND_SOC_DAPM_SUPPLY_S("ADC ASRC", 1, RT5651_PLL_MODE_2,
			      11, 0, NULL, 0),

	SND_SOC_DAPM_SUPPLY("PLL1", RT5651_PWR_ANLG2,
			RT5651_PWR_PLL_BIT, 0, NULL, 0),
	/* Input Side */
	/* micbias */
	SND_SOC_DAPM_SUPPLY("LDO", RT5651_PWR_ANLG1,
			RT5651_PWR_LDO_BIT, 0, NULL, 0),
	SND_SOC_DAPM_MICBIAS("micbias1", RT5651_PWR_ANLG2,
			RT5651_PWR_MB1_BIT, 0),
	/* Input Lines */
	SND_SOC_DAPM_INPUT("MIC1"),
	SND_SOC_DAPM_INPUT("MIC2"),
	SND_SOC_DAPM_INPUT("MIC3"),

	SND_SOC_DAPM_INPUT("IN1P"),
	SND_SOC_DAPM_INPUT("IN2P"),
	SND_SOC_DAPM_INPUT("IN2N"),
	SND_SOC_DAPM_INPUT("IN3P"),
	SND_SOC_DAPM_INPUT("DMIC L1"),
	SND_SOC_DAPM_INPUT("DMIC R1"),
	SND_SOC_DAPM_SUPPLY("DMIC CLK", RT5651_DMIC, RT5651_DMIC_1_EN_SFT,
			    0, set_dmic_clk, SND_SOC_DAPM_PRE_PMU),
	/* Boost */
	SND_SOC_DAPM_PGA_E("BST1", RT5651_PWR_ANLG2,
		RT5651_PWR_BST1_BIT, 0, NULL, 0, rt5651_bst1_event,
		SND_SOC_DAPM_PRE_PMD | SND_SOC_DAPM_POST_PMU),
	SND_SOC_DAPM_PGA_E("BST2", RT5651_PWR_ANLG2,
		RT5651_PWR_BST2_BIT, 0, NULL, 0, rt5651_bst2_event,
		SND_SOC_DAPM_PRE_PMD | SND_SOC_DAPM_POST_PMU),
	SND_SOC_DAPM_PGA_E("BST3", RT5651_PWR_ANLG2,
		RT5651_PWR_BST3_BIT, 0, NULL, 0, rt5651_bst3_event,
		SND_SOC_DAPM_PRE_PMD | SND_SOC_DAPM_POST_PMU),
	/* Input Volume */
	SND_SOC_DAPM_PGA("INL1 VOL", RT5651_PWR_VOL,
			 RT5651_PWR_IN1_L_BIT, 0, NULL, 0),
	SND_SOC_DAPM_PGA("INR1 VOL", RT5651_PWR_VOL,
			 RT5651_PWR_IN1_R_BIT, 0, NULL, 0),
	SND_SOC_DAPM_PGA("INL2 VOL", RT5651_PWR_VOL,
			 RT5651_PWR_IN2_L_BIT, 0, NULL, 0),
	SND_SOC_DAPM_PGA("INR2 VOL", RT5651_PWR_VOL,
			 RT5651_PWR_IN2_R_BIT, 0, NULL, 0),
	/* IN Mux */
	SND_SOC_DAPM_MUX("INL1 Mux", SND_SOC_NOPM, 0, 0, &rt5651_inl1_mux),
	SND_SOC_DAPM_MUX("INR1 Mux", SND_SOC_NOPM, 0, 0, &rt5651_inr1_mux),
	SND_SOC_DAPM_MUX("INL2 Mux", SND_SOC_NOPM, 0, 0, &rt5651_inl2_mux),
	SND_SOC_DAPM_MUX("INR2 Mux", SND_SOC_NOPM, 0, 0, &rt5651_inr2_mux),
	/* REC Mixer */
	SND_SOC_DAPM_MIXER("RECMIXL", RT5651_PWR_MIXER, RT5651_PWR_RM_L_BIT, 0,
			   rt5651_rec_l_mix, ARRAY_SIZE(rt5651_rec_l_mix)),
	SND_SOC_DAPM_MIXER("RECMIXR", RT5651_PWR_MIXER, RT5651_PWR_RM_R_BIT, 0,
			   rt5651_rec_r_mix, ARRAY_SIZE(rt5651_rec_r_mix)),
	/* ADCs */
	SND_SOC_DAPM_ADC("ADC L", NULL, SND_SOC_NOPM, 0, 0),
	SND_SOC_DAPM_ADC("ADC R", NULL, SND_SOC_NOPM, 0, 0),
	SND_SOC_DAPM_SUPPLY("ADC L Power", RT5651_PWR_DIG1,
			    RT5651_PWR_ADC_L_BIT, 0, NULL, 0),
	SND_SOC_DAPM_SUPPLY("ADC R Power", RT5651_PWR_DIG1,
			    RT5651_PWR_ADC_R_BIT, 0, NULL, 0),
	/* ADC Mux */
	SND_SOC_DAPM_MUX("Stereo1 ADC L2 Mux", SND_SOC_NOPM, 0, 0,
			 &rt5651_sto1_adc_l2_mux),
	SND_SOC_DAPM_MUX("Stereo1 ADC R2 Mux", SND_SOC_NOPM, 0, 0,
			 &rt5651_sto1_adc_r2_mux),
	SND_SOC_DAPM_MUX("Stereo1 ADC L1 Mux", SND_SOC_NOPM, 0, 0,
			 &rt5651_sto1_adc_l1_mux),
	SND_SOC_DAPM_MUX("Stereo1 ADC R1 Mux", SND_SOC_NOPM, 0, 0,
			 &rt5651_sto1_adc_r1_mux),
	SND_SOC_DAPM_MUX("Stereo2 ADC L2 Mux", SND_SOC_NOPM, 0, 0,
			 &rt5651_sto2_adc_l2_mux),
	SND_SOC_DAPM_MUX("Stereo2 ADC L1 Mux", SND_SOC_NOPM, 0, 0,
			 &rt5651_sto2_adc_l1_mux),
	SND_SOC_DAPM_MUX("Stereo2 ADC R1 Mux", SND_SOC_NOPM, 0, 0,
			 &rt5651_sto2_adc_r1_mux),
	SND_SOC_DAPM_MUX("Stereo2 ADC R2 Mux", SND_SOC_NOPM, 0, 0,
			 &rt5651_sto2_adc_r2_mux),
	/* ADC Mixer */
	SND_SOC_DAPM_SUPPLY("Stereo1 Filter", RT5651_PWR_DIG2,
			    RT5651_PWR_ADC_STO1_F_BIT, 0, NULL, 0),
	SND_SOC_DAPM_SUPPLY("Stereo2 Filter", RT5651_PWR_DIG2,
			    RT5651_PWR_ADC_STO2_F_BIT, 0, NULL, 0),
	SND_SOC_DAPM_MIXER("Stereo1 ADC MIXL", SND_SOC_NOPM, 0, 0,
			   rt5651_sto1_adc_l_mix,
			   ARRAY_SIZE(rt5651_sto1_adc_l_mix)),
	SND_SOC_DAPM_MIXER("Stereo1 ADC MIXR", SND_SOC_NOPM, 0, 0,
			   rt5651_sto1_adc_r_mix,
			   ARRAY_SIZE(rt5651_sto1_adc_r_mix)),
	SND_SOC_DAPM_MIXER("Stereo2 ADC MIXL", SND_SOC_NOPM, 0, 0,
			   rt5651_sto2_adc_l_mix,
			   ARRAY_SIZE(rt5651_sto2_adc_l_mix)),
	SND_SOC_DAPM_MIXER("Stereo2 ADC MIXR", SND_SOC_NOPM, 0, 0,
			   rt5651_sto2_adc_r_mix,
			   ARRAY_SIZE(rt5651_sto2_adc_r_mix)),

	/* Digital Interface */
	SND_SOC_DAPM_SUPPLY("I2S1", RT5651_PWR_DIG1,
			    RT5651_PWR_I2S1_BIT, 0, NULL, 0),
	SND_SOC_DAPM_PGA("IF1 DAC", SND_SOC_NOPM, 0, 0, NULL, 0),
	SND_SOC_DAPM_PGA("IF1 DAC1 L", SND_SOC_NOPM, 0, 0, NULL, 0),
	SND_SOC_DAPM_PGA("IF1 DAC1 R", SND_SOC_NOPM, 0, 0, NULL, 0),
	SND_SOC_DAPM_PGA("IF1 ADC1", SND_SOC_NOPM, 0, 0, NULL, 0),
	SND_SOC_DAPM_PGA("IF1 DAC2 L", SND_SOC_NOPM, 0, 0, NULL, 0),
	SND_SOC_DAPM_PGA("IF1 DAC2 R", SND_SOC_NOPM, 0, 0, NULL, 0),
	SND_SOC_DAPM_PGA("IF1 ADC2", SND_SOC_NOPM, 0, 0, NULL, 0),
	SND_SOC_DAPM_SUPPLY("I2S2", RT5651_PWR_DIG1,
			    RT5651_PWR_I2S2_BIT, 0, NULL, 0),
	SND_SOC_DAPM_PGA("IF2 DAC", SND_SOC_NOPM, 0, 0, NULL, 0),
	SND_SOC_DAPM_PGA("IF2 DAC L", SND_SOC_NOPM, 0, 0, NULL, 0),
	SND_SOC_DAPM_PGA("IF2 DAC R", SND_SOC_NOPM, 0, 0, NULL, 0),
	SND_SOC_DAPM_MUX("IF2 ADC", SND_SOC_NOPM, 0, 0,
			 &rt5651_if2_adc_src_mux),

	/* Digital Interface Select */

	SND_SOC_DAPM_MUX("PDM L Mux", RT5651_PDM_CTL,
			 RT5651_M_PDM_L_SFT, 1, &rt5651_pdm_l_mux),
	SND_SOC_DAPM_MUX("PDM R Mux", RT5651_PDM_CTL,
			 RT5651_M_PDM_R_SFT, 1, &rt5651_pdm_r_mux),
	/* Audio Interface */
	SND_SOC_DAPM_AIF_IN("AIF1RX", "AIF1 Playback", 0, SND_SOC_NOPM, 0, 0),
	SND_SOC_DAPM_AIF_OUT("AIF1TX", "AIF1 Capture", 0, SND_SOC_NOPM, 0, 0),
	SND_SOC_DAPM_AIF_IN("AIF2RX", "AIF2 Playback", 0, SND_SOC_NOPM, 0, 0),
	SND_SOC_DAPM_AIF_OUT("AIF2TX", "AIF2 Capture", 0, SND_SOC_NOPM, 0, 0),

	/* Audio DSP */
	SND_SOC_DAPM_PGA("Audio DSP", SND_SOC_NOPM, 0, 0, NULL, 0),

	/* Output Side */
	/* DAC mixer before sound effect  */
	SND_SOC_DAPM_MIXER("DAC MIXL", SND_SOC_NOPM, 0, 0,
			   rt5651_dac_l_mix, ARRAY_SIZE(rt5651_dac_l_mix)),
	SND_SOC_DAPM_MIXER("DAC MIXR", SND_SOC_NOPM, 0, 0,
			   rt5651_dac_r_mix, ARRAY_SIZE(rt5651_dac_r_mix)),

	/* DAC2 channel Mux */
	SND_SOC_DAPM_MUX("DAC L2 Mux", SND_SOC_NOPM, 0, 0, &rt5651_dac_l2_mux),
	SND_SOC_DAPM_MUX("DAC R2 Mux", SND_SOC_NOPM, 0, 0, &rt5651_dac_r2_mux),
	SND_SOC_DAPM_PGA("DAC L2 Volume", SND_SOC_NOPM, 0, 0, NULL, 0),
	SND_SOC_DAPM_PGA("DAC R2 Volume", SND_SOC_NOPM, 0, 0, NULL, 0),

	SND_SOC_DAPM_SUPPLY("Stero1 DAC Power", RT5651_PWR_DIG2,
			    RT5651_PWR_DAC_STO1_F_BIT, 0, NULL, 0),
	SND_SOC_DAPM_SUPPLY("Stero2 DAC Power", RT5651_PWR_DIG2,
			    RT5651_PWR_DAC_STO2_F_BIT, 0, NULL, 0),
	/* DAC Mixer */
	SND_SOC_DAPM_MIXER("Stereo DAC MIXL", SND_SOC_NOPM, 0, 0,
			   rt5651_sto_dac_l_mix,
			   ARRAY_SIZE(rt5651_sto_dac_l_mix)),
	SND_SOC_DAPM_MIXER("Stereo DAC MIXR", SND_SOC_NOPM, 0, 0,
			   rt5651_sto_dac_r_mix,
			   ARRAY_SIZE(rt5651_sto_dac_r_mix)),
	SND_SOC_DAPM_MIXER("DD MIXL", SND_SOC_NOPM, 0, 0,
			   rt5651_dd_dac_l_mix,
			   ARRAY_SIZE(rt5651_dd_dac_l_mix)),
	SND_SOC_DAPM_MIXER("DD MIXR", SND_SOC_NOPM, 0, 0,
			   rt5651_dd_dac_r_mix,
			   ARRAY_SIZE(rt5651_dd_dac_r_mix)),

	/* DACs */
	SND_SOC_DAPM_DAC("DAC L1", NULL, SND_SOC_NOPM, 0, 0),
	SND_SOC_DAPM_DAC("DAC R1", NULL, SND_SOC_NOPM, 0, 0),
	SND_SOC_DAPM_SUPPLY("DAC L1 Power", RT5651_PWR_DIG1,
			    RT5651_PWR_DAC_L1_BIT, 0, NULL, 0),
	SND_SOC_DAPM_SUPPLY("DAC R1 Power", RT5651_PWR_DIG1,
			    RT5651_PWR_DAC_R1_BIT, 0, NULL, 0),
	/* OUT Mixer */
	SND_SOC_DAPM_MIXER("OUT MIXL", RT5651_PWR_MIXER, RT5651_PWR_OM_L_BIT,
			   0, rt5651_out_l_mix, ARRAY_SIZE(rt5651_out_l_mix)),
	SND_SOC_DAPM_MIXER("OUT MIXR", RT5651_PWR_MIXER, RT5651_PWR_OM_R_BIT,
			   0, rt5651_out_r_mix, ARRAY_SIZE(rt5651_out_r_mix)),
	/* Ouput Volume */
	SND_SOC_DAPM_SWITCH("OUTVOL L", RT5651_PWR_VOL,
			    RT5651_PWR_OV_L_BIT, 0, &outvol_l_control),
	SND_SOC_DAPM_SWITCH("OUTVOL R", RT5651_PWR_VOL,
			    RT5651_PWR_OV_R_BIT, 0, &outvol_r_control),
	SND_SOC_DAPM_SWITCH("HPOVOL L", RT5651_PWR_VOL,
			    RT5651_PWR_HV_L_BIT, 0, &hpovol_l_control),
	SND_SOC_DAPM_SWITCH("HPOVOL R", RT5651_PWR_VOL,
			    RT5651_PWR_HV_R_BIT, 0, &hpovol_r_control),
	SND_SOC_DAPM_PGA("INL1", RT5651_PWR_VOL,
			 RT5651_PWR_IN1_L_BIT, 0, NULL, 0),
	SND_SOC_DAPM_PGA("INR1", RT5651_PWR_VOL,
			 RT5651_PWR_IN1_R_BIT, 0, NULL, 0),
	SND_SOC_DAPM_PGA("INL2", RT5651_PWR_VOL,
			 RT5651_PWR_IN2_L_BIT, 0, NULL, 0),
	SND_SOC_DAPM_PGA("INR2", RT5651_PWR_VOL,
			 RT5651_PWR_IN2_R_BIT, 0, NULL, 0),
	/* HPO/LOUT/Mono Mixer */
	SND_SOC_DAPM_MIXER("HPOL MIX", SND_SOC_NOPM, 0, 0,
			   rt5651_hpo_mix, ARRAY_SIZE(rt5651_hpo_mix)),
	SND_SOC_DAPM_MIXER("HPOR MIX", SND_SOC_NOPM, 0, 0,
			   rt5651_hpo_mix, ARRAY_SIZE(rt5651_hpo_mix)),
	SND_SOC_DAPM_SUPPLY("HP L Amp", RT5651_PWR_ANLG1,
			    RT5651_PWR_HP_L_BIT, 0, NULL, 0),
	SND_SOC_DAPM_SUPPLY("HP R Amp", RT5651_PWR_ANLG1,
			    RT5651_PWR_HP_R_BIT, 0, NULL, 0),
	SND_SOC_DAPM_MIXER("LOUT MIX", RT5651_PWR_ANLG1, RT5651_PWR_LM_BIT, 0,
			   rt5651_lout_mix, ARRAY_SIZE(rt5651_lout_mix)),

	SND_SOC_DAPM_SUPPLY("Amp Power", RT5651_PWR_ANLG1,
			    RT5651_PWR_HA_BIT, 0, rt5651_amp_power_event,
			    SND_SOC_DAPM_POST_PMU),
	SND_SOC_DAPM_PGA_S("HP Amp", 1, SND_SOC_NOPM, 0, 0, rt5651_hp_event,
			   SND_SOC_DAPM_PRE_PMD | SND_SOC_DAPM_POST_PMU),
	SND_SOC_DAPM_SWITCH("HPO L Playback", SND_SOC_NOPM, 0, 0,
			    &hpo_l_mute_control),
	SND_SOC_DAPM_SWITCH("HPO R Playback", SND_SOC_NOPM, 0, 0,
			    &hpo_r_mute_control),
	SND_SOC_DAPM_SWITCH("LOUT L Playback", SND_SOC_NOPM, 0, 0,
			    &lout_l_mute_control),
	SND_SOC_DAPM_SWITCH("LOUT R Playback", SND_SOC_NOPM, 0, 0,
			    &lout_r_mute_control),
	SND_SOC_DAPM_POST("HP Post", rt5651_hp_post_event),

	/* Output Lines */
	SND_SOC_DAPM_OUTPUT("HPOL"),
	SND_SOC_DAPM_OUTPUT("HPOR"),
	SND_SOC_DAPM_OUTPUT("LOUTL"),
	SND_SOC_DAPM_OUTPUT("LOUTR"),
	SND_SOC_DAPM_OUTPUT("PDML"),
	SND_SOC_DAPM_OUTPUT("PDMR"),
};

static const struct snd_soc_dapm_route rt5651_dapm_routes[] = {
	{"Stero1 DAC Power", NULL, "STO1 DAC ASRC"},
	{"Stero2 DAC Power", NULL, "STO2 DAC ASRC"},
	{"I2S1", NULL, "I2S1 ASRC"},
	{"I2S2", NULL, "I2S2 ASRC"},

	{"IN1P", NULL, "LDO"},
	{"IN2P", NULL, "LDO"},
	{"IN3P", NULL, "LDO"},

	{"IN1P", NULL, "MIC1"},
	{"IN2P", NULL, "MIC2"},
	{"IN2N", NULL, "MIC2"},
	{"IN3P", NULL, "MIC3"},

	{"BST1", NULL, "IN1P"},
	{"BST2", NULL, "IN2P"},
	{"BST2", NULL, "IN2N"},
	{"BST3", NULL, "IN3P"},

	{"INL1 VOL", NULL, "IN2P"},
	{"INR1 VOL", NULL, "IN2N"},

	{"RECMIXL", "INL1 Switch", "INL1 VOL"},
	{"RECMIXL", "BST3 Switch", "BST3"},
	{"RECMIXL", "BST2 Switch", "BST2"},
	{"RECMIXL", "BST1 Switch", "BST1"},

	{"RECMIXR", "INR1 Switch", "INR1 VOL"},
	{"RECMIXR", "BST3 Switch", "BST3"},
	{"RECMIXR", "BST2 Switch", "BST2"},
	{"RECMIXR", "BST1 Switch", "BST1"},

	{"ADC L", NULL, "RECMIXL"},
	{"ADC L", NULL, "ADC L Power"},
	{"ADC R", NULL, "RECMIXR"},
	{"ADC R", NULL, "ADC R Power"},

	{"DMIC L1", NULL, "DMIC CLK"},
	{"DMIC R1", NULL, "DMIC CLK"},

	{"Stereo1 ADC L2 Mux", "DMIC", "DMIC L1"},
	{"Stereo1 ADC L2 Mux", "DD MIX", "DD MIXL"},
	{"Stereo1 ADC L1 Mux", "ADC", "ADC L"},
	{"Stereo1 ADC L1 Mux", "DD MIX", "DD MIXL"},

	{"Stereo1 ADC R1 Mux", "ADC", "ADC R"},
	{"Stereo1 ADC R1 Mux", "DD MIX", "DD MIXR"},
	{"Stereo1 ADC R2 Mux", "DMIC", "DMIC R1"},
	{"Stereo1 ADC R2 Mux", "DD MIX", "DD MIXR"},

	{"Stereo2 ADC L2 Mux", "DMIC L", "DMIC L1"},
	{"Stereo2 ADC L2 Mux", "DD MIXL", "DD MIXL"},
	{"Stereo2 ADC L1 Mux", "DD MIXL", "DD MIXL"},
	{"Stereo2 ADC L1 Mux", "ADCL", "ADC L"},

	{"Stereo2 ADC R1 Mux", "DD MIXR", "DD MIXR"},
	{"Stereo2 ADC R1 Mux", "ADCR", "ADC R"},
	{"Stereo2 ADC R2 Mux", "DMIC R", "DMIC R1"},
	{"Stereo2 ADC R2 Mux", "DD MIXR", "DD MIXR"},

	{"Stereo1 ADC MIXL", "ADC1 Switch", "Stereo1 ADC L1 Mux"},
	{"Stereo1 ADC MIXL", "ADC2 Switch", "Stereo1 ADC L2 Mux"},
	{"Stereo1 ADC MIXL", NULL, "Stereo1 Filter"},
	{"Stereo1 Filter", NULL, "PLL1", is_sysclk_from_pll},
	{"Stereo1 Filter", NULL, "ADC ASRC"},

	{"Stereo1 ADC MIXR", "ADC1 Switch", "Stereo1 ADC R1 Mux"},
	{"Stereo1 ADC MIXR", "ADC2 Switch", "Stereo1 ADC R2 Mux"},
	{"Stereo1 ADC MIXR", NULL, "Stereo1 Filter"},

	{"Stereo2 ADC MIXL", "ADC1 Switch", "Stereo2 ADC L1 Mux"},
	{"Stereo2 ADC MIXL", "ADC2 Switch", "Stereo2 ADC L2 Mux"},
	{"Stereo2 ADC MIXL", NULL, "Stereo2 Filter"},
	{"Stereo2 Filter", NULL, "PLL1", is_sysclk_from_pll},
	{"Stereo2 Filter", NULL, "ADC ASRC"},

	{"Stereo2 ADC MIXR", "ADC1 Switch", "Stereo2 ADC R1 Mux"},
	{"Stereo2 ADC MIXR", "ADC2 Switch", "Stereo2 ADC R2 Mux"},
	{"Stereo2 ADC MIXR", NULL, "Stereo2 Filter"},

	{"IF1 ADC2", NULL, "Stereo2 ADC MIXL"},
	{"IF1 ADC2", NULL, "Stereo2 ADC MIXR"},
	{"IF1 ADC1", NULL, "Stereo1 ADC MIXL"},
	{"IF1 ADC1", NULL, "Stereo1 ADC MIXR"},

	{"IF1 ADC1", NULL, "I2S1"},

	{"IF2 ADC", "IF1 ADC1", "IF1 ADC1"},
	{"IF2 ADC", "IF1 ADC2", "IF1 ADC2"},
	{"IF2 ADC", NULL, "I2S2"},

	{"AIF1TX", NULL, "IF1 ADC1"},
	{"AIF1TX", NULL, "IF1 ADC2"},
	{"AIF2TX", NULL, "IF2 ADC"},

	{"IF1 DAC", NULL, "AIF1RX"},
	{"IF1 DAC", NULL, "I2S1"},
	{"IF2 DAC", NULL, "AIF2RX"},
	{"IF2 DAC", NULL, "I2S2"},

	{"IF1 DAC1 L", NULL, "IF1 DAC"},
	{"IF1 DAC1 R", NULL, "IF1 DAC"},
	{"IF1 DAC2 L", NULL, "IF1 DAC"},
	{"IF1 DAC2 R", NULL, "IF1 DAC"},
	{"IF2 DAC L", NULL, "IF2 DAC"},
	{"IF2 DAC R", NULL, "IF2 DAC"},

	{"DAC MIXL", "Stereo ADC Switch", "Stereo1 ADC MIXL"},
	{"DAC MIXL", "INF1 Switch", "IF1 DAC1 L"},
	{"DAC MIXR", "Stereo ADC Switch", "Stereo1 ADC MIXR"},
	{"DAC MIXR", "INF1 Switch", "IF1 DAC1 R"},

	{"Audio DSP", NULL, "DAC MIXL"},
	{"Audio DSP", NULL, "DAC MIXR"},

	{"DAC L2 Mux", "IF1", "IF1 DAC2 L"},
	{"DAC L2 Mux", "IF2", "IF2 DAC L"},
	{"DAC L2 Volume", NULL, "DAC L2 Mux"},

	{"DAC R2 Mux", "IF1", "IF1 DAC2 R"},
	{"DAC R2 Mux", "IF2", "IF2 DAC R"},
	{"DAC R2 Volume", NULL, "DAC R2 Mux"},

	{"Stereo DAC MIXL", "DAC L1 Switch", "Audio DSP"},
	{"Stereo DAC MIXL", "DAC L2 Switch", "DAC L2 Volume"},
	{"Stereo DAC MIXL", "DAC R1 Switch", "DAC MIXR"},
	{"Stereo DAC MIXL", NULL, "Stero1 DAC Power"},
	{"Stereo DAC MIXL", NULL, "Stero2 DAC Power"},
	{"Stereo DAC MIXR", "DAC R1 Switch", "Audio DSP"},
	{"Stereo DAC MIXR", "DAC R2 Switch", "DAC R2 Volume"},
	{"Stereo DAC MIXR", "DAC L1 Switch", "DAC MIXL"},
	{"Stereo DAC MIXR", NULL, "Stero1 DAC Power"},
	{"Stereo DAC MIXR", NULL, "Stero2 DAC Power"},

	{"PDM L Mux", "Stereo DAC MIX", "Stereo DAC MIXL"},
	{"PDM L Mux", "DD MIX", "DAC MIXL"},
	{"PDM R Mux", "Stereo DAC MIX", "Stereo DAC MIXR"},
	{"PDM R Mux", "DD MIX", "DAC MIXR"},

	{"DAC L1", NULL, "Stereo DAC MIXL"},
	{"DAC L1", NULL, "PLL1", is_sysclk_from_pll},
	{"DAC L1", NULL, "DAC L1 Power"},
	{"DAC R1", NULL, "Stereo DAC MIXR"},
	{"DAC R1", NULL, "PLL1", is_sysclk_from_pll},
	{"DAC R1", NULL, "DAC R1 Power"},

	{"DD MIXL", "DAC L1 Switch", "DAC MIXL"},
	{"DD MIXL", "DAC L2 Switch", "DAC L2 Volume"},
	{"DD MIXL", "DAC R2 Switch", "DAC R2 Volume"},
	{"DD MIXL", NULL, "Stero2 DAC Power"},

	{"DD MIXR", "DAC R1 Switch", "DAC MIXR"},
	{"DD MIXR", "DAC R2 Switch", "DAC R2 Volume"},
	{"DD MIXR", "DAC L2 Switch", "DAC L2 Volume"},
	{"DD MIXR", NULL, "Stero2 DAC Power"},

	{"OUT MIXL", "BST1 Switch", "BST1"},
	{"OUT MIXL", "BST2 Switch", "BST2"},
	{"OUT MIXL", "INL1 Switch", "INL1 VOL"},
	{"OUT MIXL", "REC MIXL Switch", "RECMIXL"},
	{"OUT MIXL", "DAC L1 Switch", "DAC L1"},

	{"OUT MIXR", "BST2 Switch", "BST2"},
	{"OUT MIXR", "BST1 Switch", "BST1"},
	{"OUT MIXR", "INR1 Switch", "INR1 VOL"},
	{"OUT MIXR", "REC MIXR Switch", "RECMIXR"},
	{"OUT MIXR", "DAC R1 Switch", "DAC R1"},

	{"HPOVOL L", "Switch", "OUT MIXL"},
	{"HPOVOL R", "Switch", "OUT MIXR"},
	{"OUTVOL L", "Switch", "OUT MIXL"},
	{"OUTVOL R", "Switch", "OUT MIXR"},

	{"HPOL MIX", "HPO MIX DAC1 Switch", "DAC L1"},
	{"HPOL MIX", "HPO MIX HPVOL Switch", "HPOVOL L"},
	{"HPOL MIX", NULL, "HP L Amp"},
	{"HPOR MIX", "HPO MIX DAC1 Switch", "DAC R1"},
	{"HPOR MIX", "HPO MIX HPVOL Switch", "HPOVOL R"},
	{"HPOR MIX", NULL, "HP R Amp"},

	{"LOUT MIX", "DAC L1 Switch", "DAC L1"},
	{"LOUT MIX", "DAC R1 Switch", "DAC R1"},
	{"LOUT MIX", "OUTVOL L Switch", "OUTVOL L"},
	{"LOUT MIX", "OUTVOL R Switch", "OUTVOL R"},

	{"HP Amp", NULL, "HPOL MIX"},
	{"HP Amp", NULL, "HPOR MIX"},
	{"HP Amp", NULL, "Amp Power"},
	{"HPO L Playback", "Switch", "HP Amp"},
	{"HPO R Playback", "Switch", "HP Amp"},
	{"HPOL", NULL, "HPO L Playback"},
	{"HPOR", NULL, "HPO R Playback"},

	{"LOUT L Playback", "Switch", "LOUT MIX"},
	{"LOUT R Playback", "Switch", "LOUT MIX"},
	{"LOUTL", NULL, "LOUT L Playback"},
	{"LOUTL", NULL, "Amp Power"},
	{"LOUTR", NULL, "LOUT R Playback"},
	{"LOUTR", NULL, "Amp Power"},

	{"PDML", NULL, "PDM L Mux"},
	{"PDMR", NULL, "PDM R Mux"},
};

static int rt5651_hw_params(struct snd_pcm_substream *substream,
	struct snd_pcm_hw_params *params, struct snd_soc_dai *dai)
{
	struct snd_soc_codec *codec = dai->codec;
	struct rt5651_priv *rt5651 = snd_soc_codec_get_drvdata(codec);
	unsigned int val_len = 0, val_clk, mask_clk;
	int pre_div, bclk_ms, frame_size;

	rt5651->lrck[dai->id] = params_rate(params);
	pre_div = rl6231_get_clk_info(rt5651->sysclk, rt5651->lrck[dai->id]);

	if (pre_div < 0) {
		dev_err(codec->dev, "Unsupported clock setting\n");
		return -EINVAL;
	}
	frame_size = snd_soc_params_to_frame_size(params);
	if (frame_size < 0) {
		dev_err(codec->dev, "Unsupported frame size: %d\n", frame_size);
		return -EINVAL;
	}
	bclk_ms = frame_size > 32 ? 1 : 0;
	rt5651->bclk[dai->id] = rt5651->lrck[dai->id] * (32 << bclk_ms);

	dev_dbg(dai->dev, "bclk is %dHz and lrck is %dHz\n",
		rt5651->bclk[dai->id], rt5651->lrck[dai->id]);
	dev_dbg(dai->dev, "bclk_ms is %d and pre_div is %d for iis %d\n",
				bclk_ms, pre_div, dai->id);

	switch (params_width(params)) {
	case 16:
		break;
	case 20:
		val_len |= RT5651_I2S_DL_20;
		break;
	case 24:
		val_len |= RT5651_I2S_DL_24;
		break;
	case 8:
		val_len |= RT5651_I2S_DL_8;
		break;
	default:
		return -EINVAL;
	}

	switch (dai->id) {
	case RT5651_AIF1:
		mask_clk = RT5651_I2S_PD1_MASK;
		val_clk = pre_div << RT5651_I2S_PD1_SFT;
		snd_soc_update_bits(codec, RT5651_I2S1_SDP,
			RT5651_I2S_DL_MASK, val_len);
		snd_soc_update_bits(codec, RT5651_ADDA_CLK1, mask_clk, val_clk);
		break;
	case RT5651_AIF2:
		mask_clk = RT5651_I2S_BCLK_MS2_MASK | RT5651_I2S_PD2_MASK;
		val_clk = pre_div << RT5651_I2S_PD2_SFT;
		snd_soc_update_bits(codec, RT5651_I2S2_SDP,
			RT5651_I2S_DL_MASK, val_len);
		snd_soc_update_bits(codec, RT5651_ADDA_CLK1, mask_clk, val_clk);
		break;
	default:
		dev_err(codec->dev, "Wrong dai->id: %d\n", dai->id);
		return -EINVAL;
	}

	return 0;
}

static int rt5651_set_dai_fmt(struct snd_soc_dai *dai, unsigned int fmt)
{
	struct snd_soc_codec *codec = dai->codec;
	struct rt5651_priv *rt5651 = snd_soc_codec_get_drvdata(codec);
	unsigned int reg_val = 0;

	switch (fmt & SND_SOC_DAIFMT_MASTER_MASK) {
	case SND_SOC_DAIFMT_CBM_CFM:
		rt5651->master[dai->id] = 1;
		break;
	case SND_SOC_DAIFMT_CBS_CFS:
		reg_val |= RT5651_I2S_MS_S;
		rt5651->master[dai->id] = 0;
		break;
	default:
		return -EINVAL;
	}

	switch (fmt & SND_SOC_DAIFMT_INV_MASK) {
	case SND_SOC_DAIFMT_NB_NF:
		break;
	case SND_SOC_DAIFMT_IB_NF:
		reg_val |= RT5651_I2S_BP_INV;
		break;
	default:
		return -EINVAL;
	}

	switch (fmt & SND_SOC_DAIFMT_FORMAT_MASK) {
	case SND_SOC_DAIFMT_I2S:
		break;
	case SND_SOC_DAIFMT_LEFT_J:
		reg_val |= RT5651_I2S_DF_LEFT;
		break;
	case SND_SOC_DAIFMT_DSP_A:
		reg_val |= RT5651_I2S_DF_PCM_A;
		break;
	case SND_SOC_DAIFMT_DSP_B:
		reg_val |= RT5651_I2S_DF_PCM_B;
		break;
	default:
		return -EINVAL;
	}

	switch (dai->id) {
	case RT5651_AIF1:
		snd_soc_update_bits(codec, RT5651_I2S1_SDP,
			RT5651_I2S_MS_MASK | RT5651_I2S_BP_MASK |
			RT5651_I2S_DF_MASK, reg_val);
		break;
	case RT5651_AIF2:
		snd_soc_update_bits(codec, RT5651_I2S2_SDP,
			RT5651_I2S_MS_MASK | RT5651_I2S_BP_MASK |
			RT5651_I2S_DF_MASK, reg_val);
		break;
	default:
		dev_err(codec->dev, "Wrong dai->id: %d\n", dai->id);
		return -EINVAL;
	}
	return 0;
}

static int rt5651_set_dai_sysclk(struct snd_soc_dai *dai,
		int clk_id, unsigned int freq, int dir)
{
	struct snd_soc_codec *codec = dai->codec;
	struct rt5651_priv *rt5651 = snd_soc_codec_get_drvdata(codec);
	unsigned int reg_val = 0;

	if (freq == rt5651->sysclk && clk_id == rt5651->sysclk_src)
		return 0;

	switch (clk_id) {
	case RT5651_SCLK_S_MCLK:
		reg_val |= RT5651_SCLK_SRC_MCLK;
		break;
	case RT5651_SCLK_S_PLL1:
		reg_val |= RT5651_SCLK_SRC_PLL1;
		break;
	case RT5651_SCLK_S_RCCLK:
		reg_val |= RT5651_SCLK_SRC_RCCLK;
		break;
	default:
		dev_err(codec->dev, "Invalid clock id (%d)\n", clk_id);
		return -EINVAL;
	}
	snd_soc_update_bits(codec, RT5651_GLB_CLK,
		RT5651_SCLK_SRC_MASK, reg_val);
	rt5651->sysclk = freq;
	rt5651->sysclk_src = clk_id;

	dev_dbg(dai->dev, "Sysclk is %dHz and clock id is %d\n", freq, clk_id);

	return 0;
}

static int rt5651_set_dai_pll(struct snd_soc_dai *dai, int pll_id, int source,
			unsigned int freq_in, unsigned int freq_out)
{
	struct snd_soc_codec *codec = dai->codec;
	struct rt5651_priv *rt5651 = snd_soc_codec_get_drvdata(codec);
	struct rl6231_pll_code pll_code;
	int ret;

	if (source == rt5651->pll_src && freq_in == rt5651->pll_in &&
	    freq_out == rt5651->pll_out)
		return 0;

	if (!freq_in || !freq_out) {
		dev_dbg(codec->dev, "PLL disabled\n");

		rt5651->pll_in = 0;
		rt5651->pll_out = 0;
		snd_soc_update_bits(codec, RT5651_GLB_CLK,
			RT5651_SCLK_SRC_MASK, RT5651_SCLK_SRC_MCLK);
		return 0;
	}

	switch (source) {
	case RT5651_PLL1_S_MCLK:
		snd_soc_update_bits(codec, RT5651_GLB_CLK,
			RT5651_PLL1_SRC_MASK, RT5651_PLL1_SRC_MCLK);
		break;
	case RT5651_PLL1_S_BCLK1:
		snd_soc_update_bits(codec, RT5651_GLB_CLK,
				RT5651_PLL1_SRC_MASK, RT5651_PLL1_SRC_BCLK1);
		break;
	case RT5651_PLL1_S_BCLK2:
			snd_soc_update_bits(codec, RT5651_GLB_CLK,
				RT5651_PLL1_SRC_MASK, RT5651_PLL1_SRC_BCLK2);
		break;
	default:
		dev_err(codec->dev, "Unknown PLL source %d\n", source);
		return -EINVAL;
	}

	ret = rl6231_pll_calc(freq_in, freq_out, &pll_code);
	if (ret < 0) {
		dev_err(codec->dev, "Unsupport input clock %d\n", freq_in);
		return ret;
	}

	dev_dbg(codec->dev, "bypass=%d m=%d n=%d k=%d\n",
		pll_code.m_bp, (pll_code.m_bp ? 0 : pll_code.m_code),
		pll_code.n_code, pll_code.k_code);

	snd_soc_write(codec, RT5651_PLL_CTRL1,
		pll_code.n_code << RT5651_PLL_N_SFT | pll_code.k_code);
	snd_soc_write(codec, RT5651_PLL_CTRL2,
		(pll_code.m_bp ? 0 : pll_code.m_code) << RT5651_PLL_M_SFT |
		pll_code.m_bp << RT5651_PLL_M_BP_SFT);

	rt5651->pll_in = freq_in;
	rt5651->pll_out = freq_out;
	rt5651->pll_src = source;

	return 0;
}

static int rt5651_set_bias_level(struct snd_soc_codec *codec,
			enum snd_soc_bias_level level)
{
	switch (level) {
	case SND_SOC_BIAS_PREPARE:
		if (SND_SOC_BIAS_STANDBY == snd_soc_codec_get_bias_level(codec)) {
			snd_soc_update_bits(codec, RT5651_PWR_ANLG1,
				RT5651_PWR_VREF1 | RT5651_PWR_MB |
				RT5651_PWR_BG | RT5651_PWR_VREF2,
				RT5651_PWR_VREF1 | RT5651_PWR_MB |
				RT5651_PWR_BG | RT5651_PWR_VREF2);
			usleep_range(10000, 15000);
			snd_soc_update_bits(codec, RT5651_PWR_ANLG1,
				RT5651_PWR_FV1 | RT5651_PWR_FV2,
				RT5651_PWR_FV1 | RT5651_PWR_FV2);
			snd_soc_update_bits(codec, RT5651_PWR_ANLG1,
				RT5651_PWR_LDO_DVO_MASK,
				RT5651_PWR_LDO_DVO_1_2V);
			snd_soc_update_bits(codec, RT5651_D_MISC, 0x1, 0x1);
			if (snd_soc_read(codec, RT5651_PLL_MODE_1) & 0x9200)
				snd_soc_update_bits(codec, RT5651_D_MISC,
						    0xc00, 0xc00);
		}
		break;

	case SND_SOC_BIAS_STANDBY:
		snd_soc_write(codec, RT5651_D_MISC, 0x0010);
		snd_soc_write(codec, RT5651_PWR_DIG1, 0x0000);
		snd_soc_write(codec, RT5651_PWR_DIG2, 0x0000);
		snd_soc_write(codec, RT5651_PWR_VOL, 0x0000);
		snd_soc_write(codec, RT5651_PWR_MIXER, 0x0000);
		snd_soc_write(codec, RT5651_PWR_ANLG1, 0x0000);
		snd_soc_write(codec, RT5651_PWR_ANLG2, 0x0000);
		break;

	default:
		break;
	}

	return 0;
}

static int rt5651_probe(struct snd_soc_codec *codec)
{
	struct rt5651_priv *rt5651 = snd_soc_codec_get_drvdata(codec);

	rt5651->codec = codec;

	snd_soc_update_bits(codec, RT5651_PWR_ANLG1,
		RT5651_PWR_VREF1 | RT5651_PWR_MB |
		RT5651_PWR_BG | RT5651_PWR_VREF2,
		RT5651_PWR_VREF1 | RT5651_PWR_MB |
		RT5651_PWR_BG | RT5651_PWR_VREF2);
	usleep_range(10000, 15000);
	snd_soc_update_bits(codec, RT5651_PWR_ANLG1,
		RT5651_PWR_FV1 | RT5651_PWR_FV2,
		RT5651_PWR_FV1 | RT5651_PWR_FV2);

	snd_soc_codec_force_bias_level(codec, SND_SOC_BIAS_OFF);

	return 0;
}

#ifdef CONFIG_PM
static int rt5651_suspend(struct snd_soc_codec *codec)
{
	struct rt5651_priv *rt5651 = snd_soc_codec_get_drvdata(codec);

	regcache_cache_only(rt5651->regmap, true);
	regcache_mark_dirty(rt5651->regmap);
	return 0;
}

static int rt5651_resume(struct snd_soc_codec *codec)
{
	struct rt5651_priv *rt5651 = snd_soc_codec_get_drvdata(codec);

	regcache_cache_only(rt5651->regmap, false);
	snd_soc_cache_sync(codec);

	return 0;
}
#else
#define rt5651_suspend NULL
#define rt5651_resume NULL
#endif

#define RT5651_STEREO_RATES SNDRV_PCM_RATE_8000_96000
#define RT5651_FORMATS (SNDRV_PCM_FMTBIT_S16_LE | SNDRV_PCM_FMTBIT_S20_3LE | \
			SNDRV_PCM_FMTBIT_S24_LE | SNDRV_PCM_FMTBIT_S8)

static const struct snd_soc_dai_ops rt5651_aif_dai_ops = {
	.hw_params = rt5651_hw_params,
	.set_fmt = rt5651_set_dai_fmt,
	.set_sysclk = rt5651_set_dai_sysclk,
	.set_pll = rt5651_set_dai_pll,
};

static struct snd_soc_dai_driver rt5651_dai[] = {
	{
		.name = "rt5651-aif1",
		.id = RT5651_AIF1,
		.playback = {
			.stream_name = "AIF1 Playback",
			.channels_min = 1,
			.channels_max = 2,
			.rates = RT5651_STEREO_RATES,
			.formats = RT5651_FORMATS,
		},
		.capture = {
			.stream_name = "AIF1 Capture",
			.channels_min = 1,
			.channels_max = 2,
			.rates = RT5651_STEREO_RATES,
			.formats = RT5651_FORMATS,
		},
		.ops = &rt5651_aif_dai_ops,
	},
	{
		.name = "rt5651-aif2",
		.id = RT5651_AIF2,
		.playback = {
			.stream_name = "AIF2 Playback",
			.channels_min = 1,
			.channels_max = 2,
			.rates = RT5651_STEREO_RATES,
			.formats = RT5651_FORMATS,
		},
		.capture = {
			.stream_name = "AIF2 Capture",
			.channels_min = 1,
			.channels_max = 2,
			.rates = RT5651_STEREO_RATES,
			.formats = RT5651_FORMATS,
		},
		.ops = &rt5651_aif_dai_ops,
	},
};

static struct snd_soc_codec_driver soc_codec_dev_rt5651 = {
	.probe = rt5651_probe,
	.suspend = rt5651_suspend,
	.resume = rt5651_resume,
	.set_bias_level = rt5651_set_bias_level,
	.idle_bias_off = true,
	.controls = rt5651_snd_controls,
	.num_controls = ARRAY_SIZE(rt5651_snd_controls),
	.dapm_widgets = rt5651_dapm_widgets,
	.num_dapm_widgets = ARRAY_SIZE(rt5651_dapm_widgets),
	.dapm_routes = rt5651_dapm_routes,
	.num_dapm_routes = ARRAY_SIZE(rt5651_dapm_routes),
};

static const struct regmap_config rt5651_regmap = {
	.reg_bits = 8,
	.val_bits = 16,

	.max_register = RT5651_DEVICE_ID + 1 + (ARRAY_SIZE(rt5651_ranges) *
					       RT5651_PR_SPACING),
	.volatile_reg = rt5651_volatile_register,
	.readable_reg = rt5651_readable_register,

	.cache_type = REGCACHE_RBTREE,
	.reg_defaults = rt5651_reg,
	.num_reg_defaults = ARRAY_SIZE(rt5651_reg),
	.ranges = rt5651_ranges,
	.num_ranges = ARRAY_SIZE(rt5651_ranges),
};

static const struct i2c_device_id rt5651_i2c_id[] = {
	{ "rt5651", 0 },
	{ }
};
MODULE_DEVICE_TABLE(i2c, rt5651_i2c_id);

static int rt5651_i2c_probe(struct i2c_client *i2c,
		    const struct i2c_device_id *id)
{
	struct rt5651_platform_data *pdata = dev_get_platdata(&i2c->dev);
	struct rt5651_priv *rt5651;
	int ret;

	rt5651 = devm_kzalloc(&i2c->dev, sizeof(*rt5651),
				GFP_KERNEL);
	if (NULL == rt5651)
		return -ENOMEM;

	i2c_set_clientdata(i2c, rt5651);

	if (pdata)
		rt5651->pdata = *pdata;

	rt5651->regmap = devm_regmap_init_i2c(i2c, &rt5651_regmap);
	if (IS_ERR(rt5651->regmap)) {
		ret = PTR_ERR(rt5651->regmap);
		dev_err(&i2c->dev, "Failed to allocate register map: %d\n",
			ret);
		return ret;
	}

	regmap_read(rt5651->regmap, RT5651_DEVICE_ID, &ret);
	if (ret != RT5651_DEVICE_ID_VALUE) {
		dev_err(&i2c->dev,
			"Device with ID register %x is not rt5651\n", ret);
		return -ENODEV;
	}

	regmap_write(rt5651->regmap, RT5651_RESET, 0);

	ret = regmap_register_patch(rt5651->regmap, init_list,
				    ARRAY_SIZE(init_list));
	if (ret != 0)
		dev_warn(&i2c->dev, "Failed to apply regmap patch: %d\n", ret);

	if (rt5651->pdata.in2_diff)
		regmap_update_bits(rt5651->regmap, RT5651_IN1_IN2,
					RT5651_IN_DF2, RT5651_IN_DF2);

	if (rt5651->pdata.dmic_en)
		regmap_update_bits(rt5651->regmap, RT5651_GPIO_CTRL1,
				RT5651_GP2_PIN_MASK, RT5651_GP2_PIN_DMIC1_SCL);

	rt5651->hp_mute = 1;

	ret = snd_soc_register_codec(&i2c->dev, &soc_codec_dev_rt5651,
				rt5651_dai, ARRAY_SIZE(rt5651_dai));

	return ret;
}

static int rt5651_i2c_remove(struct i2c_client *i2c)
{
	snd_soc_unregister_codec(&i2c->dev);

	return 0;
}

static struct i2c_driver rt5651_i2c_driver = {
	.driver = {
		.name = "rt5651",
		.owner = THIS_MODULE,
	},
	.probe = rt5651_i2c_probe,
	.remove   = rt5651_i2c_remove,
	.id_table = rt5651_i2c_id,
};
module_i2c_driver(rt5651_i2c_driver);

MODULE_DESCRIPTION("ASoC RT5651 driver");
MODULE_AUTHOR("Bard Liao <bardliao@realtek.com>");
MODULE_LICENSE("GPL v2");<|MERGE_RESOLUTION|>--- conflicted
+++ resolved
@@ -46,11 +46,7 @@
 	  .window_len = 0x1, },
 };
 
-<<<<<<< HEAD
-static const struct reg_default init_list[] = {
-=======
-static struct reg_sequence init_list[] = {
->>>>>>> 8019ff6c
+static const struct reg_sequence init_list[] = {
 	{RT5651_PR_BASE + 0x3d,	0x3e00},
 };
 

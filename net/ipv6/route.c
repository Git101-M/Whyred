--- conflicted
+++ resolved
@@ -99,14 +99,8 @@
 static int rt6_score_route(struct rt6_info *rt, int oif, int strict);
 
 #ifdef CONFIG_IPV6_ROUTE_INFO
-static struct rt6_info *rt6_add_route_info(struct net_device *dev,
+static struct rt6_info *rt6_add_route_info(struct net *net,
 					   const struct in6_addr *prefix, int prefixlen,
-<<<<<<< HEAD
-					   const struct in6_addr *gwaddr, unsigned int pref);
-static struct rt6_info *rt6_get_route_info(struct net_device *dev,
-					   const struct in6_addr *prefix, int prefixlen,
-					   const struct in6_addr *gwaddr);
-=======
 					   const struct in6_addr *gwaddr,
 					   struct net_device *dev,
 					   unsigned int pref);
@@ -114,7 +108,6 @@
 					   const struct in6_addr *prefix, int prefixlen,
 					   const struct in6_addr *gwaddr,
 					   struct net_device *dev);
->>>>>>> e157447e
 #endif
 
 struct uncached_list {
@@ -762,6 +755,7 @@
 int rt6_route_rcv(struct net_device *dev, u8 *opt, int len,
 		  const struct in6_addr *gwaddr)
 {
+	struct net *net = dev_net(dev);
 	struct route_info *rinfo = (struct route_info *) opt;
 	struct in6_addr prefix_buf, *prefix;
 	unsigned int pref;
@@ -806,12 +800,8 @@
 	if (rinfo->prefix_len == 0)
 		rt = rt6_get_dflt_router(gwaddr, dev);
 	else
-<<<<<<< HEAD
-		rt = rt6_get_route_info(dev, prefix, rinfo->prefix_len,	gwaddr);
-=======
 		rt = rt6_get_route_info(net, prefix, rinfo->prefix_len,
 					gwaddr, dev);
->>>>>>> e157447e
 
 	if (rt && !lifetime) {
 		ip6_del_rt(rt);
@@ -819,12 +809,8 @@
 	}
 
 	if (!rt && lifetime)
-<<<<<<< HEAD
-		rt = rt6_add_route_info(dev, prefix, rinfo->prefix_len, gwaddr, pref);
-=======
 		rt = rt6_add_route_info(net, prefix, rinfo->prefix_len, gwaddr,
 					dev, pref);
->>>>>>> e157447e
 	else if (rt)
 		rt->rt6i_flags = RTF_ROUTEINFO |
 				 (rt->rt6i_flags & ~RTF_PREF_MASK) | RTF_PREF(pref);
@@ -2290,27 +2276,17 @@
 }
 
 #ifdef CONFIG_IPV6_ROUTE_INFO
-static struct rt6_info *rt6_get_route_info(struct net_device *dev,
+static struct rt6_info *rt6_get_route_info(struct net *net,
 					   const struct in6_addr *prefix, int prefixlen,
-<<<<<<< HEAD
-					   const struct in6_addr *gwaddr)
-=======
 					   const struct in6_addr *gwaddr,
 					   struct net_device *dev)
->>>>>>> e157447e
-{
-	u32 tb_id = l3mdev_fib_table(dev) ? : RT6_TABLE_INFO;
-	int ifindex = dev->ifindex;
+{
+	u32 tb_id = l3mdev_fib_table(dev) ? : addrconf_rt_table(dev, RT6_TABLE_INFO);
 	struct fib6_node *fn;
 	struct rt6_info *rt = NULL;
 	struct fib6_table *table;
 
-<<<<<<< HEAD
-	table = fib6_get_table(dev_net(dev),
-			       addrconf_rt_table(dev, RT6_TABLE_INFO));
-=======
 	table = fib6_get_table(net, tb_id);
->>>>>>> e157447e
 	if (!table)
 		return NULL;
 
@@ -2334,15 +2310,11 @@
 	return rt;
 }
 
-static struct rt6_info *rt6_add_route_info(struct net_device *dev,
+static struct rt6_info *rt6_add_route_info(struct net *net,
 					   const struct in6_addr *prefix, int prefixlen,
-<<<<<<< HEAD
-					   const struct in6_addr *gwaddr, unsigned int pref)
-=======
 					   const struct in6_addr *gwaddr,
 					   struct net_device *dev,
 					   unsigned int pref)
->>>>>>> e157447e
 {
 	struct fib6_config cfg = {
 		.fc_metric	= IP6_RT_PRIO_USER,
@@ -2352,14 +2324,10 @@
 				  RTF_UP | RTF_PREF(pref),
 		.fc_nlinfo.portid = 0,
 		.fc_nlinfo.nlh = NULL,
-		.fc_nlinfo.nl_net = dev_net(dev),
+		.fc_nlinfo.nl_net = net,
 	};
 
-<<<<<<< HEAD
-	cfg.fc_table = l3mdev_fib_table_by_index(dev_net(dev), dev->ifindex) ? : addrconf_rt_table(dev, RT6_TABLE_INFO);
-=======
-	cfg.fc_table = l3mdev_fib_table(dev) ? : RT6_TABLE_INFO,
->>>>>>> e157447e
+	cfg.fc_table = l3mdev_fib_table(dev) ? : addrconf_rt_table(dev, RT6_TABLE_INFO),
 	cfg.fc_dst = *prefix;
 	cfg.fc_gateway = *gwaddr;
 
@@ -2369,26 +2337,17 @@
 
 	ip6_route_add(&cfg);
 
-<<<<<<< HEAD
-	return rt6_get_route_info(dev, prefix, prefixlen, gwaddr);
-=======
 	return rt6_get_route_info(net, prefix, prefixlen, gwaddr, dev);
->>>>>>> e157447e
 }
 #endif
 
 struct rt6_info *rt6_get_dflt_router(const struct in6_addr *addr, struct net_device *dev)
 {
-	u32 tb_id = l3mdev_fib_table(dev) ? : RT6_TABLE_DFLT;
+	u32 tb_id = l3mdev_fib_table(dev) ? : addrconf_rt_table(dev, RT6_TABLE_MAIN);
 	struct rt6_info *rt;
 	struct fib6_table *table;
 
-<<<<<<< HEAD
-	table = fib6_get_table(dev_net(dev),
-			       addrconf_rt_table(dev, RT6_TABLE_MAIN));
-=======
 	table = fib6_get_table(dev_net(dev), tb_id);
->>>>>>> e157447e
 	if (!table)
 		return NULL;
 
@@ -2433,8 +2392,6 @@
 	return rt6_get_dflt_router(gwaddr, dev);
 }
 
-<<<<<<< HEAD
-
 int rt6_addrconf_purge(struct rt6_info *rt, void *arg) {
 	if (rt->rt6i_flags & (RTF_DEFAULT | RTF_ADDRCONF) &&
 	    (!rt->rt6i_idev || rt->rt6i_idev->cnf.accept_ra != 2))
@@ -2445,45 +2402,6 @@
 void rt6_purge_dflt_routers(struct net *net)
 {
 	fib6_clean_all(net, rt6_addrconf_purge, NULL);
-=======
-static void __rt6_purge_dflt_routers(struct fib6_table *table)
-{
-	struct rt6_info *rt;
-
-restart:
-	read_lock_bh(&table->tb6_lock);
-	for (rt = table->tb6_root.leaf; rt; rt = rt->dst.rt6_next) {
-		if (rt->rt6i_flags & (RTF_DEFAULT | RTF_ADDRCONF) &&
-		    (!rt->rt6i_idev || rt->rt6i_idev->cnf.accept_ra != 2)) {
-			dst_hold(&rt->dst);
-			read_unlock_bh(&table->tb6_lock);
-			ip6_del_rt(rt);
-			goto restart;
-		}
-	}
-	read_unlock_bh(&table->tb6_lock);
-
-	table->flags &= ~RT6_TABLE_HAS_DFLT_ROUTER;
-}
-
-void rt6_purge_dflt_routers(struct net *net)
-{
-	struct fib6_table *table;
-	struct hlist_head *head;
-	unsigned int h;
-
-	rcu_read_lock();
-
-	for (h = 0; h < FIB6_TABLE_HASHSZ; h++) {
-		head = &net->ipv6.fib_table_hash[h];
-		hlist_for_each_entry_rcu(table, head, tb6_hlist) {
-			if (table->flags & RT6_TABLE_HAS_DFLT_ROUTER)
-				__rt6_purge_dflt_routers(table);
-		}
-	}
-
-	rcu_read_unlock();
->>>>>>> e157447e
 }
 
 static void rtmsg_to_fib6_config(struct net *net,
